--- conflicted
+++ resolved
@@ -14,28 +14,12 @@
 )
 
 type (
-<<<<<<< HEAD
 	ctxOpTimeoutKey     struct{}
 	ctxOpCancelAfterKey struct{}
 	ctxOpModeKey        struct{}
-=======
-	ctxOpTimeoutKey         struct{}
-	ctxOpCancelAfterKey     struct{}
-	ctxOpModeKey            struct{}
-	ctxRetryNoIdempotentKey struct{}
-	ctxEndpointInfoKey      struct{}
->>>>>>> db836772
+	ctxRetryNoIdempotentKey struct {}
 
 	ctxClientConnApplierKey struct{}
-
-	// Deprecated: no need to append endpoint info
-	ctxEndpointInfoKey struct{}
-
-	// Deprecated: no need to append endpoint info
-	ctxEndpointInfo struct {
-		conn   *conn
-		policy ConnUsePolicy
-	}
 )
 
 type valueOnlyContext struct{ context.Context }
@@ -68,30 +52,6 @@
 	return
 }
 
-// WithEndpointInfo returns a copy of parent context with endopint info and custom connection use policy
-// Deprecated: no need to append endpoint info
-func WithEndpointInfoAndPolicy(ctx context.Context, endpointInfo EndpointInfo, policy ConnUsePolicy) context.Context {
-	if endpointInfo != nil {
-		return context.WithValue(ctx, ctxEndpointInfoKey{}, ctxEndpointInfo{
-			conn:   endpointInfo.Conn(),
-			policy: policy,
-		})
-	}
-	return ctx
-}
-
-// WithEndpointInfo returns a copy of parent context with endpoint info and default connection use policy
-// Deprecated: no need to append endpoint info
-func WithEndpointInfo(ctx context.Context, endpointInfo EndpointInfo) context.Context {
-	if endpointInfo != nil {
-		return context.WithValue(ctx, ctxEndpointInfoKey{}, ctxEndpointInfo{
-			conn:   endpointInfo.Conn(),
-			policy: ConnUseSmart,
-		})
-	}
-	return ctx
-}
-
 // WithTraceID returns a copy of parent context with traceID
 func WithTraceID(ctx context.Context, traceID string) context.Context {
 	return metadata.AppendToOutgoingContext(ctx, metaTraceID, traceID)
@@ -100,16 +60,6 @@
 // WithUserAgent returns a copy of parent context with custom user-agent info
 func WithUserAgent(ctx context.Context, userAgent string) context.Context {
 	return metadata.AppendToOutgoingContext(ctx, metaUserAgent, userAgent)
-}
-
-// ContextConn returns the connection and connection use policy
-// Deprecated: no need to use endpoint info from context
-func ContextConn(ctx context.Context) (conn *conn, backoffUseBalancer bool) {
-	connInfo, ok := ctx.Value(ctxEndpointInfoKey{}).(ctxEndpointInfo)
-	if !ok {
-		return nil, true
-	}
-	return connInfo.conn, connInfo.policy != ConnUseEndpoint
 }
 
 // WithOperationCancelAfter returns a copy of parent context in which YDB operation
@@ -123,7 +73,7 @@
 	return context.WithValue(ctx, ctxOpCancelAfterKey{}, d)
 }
 
-// ContextOperationTimeout returns the timeout within given context after which
+// ContextOperationCancelAfter returns the timeout within given context after which
 // YDB should try to cancel operation and return result regardless of the
 // cancelation.
 func ContextOperationCancelAfter(ctx context.Context) (d time.Duration, ok bool) {
@@ -153,7 +103,6 @@
 	return
 }
 
-<<<<<<< HEAD
 type ClientConnApplier func(c ClientConnInterface)
 
 // WithClientConnApplier returns a copy of parent context with client conn applier function
@@ -175,7 +124,8 @@
 func ContextClientConnApplier(ctx context.Context) (v ClientConnApplier, ok bool) {
 	v, ok = ctx.Value(ctxClientConnApplierKey{}).(ClientConnApplier)
 	return
-=======
+}
+
 // WithRetryNoIdempotent returns a copy of parent context with allow retry
 // operations with no idempotent errors
 func WithRetryNoIdempotent(ctx context.Context) context.Context {
@@ -186,7 +136,6 @@
 func ContextRetryNoIdempotent(ctx context.Context) bool {
 	v, ok := ctx.Value(ctxRetryNoIdempotentKey{}).(bool)
 	return ok && v
->>>>>>> db836772
 }
 
 type OperationMode uint
