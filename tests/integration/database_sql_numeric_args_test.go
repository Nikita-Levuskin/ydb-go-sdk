//go:build !fast
// +build !fast

package integration

import (
	"context"
	"database/sql"
	"testing"
	"time"

	"github.com/ydb-platform/ydb-go-sdk/v3/retry"
)

func TestDatabaseSqlNumericArgs(t *testing.T) {
<<<<<<< HEAD
	scope := newScope(t)
	db := scope.SQLDriverWithBinded()
	dt := time.Date(2023, 3, 1, 16, 34, 18, 0, time.UTC)

	var row *sql.Row
	err := retry.Retry(scope.Ctx, func(ctx context.Context) (err error) {
		row = db.QueryRowContext(ctx, `SELECT 
$1 AS vInt,
$2 AS vText,
$3 AS vDouble,
$4 AS vDateTime 
`, 1, "2", 3.0, dt)
		return row.Err()
=======
	scope := &sqlNumericArgsScope{
		folder: t.Name(),
	}
	ctx, cancel := context.WithTimeout(context.Background(), 42*time.Second)
	defer cancel()

	t.Run("sql.Open", func(t *testing.T) {
		uri, err := url.Parse(os.Getenv("YDB_CONNECTION_STRING"))
		require.NoError(t, err)

		values := uri.Query()
		values.Add("bind_params", "1")
		values.Add("table_path_prefix", scope.folder)
		uri.RawQuery = values.Encode()

		scope.db, err = sql.Open("ydb", uri.String())
		require.NoError(t, err)

		err = scope.db.PingContext(ctx)
		require.NoError(t, err)
>>>>>>> 5a79601d
	})
	scope.Require.NoError(err)

	var resInt int
	var resText string
	var resDouble float64
	var resDateTime time.Time
	scope.Require.NoError(row.Scan(&resInt, &resText, &resDouble, &resDateTime))

	scope.Require.Equal(1, resInt)
	scope.Require.Equal("2", resText)
	scope.Require.Equal(3.0, resDouble)
	scope.Require.Equal(dt, resDateTime.UTC())
}<|MERGE_RESOLUTION|>--- conflicted
+++ resolved
@@ -13,7 +13,6 @@
 )
 
 func TestDatabaseSqlNumericArgs(t *testing.T) {
-<<<<<<< HEAD
 	scope := newScope(t)
 	db := scope.SQLDriverWithBinded()
 	dt := time.Date(2023, 3, 1, 16, 34, 18, 0, time.UTC)
@@ -27,28 +26,6 @@
 $4 AS vDateTime 
 `, 1, "2", 3.0, dt)
 		return row.Err()
-=======
-	scope := &sqlNumericArgsScope{
-		folder: t.Name(),
-	}
-	ctx, cancel := context.WithTimeout(context.Background(), 42*time.Second)
-	defer cancel()
-
-	t.Run("sql.Open", func(t *testing.T) {
-		uri, err := url.Parse(os.Getenv("YDB_CONNECTION_STRING"))
-		require.NoError(t, err)
-
-		values := uri.Query()
-		values.Add("bind_params", "1")
-		values.Add("table_path_prefix", scope.folder)
-		uri.RawQuery = values.Encode()
-
-		scope.db, err = sql.Open("ydb", uri.String())
-		require.NoError(t, err)
-
-		err = scope.db.PingContext(ctx)
-		require.NoError(t, err)
->>>>>>> 5a79601d
 	})
 	scope.Require.NoError(err)
 
