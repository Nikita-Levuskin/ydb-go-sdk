--- conflicted
+++ resolved
@@ -30,11 +30,7 @@
 }
 
 func TestDatabaseSql(t *testing.T) {
-<<<<<<< HEAD
 	scope := sqlScope{
-=======
-	scope := databaseSQLScope{
->>>>>>> 5f94ff66
 		folder: t.Name(),
 	}
 	ctx, cancel := context.WithTimeout(xtest.Context(t), 42*time.Second)
@@ -386,32 +382,32 @@
 	return retry.Do(ctx, s.db, func(ctx context.Context, cc *sql.Conn) error {
 		stmt, err := s.db.PrepareContext(ctx, `
 		PRAGMA TablePathPrefix("`+path.Join(db.Name(), s.folder)+`");
-		
+
 		DECLARE $seriesData AS List<Struct<
 			series_id: Optional<Uint64>,
 			title: Optional<Utf8>,
 			series_info: Optional<Utf8>,
 			release_date: Optional<Date>,
 			comment: Optional<Utf8>>>;
-		
+
 		DECLARE $seasonsData AS List<Struct<
 			series_id: Optional<Uint64>,
 			season_id: Optional<Uint64>,
 			title: Optional<Utf8>,
 			first_aired: Optional<Date>,
 			last_aired: Optional<Date>>>;
-		
+
 		DECLARE $episodesData AS List<Struct<
 			series_id: Optional<Uint64>,
 			season_id: Optional<Uint64>,
 			episode_id: Optional<Uint64>,
 			title: Optional<Utf8>,
 			air_date: Optional<Date>>>;
-		
+
 		REPLACE INTO series SELECT * FROM AS_TABLE($seriesData);
-		
+
 		REPLACE INTO seasons SELECT * FROM AS_TABLE($seasonsData);
-		
+
 		REPLACE INTO episodes SELECT * FROM AS_TABLE($episodesData);
 	`)
 		if err != nil {
