package sugar

import (
	"context"
	"fmt"
	"path"
	"strings"

	"github.com/ydb-platform/ydb-go-sdk/v3"
	"github.com/ydb-platform/ydb-go-sdk/v3/internal/xerrors"
	"github.com/ydb-platform/ydb-go-sdk/v3/scheme"
	"github.com/ydb-platform/ydb-go-sdk/v3/table"
)

const (
	sysTable = ".sys"
)

// MakeRecursive creates path inside database
// pathToCreate is a database root relative path
// MakeRecursive method equal bash command `mkdir -p ~/path/to/create`
// where `~` - is a root of database
<<<<<<< HEAD
func MakeRecursive(ctx context.Context, db *ydb.Driver, pathToCreate string) error {
	pathToCreate = path.Join(db.Name(), pathToCreate)
	for i := len(db.Name()) + 1; i < len(pathToCreate); i++ {
		x := strings.IndexByte(pathToCreate[i:], '/')
		if x == -1 {
			x = len(pathToCreate[i:]) - 1
		}
		i += x
		var (
			err  error
			info scheme.Entry
			sub  = pathToCreate[:i+1]
=======
func MakeRecursive(ctx context.Context, db ydb.Connection, pathToCreate string) error {
	if strings.HasPrefix(pathToCreate, sysTable+"/") {
		return xerrors.WithStackTrace(
			fmt.Errorf("making directory %q inside system path %q not supported", pathToCreate, sysTable),
		)
	}

	absPath := path.Join(db.Name(), pathToCreate)

	err := db.Scheme().MakeDirectory(ctx, absPath)
	if err != nil {
		return xerrors.WithStackTrace(
			fmt.Errorf("cannot make directory %q: %w", absPath, err),
		)
	}

	info, err := db.Scheme().DescribePath(ctx, absPath)
	if err != nil {
		return xerrors.WithStackTrace(
			fmt.Errorf("cannot describe path %q: %w", absPath, err),
		)
	}

	switch info.Type {
	case
		scheme.EntryDatabase,
		scheme.EntryDirectory:
		return nil
	default:
		return xerrors.WithStackTrace(
			fmt.Errorf("entry %q exists but it is not a directory: %s", absPath, info.Type),
>>>>>>> 7ef636ee
		)
	}
}

// RemoveRecursive remove selected directory or table names in database.
// pathToRemove is a database root relative path
// All database entities in prefix path will remove if names list is empty.
// Empty prefix means than use root of database.
// RemoveRecursive method equal bash command `rm -rf ~/path/to/remove`
// where `~` - is a root of database
func RemoveRecursive(ctx context.Context, db *ydb.Driver, pathToRemove string) error {
	fullSysTablePath := path.Join(db.Name(), sysTable)
	var rmPath func(int, string) error
	rmPath = func(i int, p string) error {
		if exists, err := IsDirectoryExists(ctx, db.Scheme(), p); err != nil {
			return xerrors.WithStackTrace(
				fmt.Errorf("check directory %q exists failed: %w", p, err),
			)
		} else if !exists {
			return nil
		}

		entry, err := db.Scheme().DescribePath(ctx, p)
		if err != nil {
			return xerrors.WithStackTrace(
				fmt.Errorf("cannot describe path %q: %w", p, err),
			)
		}

		if entry.Type != scheme.EntryDirectory {
			return nil
		}

		dir, err := db.Scheme().ListDirectory(ctx, p)
		if err != nil {
			return xerrors.WithStackTrace(
				fmt.Errorf("listing directory %q failed: %w", p, err),
			)
		}

		for _, child := range dir.Children {
			pt := path.Join(p, child.Name)
			if pt == fullSysTablePath {
				continue
			}
			switch child.Type {
			case scheme.EntryDirectory:
				if err = rmPath(i+1, pt); err != nil {
					return xerrors.WithStackTrace(
						fmt.Errorf("recursive removing directory %q failed: %w", pt, err),
					)
				}

			case scheme.EntryTable:
				err = db.Table().Do(ctx, func(ctx context.Context, session table.Session) (err error) {
					return session.DropTable(ctx, pt)
				}, table.WithIdempotent())
				if err != nil {
					return xerrors.WithStackTrace(
						fmt.Errorf("removing table %q failed: %w", pt, err),
					)
				}

			case scheme.EntryTopic:
				err = db.Topic().Drop(ctx, pt)
				if err != nil {
					return xerrors.WithStackTrace(
						fmt.Errorf("removing topic %q failed: %w", pt, err),
					)
				}

			default:
				return xerrors.WithStackTrace(
					fmt.Errorf("unknown entry type: %s", child.Type.String()),
				)
			}
		}

		err = db.Scheme().RemoveDirectory(ctx, p)
		if err != nil {
			return xerrors.WithStackTrace(
				fmt.Errorf("removing directory %q failed: %w", p, err),
			)
		}

		return nil
	}
	return rmPath(0, path.Join(db.Name(), pathToRemove))
}<|MERGE_RESOLUTION|>--- conflicted
+++ resolved
@@ -20,20 +20,6 @@
 // pathToCreate is a database root relative path
 // MakeRecursive method equal bash command `mkdir -p ~/path/to/create`
 // where `~` - is a root of database
-<<<<<<< HEAD
-func MakeRecursive(ctx context.Context, db *ydb.Driver, pathToCreate string) error {
-	pathToCreate = path.Join(db.Name(), pathToCreate)
-	for i := len(db.Name()) + 1; i < len(pathToCreate); i++ {
-		x := strings.IndexByte(pathToCreate[i:], '/')
-		if x == -1 {
-			x = len(pathToCreate[i:]) - 1
-		}
-		i += x
-		var (
-			err  error
-			info scheme.Entry
-			sub  = pathToCreate[:i+1]
-=======
 func MakeRecursive(ctx context.Context, db ydb.Connection, pathToCreate string) error {
 	if strings.HasPrefix(pathToCreate, sysTable+"/") {
 		return xerrors.WithStackTrace(
@@ -65,7 +51,6 @@
 	default:
 		return xerrors.WithStackTrace(
 			fmt.Errorf("entry %q exists but it is not a directory: %s", absPath, info.Type),
->>>>>>> 7ef636ee
 		)
 	}
 }
