## v3.59.0
* Added `Struct` support for `ydb.ParamsBuilder()`
* Added support of `TzDate`,`TzDateTime`,`TzTimestamp` types in `ydb.ParamsBuilder()`
* Added `trace.Query.OnTransactionExecute` event
* Added query pool metrics
* Fixed logic of query session pool
* Changed initialization of internal driver clients to lazy
<<<<<<< HEAD
* Disabled the logic of background grpc-connection parking
* Added internal gstack codegen for filling `stack.FunctionID` with value from call stack
=======
* Removed `ydb.WithSessionPoolSizeLimit()` option
* Added async put session into pool if external context is done
* Dropped intermediate callbacks from `trace.{Table,Retry,Query}` events
* Wrapped errors from `internal/pool.Pool.getItem` as retryable
* Disabled the logic of background grpc-connection parking
* Improved stringification for postgres types
>>>>>>> 61021566

## v3.58.2
* Added `trace.Query.OnSessionBegin` event
* Added `trace.Query.OnResult{New,NextPart,NextResultSet,Close}` events
* Added `trace.Query.OnRow{Scan,ScanNamed,ScanStruct}` events

## v3.58.1
* Dropped all deprecated callbacks and events from traces
* Added `trace.Driver.OnConnStream{SendMsg,RecvMsg,CloseSend}` events
* Added `trace.Query.OnSessionExecute` event

## v3.58.0
* Changed `List` constructor from `ydb.ParamsBuilder().List().Build().Build()` to `ydb.ParamsBuilder().BeginList().EndList().Build()`
* Changed `Set` constructor from `ydb.ParamsBuilder().Set().Build().Build()` to `ydb.ParamsBuilder().BeginSet().EndSet().Build()`
* Changed `Dict` constructor from `ydb.ParamsBuilder().Dict().Build().Build()` to `ydb.ParamsBuilder().BeginDict().EndDict().Build()`
* Changed `Optional` constructor from `ydb.ParamsBuilder().Set().Build().Build()` to `ydb.ParamsBuilder().BeginOptional().EndOptional().Build()`
* Added events into `trace.Query` trace
* Rewrote `internal/pool` to buffered channel
* Added `internal/xcontext.WithDone()`
* Added `internal/xsync.{OnceFunc,OnceValue}`
* Updated `google.golang.org/protobuf` from `v1.31.0` to `v.33.0`
* Added `ydb.ParamsBuilder().Pg().{Value,Int4,Int8,Unknown}` for postgres arguments
* Added `Tuple` support for `ydb.ParamsBuilder()`

## v3.57.4
* Added client pid to each gRPC requests to YDB over header `x-ydb-client-pid`
* Added `ydb.WithApplicationName` option
* Added `Dict` support for `ydb.ParamsBuilder()`

## v3.57.3
* Added metrics over query service internals
* Added session create and delete events into `trace.Query`
* Moved public type `query.SessionStatus` into `internal/query` package

## v3.57.2
* Fixed cases when some option is nil

## v3.57.1
* Added logs over query service internals
* Changed `trace.Query` events
* Changed visibility of `query.{Do,DoTx}Options` from public to private

## v3.57.0
* Added experimental implementation of query service client
* Fixed sometime panic on topic writer closing
* Added experimental query parameters builder `ydb.ParamsBuilder()`
* Changed types of `table/table.{QueryParameters,ParameterOption}` to aliases on `internal/params.{Parameters,NamedValue}`
* Fixed bug with optional decimal serialization 

## v3.56.2
* Fixed return private error for commit to stopped partition in topic reader.
* Stopped wrapping err error as transport error at topic streams (internals)

## v3.56.1
* Fixed fixenv usage (related to tests only)

## v3.56.0
* Fixed handle of operational errors in topic streams
* The minimum version of Go in `ydb-go-sdk` has been raised to `go1.21`
* Fixed topic writer infinite reconnections in some cases
* Refactored nil on err `internal/grpcwrapper/rawydb/issues.go`, when golangci-lint nilerr enabled
* Refactored nil on err `internal/grpcwrapper/rawtopic/describe_topic.go`, when golangci-lint nilerr enabled

## v3.55.3
* Fixed handle of operational errors in topic streams (backported fix only)

## v3.55.2
* Fixed init info in topic writer, when autoseq num turned off.

## v3.55.1
* Supported column name prefix `__discard_column_` for discard columns in result sets
* Made `StatusIds_SESSION_EXPIRED` retriable for idempotent operations

## v3.55.0
* Refactored `internal/value/intervalValue.Yql()`
* The minimum version of Go in `ydb-go-sdk` has been raised to `go1.20`

## v3.54.3
* Added per message metadata support for topic api
* Context for call options now have same lifetime as driver (previous - same lifetime as context for call Open function).
* Extended metrics (fill database.sql callbacks, recognize TLI error)
* Refactored config prefix in metrics
* Removed excess status labels from metrics
* Implement `fmt.Stringer` interface for `Driver` struct

## v3.54.2
* Added context to some internal methods for better tracing
* Added `trace.FunctionID` helper and `FunctionID` field to trace start info's
* Replaced lazy initialization of ydb clients (table, topic, etc.) to explicit initialization on `ydb.Open` step

## v3.54.1
* Fixed inconsistent labels in `metrics`

## v3.54.0
* Allowed `sql.LevelSerializable` isolation level in read-write mode in `database/sql` transactions
* Refactored traces and metrics
* Added `{retry,table}.WithLabel` options for mark retriers calls
* Added `ydb.WithTraceRetry` option
* Moved `internal/allocator.Buffers` to package `internal/xstring`
* Bumped `golang.org/x/sync` to `v0.3.0`
* Bumped `google.golang.org/protobuf` to `v1.31.0`
* Bumped `google.golang.org/grpc` to `v1.57.1`
* Allowed grpc status error as arg in `internal/xerrors.TransportError(err)`
* Added `interanl/xtest.CurrentFileLine()` helper for table tests
* Added `internal/credentials.IsAccessError(err)` helper for check access errors
* Changed period for re-fresh static credentials token from `1/2` to `1/10` to expiration time
* Added `table.SnapshotReadOnlyTxControl()` helper for get transaction control with snapshot read-only

## v3.53.4
* Downgrade `golang.org/x/net` from `0.17.0` to `0.15.0`
* Downgrade `golang.org/x/sys` from `v0.13.0` to `v0.12.0`
* Downgrade `golang.org/x/crypto` from `v0.14.0` to `v0.13.0`

## v3.53.3
* Refactored credentials options (from funcs to interfaces and types)
* Fixed stringification of credentials object

## v3.53.2
* Fixed panic when try to unwrap values with more than 127 columns with custom ydb unmarshaler

## v3.53.1
* Bumps `github.com/ydb-platform/ydb-go-genproto` for support `query` service
* Bumps `golang.org/x/net` from `0.7.0` to `0.17.0`
* Bumps `golang.org/x/sys` from `v0.5.0` to `v0.13.0`
* Bumps `golang.org/x/text` from `v0.7.0` to `v0.13.0`

## v3.53.0
* Removed `internal/backoff.Backoff.Wait` interface method for exclude resource leak with bug-provoked usage of `time.After` method
* Marked as deprecated `retry.WithDoRetryOptions` and `retry.WithDoTxRetryOptions`
* Added receiving first result set on construct `internal/table/scanner.NewStream()`
* Added experimental package `metrics` with SDK metrics
* Fixed redundant trace call for finished `database/sql` transactions
* Added repeater event type to wake-up func context
* Refactored default logger format
* Refactored `internal/conn.coonError` format
* Fixed data race on `internal/conn.conn.cc` access

## v3.52.3
* Removed almost all experimental marks from topic api.
* Rename some topic APIs (old names was deprecated and will be removed in one of next versions).
* Deprecated topic options (the option will be removed): min size of read messages batch
* Deprecated WithOnWriterFirstConnected callback, use Writer.WaitInitInfo instead.
* Changed topic Codec base type from int to int32 (was experimental code)
* Added `WaitInit` and `WaitInitInfo` method to the topic reader and writer
* Remove extra allocations in `types.TupleValue`, `types.ListValue` and `types.SetValue`

## v3.52.2
* Removed support of placeholder "_" for ignoring columns in `database/sql` result sets

## v3.52.1
* Merged `internal/xsql/conn.{GetTables,GetAllTables}` methods for `DRY`
* Replaced `internal/xsql.Connector.PathNormalizer` default from `nopPathNormalizer` to `bind.TablePathPrefix` with database name as path prefix
* Supported placeholder "_" for ignored column names in `database/sql` result sets

## v3.52.0
* Added `table.Session.CopyTables` method
* Added `x-ydb-trace-id` header into grpc calls
* Improved topic reader logs
* Fixed `internal/xstring` package with deprecated warning in `go1.21` about `reflect.{String,Slice}Header`

## v3.51.3
* Added `internal/xstring.{FromBytes([]byte),ToBytes(string)` for increase performance on `string` from/to `[]byte` conversion

## v3.51.2
* Added `table/options.ReadFromSnapshot(bool)` option for `session.StreamReadTable()`

## v3.51.1
* Added checking condition for `tx.Rollback()` in `retry.DoTx`

## v3.51.0
* Added node info to grpc errors

## v3.50.0
* Added methods `TotalCPUTime()` and `TotalDuration()` to `table/stats/QueryStats` interface
* Added check if commit order is bad in sync mode

## v3.49.1
* Added `table.options.WithIgnoreTruncated` option for `session.Execute` method
* Added `table.result.ErrTruncated` error for check it with `errors.Is()` outside of `ydb-go-sdk`

## v3.49.0
* Added `table.Session.ReadRows` method for getting rows by keys
* Added `table/options.ChangefeedFormatDynamoDBStreamsJSON` format of `DynamoDB` change feeds

## v3.48.8
* Fixed `sugar.RemoveRecursive()` for column table type

## v3.48.7
* Added `sugar.StackRecord()` helper for stringification of current file path and line
* Updated `google.golang.org/grpc` from `v1.49.0` to `v1.53.0` due to vulnerability
* Updated `google.golang.org/protobuf` from `v1.28.0` to `v1.28.1` due to vulnerability
* Implemented implicit standard interface `driver.RowsColumnTypeNullable` in `internal/xsql.rows`
* Upgraded errors description from `retry.Retry` with attempts info

## v3.48.6
* Added builder for topic reader message (usable for tests)

## v3.48.5
* Removed `log.Secret` helper as unnessesarry in public API after refactoring logging subsystem
* Enriched the error with important details from initial discovery
* Added `internal.{secret,stack}` packages
* Implemented `fmt.Stringer` interface in credential types

## v3.48.4
* Added `ydb.IsOperationErrorTransactionLocksInvalidated(err)` helper for checks `TLI` flag in err

## v3.48.3
* Added `table/types.IsOptional()` helper

## v3.48.2
* Refactored tests

## v3.48.1
* Added `sugar.Is{Entry,ColumnTable}Exists` helper

## v3.48.0
* Fixed stopping topic reader by grpc stream shutdown
* Fixed `database/sql` driver for get and parse container ydb types
* Changed `table/scanner.scanner.Any()` behaviour: for non-primitive types returns raw `table/types.Value` instead nil from previous behaviour
* Added `table/types.{ListItems,VariantValue,DictValues}` helpers for get internal content of abstract `table/types.Value`
* Marked as deprecated `table/types.DictFields` (use `table/types.DictValues` instead)

## v3.47.5
* Added `scheme.Entry.IsColumnTable()` helper

## v3.47.4
* Disabled check of node exists with `balancers.SingleConn`
* Improved code with `go-critic` linter
* Added session info into `database/sql` event `connected`

## v3.47.3
* Added `table/options.Description.Tiering` field

## v3.47.2
* Refactored `internal/cmd/gtrace` tool (prefer pointers instead trace struct copies) for bust performance
* Fixed usage of generated traces in code

## v3.47.1
* Removed test artifacts from repository

## v3.47.0
* Added `table/types.ToDecimal()` converter from `table/types.Value` to `table/types.Decimal`

## v3.46.1
* Implemented `internal/xcontext.With{Cancel,Timeout}` with stack record and switched all usages from standard `context.With{Cancel,Timeout}`

## v3.46.0
* Refactored package `log` for support typed fields in log messages

## v3.45.0
* Added `table/options.WithPartitions` for configure partitioning policy
* Marked as deprecated `table/options.WithPartitioningPolicy{UniformPartitions,ExplicitPartitions}` (use `table/options.With{UniformPartitions,ExplicitPartitions}` instead)

## v3.44.3
* Fixed bug of processing endpoint with `node_id=0`
* Refactored of checking node ID in cluster discovery before `Get` and during in `Put` of session into session pool

## v3.44.2
* Removed debug print

## v3.44.1
* Fixed bug with returning session into pool before second discovery

## v3.44.0
* Added `table/options.WithCallOptions` options for append custom grpc call options into `session.{BulkUpsert,Execute,StreamExecuteScanQuery}`
* Supported fake transactions in `database/sql` driver over connector option `ydb.WithFakeTx(queryMode)` and connection string param `go_fake_tx`
* Removed `testutil/timeutil` package (all usages replaced with `clockwork` package)
* Changed behaviour of retryer on transport errors `cancelled` and `deadline exceeded` - will retry idempotent operation if context is not done
* Added address of node to operation error description as optional
* Fixed bug with put session from unknown node
* Fixed bug with parsing of `TzTimestamp` without microseconds
* Fixed code -1 of retryable error if wrapped error with code
* Added `ydb.MustOpen` and `ydb.MustConnector` helpers
* Fixed `internal/xerrors.Transport` error wrapping for case when given error is not transport error
* Added grpc and operation codes to errors string description
* Extend `scheme.Client` interface with method `Database`
* Removed `driver.ResultNoRows` in `internal/xsql`
* Added `ydb.{WithTablePathPrefix,WithAutoDeclare,WithPositionalArgs,WithNumericalArgs}` query modifiers options
* Supported binding parameters for `database/sql` driver over connector option `ydb.WithAutoBind()` and connection string params `go_auto_bind={table_path_prefix(path),declare,numeric,positional}`
* Added `testutil.QueryBind` test helper
* Fixed topic retry policy callback call: not call it with nil error
* Fixed bug with no checking operation error on `discovery.Client` calls
* Allowed zero create session timeout in `ydb.WithSessionPoolCreateSessionTimeout(timeout)` (less than or equal to zero - no used timeout on create session request)
* Added examples with own `go.mod`
* Marked as deprecated `ydb.WithErrWriter(w)` and `ydb.WithOutWriter(w)` logger options
* Added `ydb.WithWriter(w)` logger option

## v3.43.0
**Small broken changes**

Most users can skip there notes and upgrade as usual because build break rare used methods (expiremental API and api for special cases, not need for common use YDB) and this version has no any behavior changes.

Changes for experimental topic API:
* Moved `producer_id` from required positional argument to option `WithProducerID` (and it is optional now)
* Removed `WithMessageGroupID` option (because not supported now)

Changes in ydb connection:
* Publish internal private struct `ydb.connection` as `ydb.Driver` (it is implement `ydb.Connection`)
* `ydb.Connection` marked as deprecated
* Changed return type of `ydb.Open(...)` from `ydb.Connection` to `*ydb.Driver`
* Changed return type of `ydb.New(...)` from `ydb.Connection` to `*ydb.Driver`
* Changed argument type for `ydb.GRPCConn` from `ydb.Connection` to `*ydb.Driver`
* Removed method `With` from `ydb.Connection` (use `*Driver.With` instead).

Changes in package `sugar`:
* Changed a type of database arg in `sugar.{MakeRecursive,RemoveRecursive}` from `ydb.Connection` to minimal required local interface

Dependencies:
* Up minimal supported version of `go` to `1.17` for update dependencies (new `golang.org/x` doesn't compiled for `go1.16`)
* Upgrade `golang.org/x/...`  for prevent issues: `CVE-2021-33194`, `CVE-2022-27664`, `CVE-2021-31525`, `CVE-2022-41723`

## v3.42.15
* Fixed checking `nil` error with `internal/xerrors.Is`

## v3.42.14
* Supported `scheme.EntryTopic` path child entry in `sugar.RemoveRecursive`

## v3.42.13
* Fixed default state of `internal/xerrors.retryableError`: it inherit properties from parent error as possible
* Marked event `grpc/stats.End` as ignored at observing status of grpc connection

## v3.42.12
* Replaced the balancer connection to discovery service from short-lived grpc connection to `internal/conn` lazy connection (revert related changes from `v3.42.6`)
* Marked as deprecated `trace.Driver.OnBalancerDialEntrypoint` event callback
* Deprecated `trace.Driver.OnConnTake` event callback
* Added `trace.Driver.OnConnDial` event callback

## v3.42.11
* Fixed validation error for `topicoptions.WithPartitionID` option of start topic writer.

## v3.42.10
* Added exit from retryer if got grpc-error `Unauthenticated` on `discovery/ListEndpoints` call

## v3.42.9
* Added `internal/xerrors.Errorf` error for wrap multiple errors and check them with `errors.Is` of `errors.As`
* Fixed corner cases of `internal/wait.Wait`
* Added check of port in connection string and error throw
* Fixed bug with initialization of connection pool before apply static credentials
* Refactored of applying grpc dial options with defaults
* Added `trace.Driver.{OnBalancerDialEntrypoint,OnBalancerClusterDiscoveryAttempt}` trace events
* Fixed compilation of package `internal/xresolver` with `google.golang.org/grpc@v1.53`
* Fixed returning `io.EOF` on `rows.Next` and `rows.NextResultSet`
* Added wrapping of errors from unary and stream results
* Added error throw on `database/sql.Conn.BeginTx()`, `*sql.Tx.ExecContext` and `*sql.Tx.QueryContext` if query mode is not `ydb.DataQueryMode`
* Added test for `database/sql` scan-query

## v3.42.8
* Fixed `internal/scheme/helpers/IsDirectoryExists(..)` recursive bug

## v3.42.7
* Fixed `sugar.IsTableExists` with recursive check directory exists
* Added `sugar.IsDirectoryExists`
* Changed type of `table/options.IndexType` for type checks
* Added constants `table/options.IndexTypeGlobal` and `table/options.IndexTypeGlobalAsync`
* Added `table/options.IndexDescription.Type` field with `table/options.IndexType` type

## v3.42.6
* Implemented `driver.RowsColumnTypeDatabaseTypeName` interface in `internal/xsql.rows` struct
* Extended `internal/xsql.conn` struct with methods for getting `YDB` metadata
* Added `scheme.Client` to `internal/xsql.connection` interface
* Added `helpers` package with method for checking existence of table, refactored `sugar.IsTableExists()`
* Added checks for nil option to all opts range loops
* Moved content of package `internal/ctxlabels` into `internal/xcontext`
* Implemented `GRPCStatus` method in `internal/xerrors/transportError`
* Added different implementations of stacktrace error for grpc errors and other
* Dropped `internal/xnet` package as useless
* Fixed default grpc dial options
* Replaced single connection for discovery repeater into connection which creates each time for discovery request
* Fixed retry of cluster discovery on initialization
* Fixed dial timeout processing

## v3.42.5
* Fixed closing of `database/sql` connection (aka `YDB` session)
* Made `session.Close()` as `nop` for idled session
* Implemented goroutine for closing idle connection in `database/sql` driver
* Separated errors of commit from other reader and to expired session
* Fixed wrapping error in `internal/balancer/Balancer.wrapCall()`

## v3.42.4
* Added `ydb.WithDisableServerBalancer()` database/sql connector option

## v3.42.3
* Added `credentials.NewStaticCredentials()` static credentials constructor
* Changed `internal/credentials.NewStaticCredentials()` signature and behaviour for create grpc connection on each call to auth service
* Downgrade `google.golang.org/grpc` to `v1.49.0`

## v3.42.2
* Added `trace.Details.Details()` method for use external detailer

## v3.42.1
* Fixed lazy transaction example for `godoc`

## v3.42.0
* Added retry policy options for topics: `topic/topicoptions.WithReaderCheckRetryErrorFunction`, `topic/topicoptions.WithReaderStartTimeout`, `topic/topicoptions.WithWriterCheckRetryErrorFunction`, `topic/topicoptions.WithWriterStartTimeout`
* Refactored `internal/conn` middlewares
* Added `trace.tableSessionInfo.LastUsage()` method for get last usage timestamp
* Reverted `tx.WithCommit()` changes for fix unstable behaviour of lazy transactions
* Added `options.WithCommit()` option for execute query with auto-commit flag
* Removed `trace.TableTransactionExecuteStartInfo.KeepInCache` field as redundant

## v3.41.0
* Added option for set interval of auth token update in topic streams
* Supported internal allocator in `{session,statement}.Execute` for decrease memory usage
* Fixed typo in `topic/README.md`
* Upgraded `ydb-go-genproto` dependency
* Fixed duplicating of traces in `table.Client.Do()` call
* Supported `table.Transaction.WithCommit()` method for execute query and auto-commit after
* Added `DataColumns` to `table.options.IndexDescription`
* Added `scheme.EntryColumnStore` and `scheme.EntryColumnColumn` entry types
* Added `table.options.WithPartitioningBy(columns)` option

## v3.40.1
* Added constructor of `options.TimeToLiveSettings` and fluent modifiers

## v3.40.0
* Added `options.WithAddAttribute` and `options.WithDropAttribute` options for `session.AlterTable` request
* Added `options.WithAddIndex` and `options.WithDropIndex` options for `session.AlterTable` request
* Added return error while create topic writer with not equal producer id and message group id.
* Added package `meta` with methods about `YDB` metadata
* Added `meta.WithTrailerCallback(ctx, callback)` context modifier for attaching callback function which will be called on incoming metadata
* Added `meta.ConsumedUnits(metadata.MD)` method for getting consumed units from metadata
* Added `NestedCall` field to retry trace start infos for alarm on nested calls
* Added `topicoptions.WithWriterTrace` option for attach tracer into separated writer
* Added `sugar.IsTableExists()` helper for check existence of table

## v3.39.0
* Removed message level partitioning from experimental topic API. It is unavailable on server side yet.
* Supported `NullValue` type as received type from `YDB`
* Supported `types.SetValue` type
* Added `types.CastTo(types.Value, destination)` public method for cast `types.Value` to golang native type value destination
* Added `types.TupleItem(types.Value)`, `types.StructFields(types.Value)` and `types.DictValues(types.Value)` funcs (extractors of internal fields of tuple, struct and dict values)
* Added `types.Value.Yql()` func for getting values string representation as `YQL` literal
* Added `types.Type.Yql()` func for getting `YQL` representation of type
* Marked `table/types.WriteTypeStringTo` as deprecated
* Added `table/options.WithDataColumns` for supporting covering indexes
* Supported `balancer` query string parameter in `DSN`
* Fixed bug with scanning `YSON` value from result set
* Added certificate caching in `WithCertificatesFromFile` and `WithCertificatesFromPem`

## v3.38.5
* Fixed bug from scan unexpected column name

## v3.38.4
* Changed type of `table/options.{Create,Alter,Drop}TableOption` from func to interface
* Added implementations of `table/options.{Create,Alter,Drop}Option`
* Changed type of `topic/topicoptions.{Create,Alter,Drop}Option` from func to interface
* Added implementations of `topic/topicoptions.{Create,Alter}Option`
* Fix internal race-condition bugs in internal background worker

## v3.38.3
* Added retries to initial discovering

## v3.38.2
* Added missing `RetentionPeriod` parameter for topic description
* Fixed reconnect problem for topic client
* Added queue limit for sent messages and split large grpc messages while send to topic service
* Improved control plane for topic services: allow list topic in schema, read cdc feeds in table, retry on contol plane operations in topic client, full info in topic describe result
* Allowed writing zero messages to topic writer

## v3.38.1
* Fixed deadlock with implicit usage of `internal.table.Client.internalPoolAsyncCloseSession`

## v3.38.0
* Fixed commit errors for experimental topic reader
* Updated `ydb-go-genproto` dependency
* Added `table.WithSnapshotReadOnly()` `TxOption` for supporting `SnapshotReadOnly` transaction control
* Fixed bug in `db.Scripting()` queries (not checked operation results)
* Added `sugar.ToYdbParam(sql.NamedArg)` helper for converting `sql.NamedArg` to `table.ParameterOption`
* Changed type `table.ParameterOption` for getting name and value from `table.ParameterOption` instance
* Added topic writer experimental api with internal logger

## v3.37.8
* Refactored the internal closing behaviour of table client
* Implemented the `sql.driver.Validator` interface
* Fixed update token for topic reader
* Marked sessions which creates from `database/sql` driver as supported server-side session balancing

## v3.37.7
* Changed type of truncated result error from `StreamExecuteScanQuery` to retryable error
* Added closing sessions if node removed from discovery results
* Moved session status type from `table/options` package to `table`
* Changed session status source type from `uint32` to `string` alias

## v3.37.6
* Added to balancer notifying mechanism for listening in table client event about removing some nodes and closing sessions on them
* Removed from public client interfaces `closer.Closer` (for exclude undefined behaviour on client-side)

## v3.37.5
* Refactoring of `xsql` errors checking

## v3.37.4
* Revert the marking of context errors as required to delete session

## v3.37.3
* Fixed alter topic request - stop send empty setSupportedCodecs if customer not set them
* Marked the context errors as required to delete session
* Added log topic api reader for internal logger

## v3.37.2
* Fixed nil pointer exception in topic reader if reconnect failed

## v3.37.1
* Refactored the `xsql.badconn.Error`

## v3.37.0
* Supported read-only `sql.LevelSnapshot` isolation with fake transaction and `OnlineReadOnly` transaction control (transient, while YDB clusters are not updated with true snapshot isolation mode)
* Supported the `*sql.Conn` as input type `ydb.Unwrap` helper for go's 1.18

## v3.36.2
* Changed output of `sugar.GenerateDeclareSection` (added error as second result)
* Specified `sugar.GenerateDeclareSection` for `go1.18` (supports input types `*table.QueryParameters` `[]table.ParameterOption` or `[]sql.NamedArg`)
* Supports different go's primitive value types as arg of `sql.Named("name", value)`
* Added `database/sql` example and docs

## v3.36.1
* Fixed `xsql.Rows` error checking

## v3.36.0
* Changed behavior on `result.Err()` on truncated result (returns non-retryable error now, exclude `StreamExecuteScanQuery`)
* Added `ydb.WithIgnoreTruncated` option for disabling errors on truncated flag
* Added simple transaction control constructors `table.OnlineReadOnlyTxControl()` and `table.StaleReadOnlyTxControl()`
* Added transaction control specifier with context `ydb.WithTxControl`
* Added value constructors `types.BytesValue`, `types.BytesValueFromString`, `types.TextValue`
* Removed auto-prepending declare section on `xsql` queries
* Supports `time.Time` as type destination in `xsql` queries
* Defined default dial timeout (5 seconds)

## v3.35.1
* Removed the deprecation warning for `ydb.WithSessionPoolIdleThreshold` option

## v3.35.0
* Replaced internal table client background worker to plain wait group for control spawned goroutines
* Replaced internal table client background session keeper to internal background session garbage collector for idle sessions
* Extended the `DescribeTopicResult` struct

## v3.34.2
* Added some description to error message from table pool get
* Moved implementation `sugar.GenerateDeclareSection` to `internal/table`
* Added transaction trace callbacks and internal logging with them
* Stored context from `BeginTx` to `internal/xsql` transaction
* Added automatically generated declare section to query text in `database/sql` usage
* Removed supports `sql.LevelSerializable`
* Added `retry.Do` helper for retry custom lambda with `database/sql` without transactions
* Removed `retry.WithTxOptions` option (only default isolation supports)

## v3.34.1
* Changed `database/sql` driver `prepare` behaviour to `nop` with proxing call to conn exec/query with keep-in-cache flag
* Added metadata to `trace.Driver.OnInvoke` and `trace.Driver.OnNewStream` done events

## v3.34.0
* Improved the `xsql` errors mapping to `driver.ErrBadConn`
* Extended `retry.DoTx` test for to achieve equivalence with `retry.Retry` behaviour
* Added `database/sql` events for tracing `database/sql` driver events
* Added internal logging for `database/sql` events
* Supports `YDB_LOG_DETAILS` environment variable for specify scope of log messages
* Removed support of `YDB_LOG_NO_COLOR` environment variable
* Changed default behaviour of internal logger to without coloring
* Fixed coloring (to true) with environment variable `YDB_LOG_SEVERITY_LEVEL`
* Added `ydb.WithStaticCredentials(user, password)` option for make static credentials
* Supports static credentials as part of connection string (dsn - data source name)
* Changed minimal supported version of go from 1.14 to 1.16 (required for jwt library)


## v3.33.0
* Added `retry.DoTx` helper for retrying `database/sql` transactions
* Implemented `database/sql` driver over `ydb-go-sdk`
* Marked as deprecated `trace.Table.OnPoolSessionNew` and `trace.Table.OnPoolSessionClose` events
* Added `trace.Table.OnPoolSessionAdd` and `trace.Table.OnPoolSessionRemove` events
* Refactored session lifecycle in session pool for fix flaked `TestTable`
* Fixed deadlock in topicreader batcher, while add and read raw server messages
* Fixed bug in `db.Topic()` with send response to stop partition message

## v3.32.1
* Fixed flaky TestTable
* Renamed topic events in `trace.Details` enum

## v3.32.0
* Refactored `trace.Topic` (experimental) handlers
* Fixed signature and names of helpers in `topic/topicsugar` package
* Allowed parallel reading and committing topic messages

## v3.31.0
* Extended the `ydb.Connection` interface with experimental `db.Topic()` client (control plane and reader API)
* Removed `ydb.RegisterParser()` function (was needed for `database/sql` driver outside `ydb-go-sdk` repository, necessity of `ydb.RegisterParser()` disappeared with implementation `database/sql` driver in same repository)
* Refactored `db.Table().CreateSession(ctx)` (maked retryable with internal create session timeout)
* Refactored `internal/table/client.createSession(ctx)` (got rid of unnecessary goroutine)
* Supported many user-agent records

## v3.30.0
* Added `ydb.RegisterParser(name string, parser func(value string) []ydb.Option)` function for register parser of specified param name (supporting additional params in connection string)
* Fixed writing `KeepInCacheFlag` in table traces

## v3.29.5
* Fixed regression of `table/types.WriteTypeStringTo`

## v3.29.4
* Added touching of last updated timestamp in existing conns on stage of applying new endpoint list

## v3.29.3
* Reverted `xerrors.IsTransportError(err)` behaviour for raw grpc errors to false

## v3.29.2
* Enabled server-side session balancing for sessions created from internal session pool
* Removed unused public `meta.Meta` methods
* Renamed `meta.Meta.Meta(ctx)` public method to `meta.Meta.Context(ctx)`
* Reverted default balancer to `balancers.RandomChoice()`

## v3.29.1
* Changed default balancer to `balancers.PreferLocalDC(balancers.RandomChoice())`

## v3.29.0
* Refactored `internal/value` package for decrease CPU and memory workload with GC
* Added `table/types.Equal(lhs, rhs)` helper for check equal for two types

## v3.28.3
* Fixed false-positive node pessimization on receiving from stream io.EOF

## v3.28.2
* Upgraded dependencies (grpc, protobuf, testify)

## v3.28.1
* Marked dial errors as retryable
* Supported node pessimization on dialing errors
* Marked error from `Invoke` and `NewStream` as retryable if request not sended to server

## v3.28.0
* Added `sugar.GenerateDeclareSection()` helper for make declare section in `YQL`
* Added check when parameter name not started from `$` and automatically prepends it to name
* Refactored connection closing

## v3.27.0
* Added internal experimental packages `internal/value/exp` and `internal/value/exp/allocator` with alternative value implementations with zero-allocation model
* Supported parsing of database name from connection string URI path
* Added `options.WithExecuteScanQueryStats` option
* Added to query stats plan and AST
* Changed behaviour of `result.Stats()` (if query result have no stats - returns `nil`)
* Added context cancel with specific error
* Added mutex wrapper for mutex, rwmutex for guarantee unlock and better show critical section

## v3.26.10
* Fixed syntax mistake in `trace.TablePooStateChangeInfo` to `trace.TablePoolStateChangeInfo`

## v3.26.9
* Fixed bug with convert ydb value to `time.Duration` in `result.Scan[WithDefaults,Named]()`
* Fixed bug with make ydb value from `time.Duration` in `types.IntervalValueFromDuration(d)`
* Marked `table/types.{IntervalValue,NullableIntervalValue}` as deprecated

## v3.26.8
* Removed the processing of trailer metadata on stream calls

## v3.26.7
* Updated the `ydb-go-genproto` dependency

## v3.26.6
* Defined the `SerializableReadWrite` isolation level by default in `db.Table.DoTx(ctx, func(ctx, tx))`
* Updated the `ydb-go-genproto` dependency

## v3.26.5
* Disabled the `KeepInCache` policy for queries without params

## v3.26.4
* Updated the indirect dependency to `gopkg.in/yaml.v3`

## v3.26.3
* Removed `Deprecated` mark from `table/session.Prepare` method
* Added comments for `table/session.Execute` method

## v3.26.2
* Refactored of making permissions from scheme entry

## v3.26.1
* Removed deprecated traces

## v3.26.0
* Fixed data race on session stream queries
* Renamed `internal/router` package to `internal/balancer` for unambiguous understanding of package mission
* Implemented detection of local data-center with measuring tcp dial RTT
* Added `trace.Driver.OnBalancer{Init,Close,ChooseEndpoint,Update}` events
* Marked the driver cluster events as deprecated
* Simplified the balancing logic

## v3.25.3
* Changed primary license to `Apache2.0` for auto-detect license
* Refactored `types.Struct` value creation

## v3.25.2
* Fixed repeater initial force timeout from 500 to 0.5 second

## v3.25.1
* Fixed bug with unexpected failing of call `Invoke` and `NewStream` on closed cluster
* Fixed bug with releasing `internal/conn/conn.Pool` in cluster
* Replaced interface `internal/conn/conn.Pool` to struct `internal/conn/conn.Pool`

## v3.25.0
* Added `ydb.GRPCConn(ydb.Connection)` helper for connect to driver-unsupported YDB services
* Marked as deprecated `session.Prepare` callback
* Marked as deprecated `options.WithQueryCachePolicyKeepInCache` and `options.WithQueryCachePolicy` options
* Added `options.WithKeepInCache` option
* Enabled by default keep-in-cache policy for data queries
* Removed from `ydb.Connection` embedding of `grpc.ClientConnInterface`
* Fixed stopping of repeater
* Added log backoff between force repeater wake up's (from 500ms to 32s)
* Renamed `trace.DriverRepeaterTick{Start,Done}Info` to `trace.DriverRepeaterWakeUp{Start,Done}Info`
* Fixed unexpected `NullFlag` while parse nil `JSONDocument` value
* Removed `internal/conn/conn.streamUsages` and `internal/conn/conn.usages` (`internal/conn.conn` always touching last usage timestamp on API calls)
* Removed auto-reconnecting for broken conns
* Renamed `internal/database` package to `internal/router` for unambiguous understanding of package mission
* Refactored applying actual endpoints list after re-discovery (replaced diff-merge logic to swap cluster struct, cluster and balancers are immutable now)
* Added `trace.Driver.OnUnpessimizeNode` trace event

## v3.24.2
* Changed default balancer to `RandomChoice()` because `PreferLocalDC()` balancer works incorrectly with DNS-balanced call `Discovery/ListEndpoints`

## v3.24.1
* Refactored initialization of coordination, ratelimiter, scheme, scripting and table clients from `internal/lazy` package to each client initialization with `sync.Once`
* Removed `internal/lazy` package
* Added retry option `retry.WithStackTrace` for wrapping errors with stacktrace

## v3.24.0
* Fixed re-opening case after close lazy-initialized clients
* Removed dependency of call context for initializing lazy table client
* Added `config.AutoRetry()` flag with `true` value by default. `config.AutoRetry()` affects how to errors handle in sub-clients calls.
* Added `config.WithNoAutoRetry` for disabling auto-retry on errors in sub-clients calls
* Refactored `internal/lazy` package (supported check `config.AutoRetry()`, removed all error wrappings with stacktrace)

## v3.23.0
* Added `WithTLSConfig` option for redefine TLS config
* Added `sugar.LoadCertificatesFromFile` and `sugar.LoadCertificatesFromPem` helpers

## v3.22.0
* Supported `json.Unmarshaler` type for scanning row to values
* Reimplemented `sugar.DSN` with `net/url`

## v3.21.0
* Fixed gtrace tool generation code style bug with leading spaces
* Removed accounting load factor (unused field) in balancers
* Enabled by default anonymous credentials
* Enabled by default internal dns resolver
* Removed from defaults `grpc.WithBlock()` option
* Added `ydb.Open` method with required param connection string
* Marked `ydb.New` method as deprecated
* Removed package `dsn`
* Added `sugar.DSN` helper for make dsn (connection string)
* Refactored package `retry` (moved `retryBackoff` and `retryMode` implementations to `internal`)
* Refactored `config.Config` (remove interface `Config`, renamed private struct `config` to `Config`)
* Moved `discovery/config` to `internal/discovery/config`
* Moved `coordination/config` to `internal/coordination/config`
* Moved `scheme/config` to `internal/scheme/config`
* Moved `scripting/config` to `internal/scripting/config`
* Moved `table/config` to `internal/table/config`
* Moved `ratelimiter/config` to `internal/ratelimiter/config`

## v3.20.2
* Fixed race condition on lazy clients first call

## v3.20.1
* Fixed gofumpt linter issue on `credentials/credentials.go`

## v3.20.0
* Added `table.DefaultTxControl()` transaction control creator with serializable read-write isolation mode and auto-commit
* Fixed passing nil query parameters
* Fixed locking of cluster during call `cluster.Get`

## v3.19.1
* Simplified README.md for godoc documentation in pkg.go.dev

## v3.19.0
* Added public package `dsn` for making piped data source name (connection string)
* Marked `ydb.WithEndpoint`, `ydb.WithDatabase`, `ydb.WithSecure`, `ydb.WithInsecure` options as deprecated
* Moved `ydb.RegisterParser` to package `dsn`
* Added version into all error and warn log messages

## v3.18.5
* Fixed duplicating `WithPanicCallback` proxying to table config options
* Fixed comments for `xerrros.Is` and `xerrros.As`

## v3.18.4
* Renamed internal packages `errors`, `net` and `resolver` to `xerrors`, `xnet` and `xresolver` for excluding ambiguous interpretation
* Renamed internal error wrapper `xerrors.New` to `xerrors.Wrap`

## v3.18.3
* Added `WithPanicCallback` option to all service configs (discovery, coordination, ratelimiter, scheme, scripting, table) and auto-applying from `ydb.WithPanicCallback`
* Added panic recovering (if defined `ydb.WithPanicCallback` option) which thrown from retry operation

## v3.18.2
* Refactored balancers (makes concurrent-safe)
* Excluded separate balancers lock from cluster
* Refactored `cluster.Cluster` interface (`Insert` and `Remove` returning nothing now)
* Replaced unsafe `cluster.close` boolean flag to `cluster.done` chan for listening close event
* Added internal checker `cluster.isClosed()` for check cluster state
* Extracted getting available conn from balancer to internal helper `cluster.get` (called inside `cluster.Get` as last effort)
* Added checking `conn.Conn` availability with `conn.Ping()` in prefer nodeID case

## v3.18.1
* Added `conn.Ping(ctx)` method for check availability of `conn.Conn`
* Refactored `cluster.Cluster.Get(ctx)` to return only available connection (instead of returning any connection from balancer)
* Added address to error description thrown from `conn.take()`
* Renamed package `internal/db` to `internal/database` to exclude collisions with variable name `db`

## v3.18.0
* Added `go1.18` to test matrix
* Added `ydb.WithOperationTimeout` and `ydb.WithOperationCancelAfter` context modifiers

## v3.17.0
* Removed redundant `trace.With{Table,Driver,Retry}` and `trace.Context{Table,Driver,Retry}` funcs
* Moved `gtrace` tool from `./cmd/gtrace` to `./internal/cmd/gtrace`
* Refactored `gtrace` tool for generate `Compose` options
* Added panic recover on trace calls in `Compose` call step
* Added `trace.With{Discovery,Driver,Coordination,Ratelimiter,Table,Scheme,Scripting}PanicCallback` options
* Added `ydb.WithPanicCallback` option

## v3.16.12
* Fixed bug with check acquire error over `ydb.IsRatelimiterAcquireError`
* Added full changelog link to github release description

## v3.16.11
* Added stacktrace to errors with issues

## v3.16.10
* Refactored `cluster.Cluster` and `balancer.Balancer` interfaces (removed `Update` method)
* Replaced `cluster.Update` with `cluster.Remove` and `cluster.Insert` calls
* Removed `trace.Driver.OnClusterUpdate` event
* Fixed bug with unexpected changing of local datacenter flag in endpoint
* Refactored errors wrapping (stackedError are not ydb error now, checking `errors.IsYdb(err)` with `errors.As` now)
* Wrapped retry operation errors with `errors.WithStackTrace(err)`
* Changed `trace.RetryLoopStartInfo.Context` type from `context.Context` to `*context.Context`

## v3.16.9
* Refactored internal operation and transport errors

## v3.16.8
* Added `config.ExcludeGRPCCodesForPessimization()` opttion for exclude some grpc codes from pessimization rules
* Refactored pessimization node conditions
* Added closing of ticker in `conn.Conn.connParker`
* Removed `config.WithSharedPool` and usages it
* Removed `conn.Creator` interface and usage it
* Removed unnecessary options append in `ydb.With`

## v3.16.7
* Added closing `conn.Conn` if discovery client build failure
* Added wrapping errors with stacktrace
* Added discharging banned state of `conn.Conn` on `cluster.Update` step

## v3.16.6
* Rollback moving `meta.Meta` call to conn exclusively from `internal/db` and `internal/discovery`
* Added `WithMeta()` discovery config option

## v3.16.5
* Added `config.SharedPool()` setting and `config.WithSharedPool()` option
* Added management of shared pool flag on change dial timeout and credentials
* Removed explicit checks of conditions for use (or not) shared pool in `ydb.With()`
* Renamed `internal/db` interfaces
* Changed signature of `conn.Conn.Release` (added error as result)

## v3.16.4
* Removed `WithMeta()` discovery config option
* Moved `meta.Meta` call to conn exclusively

## v3.16.3
* Replaced panic on cluster close to error issues

## v3.16.2
* Fixed bug in `types.Nullable()`
* Refactored package `meta`
* Removed explicit call meta in `db.New()`

## v3.16.1
* Added `WithMeta()` discovery config option
* Fixed bug with credentials on discovery

## v3.16.0
* Refactored internal dns-resolver
* Added option `config.WithInternalDNSResolver` for use internal dns-resolver and use resolved IP-address for dialing instead FQDN-address

## v3.15.1
* Removed all conditions for trace retry errors
* Fixed background color of warn messages
* Added to log messages additional information about error, such as retryable (or not), delete session (or not), etc.

## v3.15.0
* Added github action for publish release tags
* Refactored version constant (split to major, minor and patch constants)
* Added `table.types.Nullable{*}Value` helpers and `table.types.Nullable()` common helper
* Fixed race on check trailer on closing table grpc-stream
* Refactored traces (start and done struct names have prefix about trace)
* Replaced `errors.Error`, `errors.Errorf` and `errors.ErrorfSkip` to single `errors.WithStackTrace`
* Refactored table client options
* Declared and implemented interface `errors.isYdbError` for checking ybd/non-ydb errors
* Fixed double tracing table do events
* Added `retry.WithFastBackoff` and `retry.WithFastBackoff` options
* Refactored `table.CreateSession` as retry operation with options
* Moved log level from root of repository to package `log`
* Added details and address to transport error
* Fixed `recursive` param in `ratelimiter.ListResource`
* Added counting stream usages for exclude park connection if it in use
* Added `trace.Driver` events about change stream usage and `conn.Release()` call

## 3.14.4
* Implemented auto-removing `conn.Conn` from `conn.Pool` with counting usages of `conn.Conn`
* Refactored naming of source files which declares service client interfaces

## 3.14.3
* Fixed bug with update balancer element with nil handle

## 3.14.2
* Refactored internal error wrapping (with file and line identification) - replaced `fmt.Printf("%w", err)` error wrapping to internal `stackError`

## 3.14.1
* Added `balacers.CreateFromConfig` balancer creator
* Added `Create` method to interface `balancer.Balancer`

## 3.14.0
* Added `balacers.FromConfig` balancer creator

## 3.13.3
* Fixed linter issues

## 3.13.2
* Fixed race with read/write pool conns on closing conn

## 3.13.1
* Improved error messages
* Defended `cluster.balancer` with `sync.RWMutex` on `cluster.Insert`, `cluster.Update`, `cluster.Remove` and `cluster.Get`
* Excluded `Close` and `Park` methods from `conn.Conn` interface
* Fixed bug with `Multi` balancer `Create()`
* Improved `errors.IsTransportError` (check a few transport error codes instead check single transport error code)
* Improved `errors.Is` (check a few errors instead check single error)
* Refactored YDB errors checking API on client-side
* Implemented of scripting traces

## 3.13.0
* Refactored `Connection` interface
* Removed `CustomOption` and taking client with custom options
* Removed `proxy` package
* Improved `db.With()` helper for child connections creation
* Set shared `conn.Pool` for all children `ydb.Connection`
* Fixed bug with `RoundRobin` and `RandomChoice` balancers `Create()`

## 3.12.1
* Added `trace.Driver.OnConnPark` event
* Added `trace.Driver.OnConnClose` event
* Fixed bug with closing nil session in table retryer
* Restored repeater `Force` call on pessimize event
* Changed mutex type in `conn.Conn` from `sync.Mutex` to `sync.RWMutex` for exclude deadlocks
* Reverted applying empty `discovery` results to `cluster`

## 3.12.0
* Added `balancers.Prefer` and `balancers.PreferWithFallback` constructors

## 3.11.13
* Added `trace.Driver.OnRepeaterWakeUp` event
* Refactored package `repeater`

## 3.11.12
* Added `trace.ClusterInsertDoneInfo.Inserted` boolean flag for notify about success of insert endpoint into balancer
* Added `trace.ClusterRemoveDoneInfo.Removed` boolean flag for notify about success of remove endpoint from balancer

## 3.11.11
* Reverted usage of `math/rand` (instead `crypto/rand`)

## 3.11.10
* Imported tool gtrace to `./cmd/gtrace`
* Changed minimal version of go from 1.13 to 1.14

## 3.11.9
* Fixed composing of service traces
* Fixed end-call of `trace.Driver.OnConnStateChange`

## 3.11.8
* Added `trace.EndpointInfo.LastUpdated()` timestamp
* Refactored `endpoint.Endpoint` (split to struct `endopint` and interface `Endpoint`)
* Returned safe-thread copy of `endpoint.Endpoint` to trace callbacks
* Added `endpoint.Endpoint.Touch()` func for refresh endpoint info
* Added `conn.conn.onClose` slice for call optional funcs on close step
* Added removing `conn.Conn` from `conn.Pool` on `conn.Conn.Close()` call
* Checked cluster close/empty on keeper goroutine
* Fixed `internal.errors.New` wrapping depth
* Added context flag for no wrapping operation results as error
* Refactored `trace.Driver` conn events

## 3.11.7
* Removed internal alias-type `errors.IssuesIterator`

## 3.11.6
* Changed `trace.GetCredentialsDoneInfo` token representation from bool to string
* Added `log.Secret` helper for mask token

## 3.11.5
* Replaced meta in `proxyConnection.Invoke` and `proxyConnection.NewStream`

## 3.11.4
* Refactored `internal/cluster.Cluster` (add option for notify about external lock, lock cluster for update cluster endpoints)
* Reverted `grpc.ClientConnInterface` API to `ydb.Connection`

## 3.11.3
* Replaced in `table/types/compare_test.go` checking error by error message to checking with `errors.Is()`

## 3.11.2
* Wrapped internal errors in retry operations

## 3.11.1
* Excluded error wrapping from retry operations

## 3.11.0
* Added `ydb.WithTLSSInsecureSkipVerify()` option
* Added `trace.Table.OnPoolStateChange` event
* Wrapped internal errors with print <func, file, line>
* Removed `trace.Table.OnPoolTake` event (unused)
* Refactored `trace.Details` matching by string pattern
* Added resolver trace callback
* Refactored initialization step of grpc dial options
* Added internal package `net` with `net.Conn` proxy object
* Fixed closing proxy clients
* Added `ydb.Connection.With(opts ...ydb.CustomOption)` for taking proxy `ydb.Connection` with some redefined options
* Added `ydb.MetaRequestType` and `ydb.MetaTraceID` aliases to internal `meta` package constants
* Added `ydb.WithCustomCredentials()` option
* Refactored `ydb.Ratelimiter().AcquireResource()` method (added options for defining type of acquire request)
* Removed single point to define operation mode params (each grpc-call with `OperationParams` must explicit define `OperationParams`)
* Removed defining operation params over context
* Removed `config.RequestTimeout` and `config.StreamTimeout` (each grpc-call must manage context instead define `config.RequestTimeout` or `config.StreamTimeout`)
* Added internal `OperationTimeout` and `OperationCancelAfter` to each client (ratelimiter, coordination, table, scheme, scripting, discovery) config. `OperationTimeout` and `OperationCancelAfter` config params defined from root config

## 3.10.0
* Extended `trace.Details` constants for support per-service events
* Added `trace.Discovery` struct for traces discovery events
* Added `trace.Ratelimiter`, `trace.Coordination`, `trace.Scripting`, `trace.Scheme` stubs (will be implements in the future)
* Added `ratelimiter/config`, `coordination/config`, `scripting/config`, `scheme/config`, `discovery/config` packages for specify per-service configs
* Removed `trace.Driver.OnDiscovery` callback (moved to `trace.Discovery`)
* Refactored initialization step (firstly makes discovery client)
* Removed `internal/lazy.Discovery` (discovery client always initialized)
* Fixed `trace.Table` event structs
* Refactored grpc options for define dns-balancing configuration
* Refactored `retry.Retry` signature (added `retry.WithID`, `retry.WithTrace` and `retry.WithIdempotent` opt-in args, required param `isIdempotentOperation` removed)
* Refactored package `internal/repeater`

## 3.9.4
* Fixed data race on closing session pool

## 3.9.3
* Fixed busy loop on call internal logger with external logger implementation of `log.Logger`

## 3.9.2
* Fixed `WithDiscoveryInterval()` option with negative argument (must use `SingleConn` balancer)

## 3.9.1
* Added `WithMinTLSVersion` option

## 3.9.0
* Removed `ydb.EndpointDatabase`, `ydb.ConnectionString` and `ydb.MustConnectionString` helpers
* Removed `ydb.ConnectParams` struct and `ydb.WithConnectParams` option creator
* Added internal package `dsn` for register external parsers and parse connection string
* Added `ydb.RegisterParser` method for registering external parser of connection string

## 3.8.12
* Unwrap sub-tests called as `t.Run(...)` in integration tests
* Updated `grpc` dependency (from `v1.38.0` to `v1.43.0`)
* Updated `protobuf` dependency (from `v1.26.0` to `v1.27.1`)
* Added internal retryers into `lazy.Ratelimiter`
* Added internal retryers into `lazy.Coordination`
* Added internal retryers into `lazy.Discovery`
* Added internal retryers into `lazy.Scheme`
* Added internal retryers into `lazy.Scripting`
* Added internal retryer into `lazy.Table.CreateSession`

## 3.8.11
* Fixed version

## 3.8.10
* Fixed misspell linter issue

## 3.8.9
* Removed debug print to log

## 3.8.8
* Refactored session shutdown test

## 3.8.7
* Ignored session shutdown test if no defined `YDB_SHUTDOWN_URLS` environment variable

## 3.8.6
* Added `ydb.WithInsecure()` option

## 3.8.5
* Fixed version

## 3.8.4
* Fixed syntax error in `CHANGELOG.md`

## 3.8.3
* Fixed `CHANGELOG.md`

## 3.8.2
* Updated `github.com/ydb-platform/ydb-go-genproto`

## 3.8.1
* Fixed `trace.Table.OnPoolDoTx` - added `Idempotent` flag to `trace.PoolDoTxStartInfo`

## 3.8.0
* Added `table.result.Result.ScanNamed()` scan function
* Changed connection secure to `true` by default
* Renamed public package `balancer` to `balancers` (this package contains only constructors of balancers)
* Moved interfaces from package `internal/balancer/ibalancer` to `internal/balancer`
* Added `NextResultSetErr()` func for select next result set and return error
* Added package `table/result/indexed` with interfaces `indexed.Required`, `indexed.Optional`, `indexed.RequiredOrOptional`
* Replaced abstract `interface{}` in `Scan` to `indexed.RequiredOrOptional`
* Replaced abstract `interface{}` in `ScanWithDefaults` to `indexed.Required`
* Replaced `trace.Table.OnPoolRetry` callback to `trace.Table.OnPoolDo` and `trace.Table.OnPoolDoTx` callbacks
* Supports server hint `session-close` for gracefully shutdown session

## 3.7.2
* Retry remove directory in `sugar.RemoveRecursive()` for retryable error

## 3.7.1
* Fixed panic on `result.Reset(nil)`

## 3.7.0
* Replaced `Option` to `CustomOption` on `Connection` interface methods
* Implements `WithCustom[Token,Database]` options for redefine database and token
* Removed experimental `balancer.PreferEndpoints[WithFallback][RegEx]` balancers
* Supported connections `TTL` with `Option` `WithConnectionTTL`
* Remove unnecessary `WithFastDial` option (lazy connections are always fast inserts into cluster)
* Added `Scripting` service client with API methods `Execute()`, `StreamExecute()` and `Explain()`
* Added `String()` method to `table.types.Type` interface
* Added `With[Custom]UserAgent()` `Option` and `CustomOption` constructors
* Refactored `log.Logger` interface and internal implementation
* Added `retry.RetryableError()` for returns user-defined error which must be retryed
* Renamed internal type `internal.errors.OperationCompleted` to `internal.errors.OperationStatus`
* Added `String()` method to `table.KeyRange` and `table.Value` types
* Replaced creation of goroutine on each stream call to explicit call stream.Recv() on NextResultSet()

## 3.6.2
* Refactored table retry helpers
* Added new `PreferLocations[WithFallback][RegEx]` balancers
* Added `trace.Details.String()` and `trace.Details.Strings()` helpers
* Added `trace.DetailsFromString(s)` and `trace.DetailsFromStrings(s)` helper

## 3.6.1
* Switched closing cluster after closing all sub-services
* Added windows and macOS runtimes to unit and integration tests

## 3.6.0
* Added `config/balancer` package with popular balancers
* Added new `PreferEndpoints[WithFallback][RegEx]` balancers
* Removed `config.BalancerConfig` struct
* Refactored internal packages (tree to flat, split balancers to different packages)
* Moved a taking conn to start of `conn.Invoke` /` conn.NewStream` for applying timeouts to alive conn instead lazy conn (previous logic applied timeouts to all request including dialing on lazy conn)

## 3.5.4
* Added auto-close stream result on end of stream

## 3.5.3
* Changed `Logger` interface for support custom loggers
* Added public type `LoggerOption` for proxies to internal `logger.Option`
* Fixed deadlock on table stream requests

## 3.5.2
* Fixed data race on closing table result
* Added custom dns-resolver to grpc options for use dns-balancing with round_robin balancing policy
* Wrapped with `recover()` system panic on getting system certificates pool
* Added linters and fixed issues from them
* Changed API of `sugar` package

## 3.5.1
* Added system certificates for `darwin` system
* Fixed `table.StreamResult` finishing
* Fixes `sugar.MakePath()`
* Added helper `ydb.MergeOptions()` for merge several `ydb.Option` to single `ydb.Option`

## 3.5.0
* Added `ClosabelSession` interface which extends `Session` interface and provide `Close` method
* Added `CreateSession` method into `table.Client` interface
* Added `Context` field into `trace.Driver.Net{Dial,Read,Write,Close}StartInfo` structs
* Added `Address` field into `trace.Driver.DiscoveryStartInfo` struct
* Improved logger options (provide err and out writers, provide external logger)
* Renamed package `table.resultset` to `table.result`
* Added `trace.Driver.{OnInit,OnClose}` events
* Changed unit/integration tests running
* Fixed/added YDB error checkers
* Dropped `ydb.WithDriverConfigOptions` (duplicate of `ydb.With`)
* Fixed freeze on closing driver
* Fixed `CGO` race on `Darwin` system when driver tried to expand tilde on certificates path
* Removed `EnsurePathExists` and `CleanupDatabase` from API of `scheme.Client`
* Added helpers `MakePath` and `CleanPath` to root of package `ydb-go-sdk`
* Removed call `types.Scanner.UnmarshalYDB()` inside `scanner.setDefaults()`
* Added `DoTx()` API method into `table.Client`
* Added `String()` method into `ConnectParams` for serialize params to connection string
* Added early exit from Rollback for committed transaction
* Moved `HasNextResultSet()` method from `Result` interface to common `result` interface. It provides access to `HasNextResultSet()` on both result interfaces (unary and stream results)
* Added public credentials constructors `credentials.NewAnonymousCredentials()` and `credentials.NewAccessTokenCredentials(token)`

## 3.4.4
* Prefer `ydb.table.types.Scanner` scanner implementation over `sql.Scanner`, when both available.

## 3.4.3
* Forced `round_robin` grpc load balancing instead default `pick_first`
* Added checker `IsTransportErrorCancelled`

## 3.4.2
* Simplified `Is{Transport,Operation}Error`
* Added `IsYdbError` helper

## 3.4.1
* Fixed retry reaction on operation error NotFound (non-retryable now)

## 3.4.0
* Fixed logic bug in `trace.Table.ExecuteDataQuery{Start,Done}Info`

## 3.3.3
* Cleared repeater context for discovery goroutine
* Fixed type of `trace.Details`

## 3.3.2
* Added `table.options.WithPartitioningSettings`

## 3.3.1
* Added `trace.DriverConnEvents` constant

## 3.3.0
* Stored node ID into `endpoint.Endpoint` struct
* Simplified <Host,Port> in `endpoint.Endpoint` to single fqdn Address
* On table session requests now preferred the endpoint by `ID` extracted from session `ID`. If
  endpoint by `ID` not found - using the endpoint from balancer
* Upgraded internal logger for print colored messages

## 3.2.7
* Fixed compare endpoints func

## 3.2.6
* Reverted `NodeID` as key for link between session and endpoint because yandex-cloud YDB
  installation not supported `Endpoint.ID` entity

## 3.2.5
* Dropped endpoint.Addr entity as unused. After change link type between session and endpoint
  to NodeID endpoint.Addr became unnecessary for internal logic of driver
* Enabled integration test table pool health
* Fixed race on session stream requests

## 3.2.4
* Returned context error when context is done on `session.StreamExecuteScanQuery`
  and `session.StreamReadTable`

## 3.2.3
* Fixed bug of interpret tilda in path of certificates file
* Added chapter to `README.md` about ecosystem of debug tools over `ydb-go-sdk`

## 3.2.2
* Fixed result type of `RawValue.String` (ydb string compatible)
* Fixed scans ydb types into string and slice byte receivers

## 3.2.1
* Upgraded dependencies
* Added `WithEndpoint` and `WithDatabase` Option constructors

## 3.2.0
* added package `log` with interface `log.Logger`
* implements `trace.Driver` and `trace.Table` with `log.Logger`
* added internal leveled logger which implement interface `log.Logger`
* supported environment variable `YDB_LOG_SEVERITY_LEVEL`
* changed name of the field `RetryAttempts` to` Attempts` in the structure `trace.PoolGetDoneInfo`.
  This change reduces back compatibility, but there are no external uses of v3 sdk, so this change is
  fine. We are sorry if this change broke your code

## 3.1.0
* published scheme Client interface

## 3.0.1
* refactored integration tests
* fixed table retry trace calls

## 3.0.0
* Refactored sources for splitting public interfaces and internal
  implementation for core changes in the future without change major version
* Refactored of transport level of driver - now we use grpc code generation by stock `protoc-gen-go` instead internal protoc codegen. New API provide operate from codegen grpc-clients with driver as a single grpc client connection. But driver hide inside self a pool of grpc connections to different cluster endpoints YDB. All communications with YDB (base services includes to driver: table, discovery, coordiantion and ratelimiter) provides stock codegen grpc-clients now.
* Much changed API of driver for easy usage.
* Dropped package `ydbsql` (moved to external project)
* Extracted yandex-cloud authentication to external project
* Extracted examples to external project
* Changed of traces API for next usage in jaeger и prometheus
* Dropped old APIs marked as `deprecated`
* Added integration tests with docker ydb container
* Changed table session and endpoint link type from string address to integer NodeID

## 2.11.0
* Added possibility to override `x-ydb-database` metadata value

## 2.10.9
* Fixed context cancellation inside repeater loop

## 2.10.8
* Fixed data race on cluster get/pessimize

## 2.10.7
* Dropped internal cluster connections tracker
* Switched initial connect to all endpoints after discovery to lazy connect
* Added reconnect for broken conns

## 2.10.6
* Thrown context without deadline into discovery goroutine
* Added `Address` param to `DiscoveryStartInfo` struct
* Forced `round_bobin` grpc load balancing config instead default `pick_first`
* Fixed applying driver trace from context in `connect.New`
* Excluded using session pool usage for create/take sessions in `database/sql`
  driver implementation. Package `ydbsql` with `database/sql` driver implementation
  used direct `CreateSession` table client call in the best effort loop

## 2.10.5
* Fixed panic when ready conns is zero

## 2.10.4
* Initialized repeater permanently regardless of the value `DriverConfig.DiscoveryInterval`
  This change allow forcing re-discovery depends on cluster state

## 2.10.3
* Returned context error when context is done on `StreamExecuteScanQuery`

## 2.10.2
* Fixed `mapBadSessionError()` in `ydbsql` package

## 2.10.1
* Fixed race on `ydbsql` concurrent connect. This hotfix only for v2 version

## 2.10.0
* Added `GlobalAsyncIndex` implementation of index interface

## 2.9.6
* Replaced `<session, endpoint>` link type from raw conn to plain endpoint address
* Moved checking linked endpoint from `driver.{Call,StreamRead}` to `cluster.Get`
* Added pessimization endpoint code for `driver.StreamRead` if transport error received
* Setted transport error `Cancelled` as needs to remove session from pool
* Deprecated connection use policy (used auto policy)
* Fixed goroutines leak on StreamRead call
* Fixed force re-discover on receive error after 1 second
* Added timeout to context in `cluster.Get` if context deadline not defined

## 2.9.5
* Renamed context idempotent operation flag

## 2.9.4
* Forced cancelled transport error as retriable (only idempotent operations)
* Renamed some internal retry mode types

## 2.9.3
* Forced grpc keep-alive PermitWithoutStream parameter to true

## 2.9.2
* Added errors without panic

## 2.9.1
* Added check nil grpc.ClientConn connection
* Processed nil connection error in keeper loop

## 2.9.0
* Added RawValue and supported ydb.Scanner in Scan

## 2.8.0
* Added NextResultSet for both streaming and non-streaming operations

## 2.7.0
* Dropped busy checker logic
* Refactoring of `RetryMode`, `RetryChecker` and `Retryer`
* Added fast/slow retry logic
* Supported context param for retry operation with no idempotent errors
* Added secondary indexes info to table describing method

## 2.6.1
* fix panic on lazy put to full pool

## 2.6.0
* Exported `SessionProvider.CloseSession` func
* Implements by default async closing session and putting busy
  session into pool
* Added some session pool trace funcs for execution control of
  goroutines in tests
* Switched internal session pool boolean field closed from atomic
  usage to mutex-locked usage

## 2.5.7
* Added panic on double scan per row

## 2.5.6
* Supported nil and time conventions for scanner

## 2.5.5
* Reverted adds async sessionGet and opDo into `table.Retry`.
* Added `sessionClose()` func into `SessionProvider` interface.

## 2.5.4
* Remove ready queue from session pool

## 2.5.3
* Fix put session into pool

## 2.5.2
* Fix panic on operate with result scanner

## 2.5.1
* Fix lock on write to chan in case when context is done

## 2.5.0
* Added `ScanRaw` for scan results as struct, list, tuple, map
* Created `RawScanner` interface in order to generate method With

## 2.4.1
* Fixed deadlock in the session pool

## 2.4.0
* Added new scanner API.
* Fixed dualism of interpret data (default values were deprecated for optional values)

## 2.3.3
* Fixed `internal/stats/series.go` (index out of range)
* Optimized rotate buckets in the `Series`

## 2.3.2
* Moved `api/wrap.go` to root for next replacement api package to external genproto

## 2.3.1
* Correct session pool tests
* Fixed conditions with KeepAliveMinSize and `IdleKeepAliveThreshold`

## 2.3.0
* Added credentials connect options:
  - `connect.WithAccessTokenCredentials(accessToken)`
  - `connect.WithAnonymousCredentials()`
  - `connect.WithMetadataCredentials(ctx)`
  - `connect.WithServiceAccountKeyFileCredentiials(serviceAccountKeyFile)`
* Added auth examples:
  - `example/auth/environ`
  - `example/auth/access_token_credentials`
  - `example/auth/anonymous_credentials`
  - `example/auth/metadata_credentials`
  - `example/auth/service_account_credentials`

## 2.2.1
* Fixed returning error from `table.StreamExecuteScanQuery`

## 2.2.0
* Supported loading certs from file using `YDB_SSL_ROOT_CERTIFICATES_FILE` environment variable

## 2.1.0
* Fixed erasing session from pool if session keep-alive count great then `IdleKeepAliveThreshold`
* Add major session pool config params as `connect.WithSessionPool*()` options

## 2.0.3
* Added panic for wrong `NextSet`/`NextStreamSet` call

## 2.0.2
* Fixed infinite keep alive session on transport errors `Cancelled` and `DeadlineExceeded`

## 2.0.1
* Fixed parser of connection string
* Fixed `EnsurePathExists` and `CleanupDatabase` methods
* Fixed `basic_example_v1`
* Renamed example cli flag `-link=connectionString` to `-ydb=connectionString` for connection string to YDB
* Added `-connect-timeout` flag to example cli
* Fixed some linter issues

## 2.0.0
* Renamed package ydbx to connect. New usage semantic: `connect.New()` instead `ydbx.Connect()`
* Added `healthcheck` example
* Fixed all examples with usage connect package
* Dropped `example/internal/ydbutil` package
* Simplified API of Traces - replace all pairs start/done to single handler with closure.

## 1.5.2
* Fixed `WithYdbCA` at nil certPool case

## 1.5.1
* Fixed package name of `ydbx`

## 1.5.0
* Added `ydbx` package

## 1.4.1
* Fixed `fmt.Errorf` error wrapping and some linter issues

## 1.4.0
* Added helper for create credentials from environ
* Added anonymous credentials
* Move YDB Certificate Authority from auth/iam package to root  package. YDB CA need to dial with
  dedicated YDB and not need to dial with IAM. YDB CA automatically added to all grpc calling

## 1.3.0
* Added `Compose` method to traces

## 1.2.0
* Load YDB certificates by default with TLS connection

## 1.1.0
* Support scan-query method in `ydbsql` (database/sql API)

## 1.0.7
* Use `github.com/golang-jwt/jwt` instead of `github.com/dgrijalva/jwt-go`

## 1.0.6
* Append (if not exits) SYNC Operation mode on table calls: *Session, *DataQuery, *Transaction, KeepAlive

## 1.0.5
* Remove unused ContextDeadlineMapping driver config (always used default value)
* Simplify operation params logic
* Append (if not exits) SYNC Operation mode on ExecuteDataQuery call

## 1.0.4
* Fixed timeout and cancellation setting for YDB operations
* Introduced possibility to use `ContextDeadlineNoMapping` once again

## 1.0.3
* Negative `table.Client.MaxQueryCacheSize` will disable a client query cache now
* Refactoring of `meta.go` for simple adding in the future new headers to requests
* Added support `x-ydb-trace-id` as standard SDK header

## 1.0.2
* Implements smart lazy createSession for best control of create/delete session balance. This feature fix leakage of forgotten sessions on server-side
* Some imporvements of session pool stats

## 1.0.1
* Fix closing sessions on PutBusy()
* Force setting operation timeout from client context timeout (if this timeout less then default operation timeout)
* Added helper `ydb.ContextWithoutDeadline` for clearing existing context from any deadlines

## 1.0.0
* SDK versioning switched to `Semantic Versioning 2.0.0`

## 2021.04.1
* Added `table.TimeToLiveSettings` struct and corresponding
  `table.WithTimeToLiveSettings`, `table.WithSetTimeToLive`
  and `table.WithDropTimeToLive` options.
* Deprecated `table.TTLSettings` struct alongside with
  `table.WithTTL`, `table.WithSetTTL` and `table.WithDropTTL` functions.

## 2021.03.2
* Add Truncated flag support.

## 2021.03.1
* Fixed a race between `SessionPool.Put` and `SessionPool.Get`, where the latter
  would end up waiting forever for a session that is already in the pool.

## 2021.02.1
* Changed semantics of `table.Result.O...` methods (e.g., `OUTF8`):
  it will not fail if current item is non-optional primitive.

## 2020.12.1
* added CommitTx method, which returns QueryStats

## 2020.11.4
* re-implementation of ydb.Value comparison
* fix basic examples

## 2020.11.3
* increase default and minimum `Dialer.KeepAlive` setting

## 2020.11.2
* added `ydbsql/connector` options to configure default list of `ExecDataQueryOption`

## 2020.11.1
* tune `grpc.Conn` behaviour

## 2020.10.4
* function to compare two ydb.Value

## 2020.10.3
* support scan query execution

## 2020.10.2
* add table Ttl options

## 2020.10.1
* added `KeyBloomFilter` support for `CreateTable`, `AlterTable` and `DescribeTalbe`
* added `PartitioningSettings` support for `CreateTable`, `AlterTable` and `DescribeTalbe`. Move to `PartitioningSettings` object

## 2020.09.3
* add `FastDial` option to `DriverConfig`.
  This will allow `Dialer` to return `Driver` as soon as the 1st connection is ready.

## 2020.09.2
* parallelize endpoint operations

## 2020.09.1
* added `ProcessCPUTime` method to `QueryStats`
* added `ReadReplicasSettings` support for `CreateTable`, `AlterTable` and `DescribeTalbe`
* added `StorageSettings` support for `CreateTable`, `AlterTable` and `DescribeTalbe`

## 2020.08.2
* added `PartitioningSettings` support for `CreateTable` and `AlterTable`

## 2020.08.1
* added `CPUTime` and `AffectedShards` fields to `QueryPhase` struct
* added `CompilationStats` statistics

## 2020.07.7
* support manage table attributes

## 2020.07.6
* support Column Families

## 2020.07.5
* support new types: DyNumber, JsonDocument

## 2020.07.4
* added coordination service
* added rate_limiter service

## 2020.07.3
* made `api` wrapper for `internal` api subset

## 2020.07.2
* return TableStats and PartitionStats on DescribeTable request with options
* added `ydbsql/connector` option to configure `DefaultTxControl`

## 2020.07.1
* support go modules tooling for ydbgen

## 2020.06.2
* refactored `InstanceServiceAccount`: refresh token in background.
  Also, will never produce error on creation
* added getting `ydb.Credentials` examples

## 2020.06.1

* exported internal `api.Wrap`/`api.Unwrap` methods and linked structures

## 2020.04.5

* return on discovery only endpoints that match SSL status of driver

## 2020.04.4

* added GCP metadata auth style with `InstanceServiceAccount` in `auth.iam`

## 2020.04.3

* fix race in `auth.metadata`
* fix races in test hooks

## 2020.04.2

* set limits to grpc `MaxCallRecvMsgSize` and `MaxCallSendMsgSize` to 64MB
* remove deprecated IAM (jwt) `Client` structure
* fix panic on nil dereference while accessing optional fields of `IssueMessage` message

## 2020.04.1

* added options to `DescribeTable` request
* added `ydbsql/connector` options to configure `pool`s  `KeepAliveBatchSize`, `KeepAliveTimeout`, `CreateSessionTimeout`, `DeleteTimeout`

## 2020.03.2

* set session keepAlive period to 5 min - same as in other SDKs
* fix panic on access to index after pool close

## 2020.03.1

* added session pre-creation limit check in pool
* added discovery trigger on more then half unhealthy transport connects
* await transport connect only if no healthy connections left

## 2020.02

* support cloud IAM (jwt) authorization from service account file
* minimum version of Go become 1.13. Started support of new `errors` features<|MERGE_RESOLUTION|>--- conflicted
+++ resolved
@@ -1,3 +1,5 @@
+* Added internal gstack codegen for filling `stack.FunctionID` with value from call stack
+
 ## v3.59.0
 * Added `Struct` support for `ydb.ParamsBuilder()`
 * Added support of `TzDate`,`TzDateTime`,`TzTimestamp` types in `ydb.ParamsBuilder()`
@@ -5,17 +7,12 @@
 * Added query pool metrics
 * Fixed logic of query session pool
 * Changed initialization of internal driver clients to lazy
-<<<<<<< HEAD
-* Disabled the logic of background grpc-connection parking
-* Added internal gstack codegen for filling `stack.FunctionID` with value from call stack
-=======
 * Removed `ydb.WithSessionPoolSizeLimit()` option
 * Added async put session into pool if external context is done
 * Dropped intermediate callbacks from `trace.{Table,Retry,Query}` events
 * Wrapped errors from `internal/pool.Pool.getItem` as retryable
 * Disabled the logic of background grpc-connection parking
 * Improved stringification for postgres types
->>>>>>> 61021566
 
 ## v3.58.2
 * Added `trace.Query.OnSessionBegin` event
