<<<<<<< HEAD
## 3.0.0
* Replaced internal api codegen package to external ydb-go-genproto
* Replaced old proto and grpc libraries to
=======
## 2.5.0
* Added ScanRow for scan results as struct, list, tuple, map
* Created RowScanner interface in order to generate method With
>>>>>>> 8c105d9f

## 2.4.1
* Fixed deadlock in the session pool

## 2.4.0
* Added new scanner API.
* Fixed dualism of interpret data (default values were deprecated for optional values)

## 2.3.3
* Fixed internal/stats/series.go (index out of range)
* Optimized rotate buckets in the Series

## 2.3.2
* Moved api/wrap.go to root for next replacement api package to external genproto

## 2.3.1
* Correct session pool tests
* Fixed conditions with KeepAliveMinSize and IdleKeepAliveThreshold

## 2.3.0
* Added credentials connect options:
  - `connect.WithAccessTokenCredentials(accessToken)`
  - `connect.WithAnonymousCredentials()`
  - `connect.WithMetadataCredentials(ctx)`
  - `connect.WithServiceAccountKeyFileCredentiials(serviceAccountKeyFile)`
* Added auth examples:
  - `example/auth/environ`
  - `example/auth/access_token_credentials`
  - `example/auth/anonymous_credentials`
  - `example/auth/metadata_credentials`
  - `example/auth/service_account_credentials`

## 2.2.1
* Fixed returning error from table.StreamExecuteScanQuery

## 2.2.0
* Supported loading certs from file using `YDB_SSL_ROOT_CERTIFICATES_FILE` environment variable

## 2.1.0
* Fixed erasing session from pool if session keep-alive count great then IdleKeepAliveThreshold
* Add major session pool config params as connect.WithSessionPool*() options

## 2.0.3
* Added panic for wrong NextSet/NextStreamSet call

## 2.0.2
* Fixed infinite keep alive session on transport errors Cancelled and DeadlineExceeded

## 2.0.1
* Fixed parser of connection string
* Fixed EnsurePathExists and CleanupDatabase methods
* Fixed basic_example_v1
* Renamed example cli flag `-link=connectionString` to `-ydb=connectionString` for connection string to YDB
* Added `-connect-timeout` flag to example cli
* Fixed some linter issues

## 2.0.0
* Renamed package ydbx to connect. New usage semantic: connect.New() instead ydbx.Connect()
* Added healthcheck example
* Fixed all examples with usage connect package
* Dropped example/internal/ydbutil package
* Simplified API of Traces, world trend.

## 1.5.2
* Fixed WithYdbCA at nil certPool case

## 1.5.1
* Fixed package name of ydbx

## 1.5.0
* Added ydbx package

## 1.4.1
* Fixed fmt.Errorf error wrapping and some linter issues

## 1.4.0
* Added helper for create credentials from environ
* Added anonymous credentials
* Move YDB Certificate Authority from auth/iam package to root  package. YDB CA need to dial with
  dedicated YDB and not need to dial with IAM. YDB CA automatically added to all grpc calling

## 1.3.0
* Added Compose method to traces

## 1.2.0
* Load YDB certificates by default with TLS connection

## 1.1.0
* Support scan-query method in ydbsql (database.sql api)

## 1.0.7
* Use github.com/golang-jwt/jwt instead of github.com/dgrijalva/jwt-go

## 1.0.6
* Append (if not exits) SYNC Operation mode on table calls: *Session, *DataQuery, *Transaction, KeepAlive

## 1.0.5
* Remove unused ContextDeadlineMapping driver config (always used default value)
* Simplify operation params logic
* Append (if not exits) SYNC Operation mode on ExecuteDataQuery call

## 1.0.4
* Fixed timeout and cancellation setting for YDB operations
* Introduced possibility to use `ContextDeadlineNoMapping` once again

## 1.0.3
* Negative `table.Client.MaxQueryCacheSize` will disable a client query cache now
* Refactoring of `meta.go` for simple adding in the future new headers to requests
* Added support `x-ydb-trace-id` as standard SDK header

## 1.0.2
* Implements smart lazy createSession for best control of create/delete session balance. This feature fix leakage of forgotten sessions on server-side
* Some imporvements of session pool stats

## 1.0.1
* Fix closing sessions on PutBusy()
* Force setting operation timeout from client context timeout (if this timeout less then default operation timeout)
* Added helper `ydb.ContextWithoutDeadline` for clearing existing context from any deadlines

## 1.0.0
* SDK versioning switched to `Semantic Versioning 2.0.0`

## 2021.04.1
* Added `table.TimeToLiveSettings` struct and corresponding
  `table.WithTimeToLiveSettings`, `table.WithSetTimeToLive`
  and `table.WithDropTimeToLive` options.
* Deprecated `table.TTLSettings` struct alongside with
  `table.WithTTL`, `table.WithSetTTL` and `table.WithDropTTL` functions.

## 2021.03.2
* Add Truncated flag support.

## 2021.03.1
* Fixed a race between `SessionPool.Put` and `SessionPool.Get`, where the latter
  would end up waiting forever for a session that is already in the pool.

## 2021.02.1
* Changed semantics of `table.Result.O...` methods (e.g., `OUTF8`):
  it will not fail if current item is non-optional primitive.

## 2020.12.1
* added CommitTx method, which returns QueryStats

## 2020.11.4
* re-implementation of ydb.Value comparison
* fix basic examples

## 2020.11.3
* increase default and minimum `Dialer.KeepAlive` setting

## 2020.11.2
* added `ydbsql/connector` options to configure default list of `ExecDataQueryOption`

## 2020.11.1
* tune `grpc.Conn` behaviour

## 2020.10.4
* function to compare two ydb.Value

## 2020.10.3
* support scan query execution

## 2020.10.2
* add table Ttl options

## 2020.10.1
* added `KeyBloomFilter` support for `CreateTable`, `AlterTable` and `DescribeTalbe`
* added `PartitioningSettings` support for `CreateTable`, `AlterTable` and `DescribeTalbe`. Move to `PartitioningSettings` object

## 2020.09.3
* add `FastDial` option to `DriverConfig`.
  This will allow `Dialer` to return `Driver` as soon as the 1st connection is ready.

## 2020.09.2
* parallelize endpoint operations

## 2020.09.1
* added `ProcessCPUTime` method to `QueryStats`
* added `ReadReplicasSettings` support for `CreateTable`, `AlterTable` and `DescribeTalbe`
* added `StorageSettings` support for `CreateTable`, `AlterTable` and `DescribeTalbe`

## 2020.08.2
* added `PartitioningSettings` support for `CreateTable` and `AlterTable`

## 2020.08.1
* added `CPUTime` and `AffectedShards` fields to `QueryPhase` struct
* added `CompilationStats` statistics

## 2020.07.7
* support manage table attributes

## 2020.07.6
* support Column Families

## 2020.07.5
* support new types: DyNumber, JsonDocument

## 2020.07.4
* added coordination service
* added rate_limiter service

## 2020.07.3
* made `api` wrapper for `internal` api subset

## 2020.07.2
* return TableStats and PartitionStats on DescribeTable request with options
* added `ydbsql/connector` option to configure `DefaultTxControl`

## 2020.07.1
* support go modules tooling for ydbgen

## 2020.06.2
* refactored `InstanceServiceAccount`: refresh token in background.
  Also, will never produce error on creation
* added getting `ydb.Credentials` examples

## 2020.06.1

* exported internal `api.Wrap`/`api.Unwrap` methods and linked structures

## 2020.04.5

* return on discovery only endpoints that match SSL status of driver

## 2020.04.4

* added GCP metadata auth style with `InstanceServiceAccount` in `auth.iam`

## 2020.04.3

* fix race in `auth.metadata`
* fix races in test hooks

## 2020.04.2

* set limits to grpc `MaxCallRecvMsgSize` and `MaxCallSendMsgSize` to 64MB
* remove deprecated IAM (jwt) `Client` structure
* fix panic on nil dereference while accessing optional fields of `IssueMessage` message

## 2020.04.1

* added options to `DescribeTable` request
* added `ydbsql/connector` options to configure `pool`s  `KeepAliveBatchSize`, `KeepAliveTimeout`, `CreateSessionTimeout`, `DeleteTimeout`

## 2020.03.2

* set session keepAlive period to 5 min - same as in other SDKs
* fix panic on access to index after pool close

## 2020.03.1

* added session pre-creation limit check in pool
* added discovery trigger on more then half unhealthy transport connects
* await transport connect only if no healthy connections left

## 2020.02

* support cloud IAM (jwt) authorization from service account file
* minimum version of Go become 1.13. Started support of new `errors` features<|MERGE_RESOLUTION|>--- conflicted
+++ resolved
@@ -1,12 +1,10 @@
-<<<<<<< HEAD
 ## 3.0.0
 * Replaced internal api codegen package to external ydb-go-genproto
 * Replaced old proto and grpc libraries to
-=======
+
 ## 2.5.0
 * Added ScanRow for scan results as struct, list, tuple, map
 * Created RowScanner interface in order to generate method With
->>>>>>> 8c105d9f
 
 ## 2.4.1
 * Fixed deadlock in the session pool
