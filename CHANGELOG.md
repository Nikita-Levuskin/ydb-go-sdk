--- conflicted
+++ resolved
@@ -1,6 +1,5 @@
-<<<<<<< HEAD
 * Fixed handle reconnection timeout error
-=======
+
 ## v3.76.1
 * Fixed `query.WithCommit()` flag behaviour for `tx.Execute` in query service
 * OAuth 2.0 token exchange: allowed multiple resource parameters in according to https://www.rfc-editor.org/rfc/rfc8693
@@ -14,7 +13,6 @@
 * Fixed build for go1.20
 
 ## v3.75.1
->>>>>>> ee036403
 * Fixed return more than one row error if real error raised on try read next row
 * Fixed checking errors for session must be deleted
 * Changed signature of filter func in balancers (replaced argument from `conn.Conn` type to `endpoint.Info`)
