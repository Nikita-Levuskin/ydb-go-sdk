--- conflicted
+++ resolved
@@ -1,11 +1,8 @@
-<<<<<<< HEAD
 * Fixed closing of `database/sql` connection (aka `YDB` session)
 * Made `session.Close()` as `nop` for idled session
 * Implemented goroutine for closing idle connection in `database/sql` driver
-=======
 * Separated errors of commit from other reader and to expired session
 * Fixed wrapping error in `internal/balancer/Balancer.wrapCall()`
->>>>>>> fe6fa01b
 
 ## v3.42.4
 * Added `ydb.WithDisableServerBalancer()` database/sql connector option
