--- conflicted
+++ resolved
@@ -1,8 +1,5 @@
-<<<<<<< HEAD
-* Added internal gstack codegen for filling `stack.FunctionID` with value from call stack
-=======
+* Added internal `gstack` codegen tool for filling `stack.FunctionID` with value from call stack
 * Fixed updating last usage timestamp for smart parking of the conns
->>>>>>> d4892c4b
 
 ## v3.59.0
 * Added `Struct` support for `ydb.ParamsBuilder()`
