--- conflicted
+++ resolved
@@ -1,8 +1,5 @@
-<<<<<<< HEAD
 * Refactored internal packages by `ifshort` linter issues
-=======
 * Added experimental `ydb.{Register,Unregister}DsnParser` global funcs for register/unregister external custom DSN parser for `ydb.Open` and `sql.Open` driver constructor
->>>>>>> 35e9c7ce
 * Simple implement option WithReaderWithoutConsumer
 * Fixed bug: topic didn't send specified partition number to a server 
 
