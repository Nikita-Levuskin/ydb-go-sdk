--- conflicted
+++ resolved
@@ -1,8 +1,5 @@
-<<<<<<< HEAD
 * Fixed `internal/xstrings.Buffer()` leak without call `buffer.Free()`
-=======
 * Removed double quotas from goroutine labels background workers for prevent problem with pprof
->>>>>>> a70a04ec
 
 ## v3.75.2
 * Fixed build for go1.20
