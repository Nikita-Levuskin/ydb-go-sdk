--- conflicted
+++ resolved
@@ -3,16 +3,13 @@
 * Added query pool metrics
 * Fixed logic of query session pool
 * Changed initialization of internal driver clients to lazy
-<<<<<<< HEAD
 * Disabled the logic of background grpc-connection parking 
 * Removed `ydb.WithSessionPoolSizeLimit()` option
 * Added async put session into pool if external context is done
 * Dropped intermediate callbacks from `trace.{Table,Retry,Query}` events
 * Wrapped errors from `internal/pool.Pool.getItem` as retryable
-=======
 * Disabled the logic of background grpc-connection parking
 * Improved stringification for postgres types
->>>>>>> b3b68700
 
 ## v3.58.2
 * Added `trace.Query.OnSessionBegin` event
