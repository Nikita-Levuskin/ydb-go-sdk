--- conflicted
+++ resolved
@@ -1,4 +1,3 @@
-<<<<<<< HEAD
 ## 3.5.0
 * Added `ClosabelSession` interface which extends `Session` interface 
   and provide `Close` method
@@ -97,12 +96,11 @@
 * Dropped old APIs marked as `deprecated`
 * Added integration tests with docker ydb container
 * Changed table session and endpoint link type from string address to integer NodeID
-=======
+
 ## 2.10.7
 * Dropped internal cluster connections tracker
 * Switched initial connect to all endpoints after discovery to lazy connect
 * Added reconnect for broken conns
->>>>>>> d5cde7bc
 
 ## 2.10.6
 * Thrown context without deadline into discovery goroutine
@@ -114,7 +112,7 @@
   used direct `CreateSession` table client call in the best effort loop
 
 ## 2.10.5
-* Fixed panic when ready conns iz zero
+* Fixed panic when ready conns is zero
 
 ## 2.10.4
 * Initialized repeater permanently regardless of the value `DriverConfig.DiscoveryInterval`
