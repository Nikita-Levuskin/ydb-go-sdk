--- conflicted
+++ resolved
@@ -1,10 +1,7 @@
-<<<<<<< HEAD
-
 * Added type assertion checks to enhance type safety and prevent unexpected panics in critical sections of the codebase
-=======
+
 ## v3.65.2
 * Fixed data race using `log.WithNames`
->>>>>>> bf0fd337
 
 ## v3.65.1
 * Updated dependency `ydb-go-genproto`
