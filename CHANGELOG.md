<<<<<<< HEAD
* Fixed goroutines leak within topic reader on network problems
=======
## v3.67.0
* Added `ydb.WithNodeAddressMutator` experimental option for mutate node addresses from `discovery.ListEndpoints` response
>>>>>>> 8e893907
* Added type assertion checks to enhance type safety and prevent unexpected panics in critical sections of the codebase

## v3.66.3
* Fixed the OAuth2 test

## v3.66.2
* Added `trace.DriverConnStreamEvents` details bit
* Added `trace.Driver.OnConnStreamFinish` event

## v3.66.1
* Added flush messages from buffer before close topic writer
* Added Flush method for topic writer

## v3.66.0
* Added experimental package `retry/budget` for limit second and subsequent retry attempts 
* Refactored internals for enabling `containedctx` linter
* Fixed the hanging semaphore issue on coordination session reconnect

## v3.65.3
* Fixed data race in `internal/conn.grpcClientStream` 

## v3.65.2
* Fixed data race using `log.WithNames`

## v3.65.1
* Updated dependency `ydb-go-genproto`
* Added processing of `Ydb.StatusIds_EXTERNAL_ERROR` in `retry.Retry`

## v3.65.0
* Supported OAuth 2.0 Token Exchange credentials provider

## v3.64.0
* Supported `table.Session.RenameTables` method
* Fixed out of range panic if next query result set part is empty
* Updated the indirect dependencies `golang.org/x/net` to `v0.17.0` and `golang.org/x/sys` to `v0.13.0` due to vulnerability issue

## v3.63.0
* Added versioning policy

## v3.62.0
* Restored `WithSessionPoolKeepAliveMinSize` and `WithSessionPoolKeepAliveTimeout` for backward compatibility.
* Fixed leak timers
* Changed default StartTime (time of retries for connect to server) for topic writer from 1 minute to infinite (can be overrided by WithWriterStartTimeout topic option)
* Added `Struct` support for `Variant` in `ydb.ParamsBuilder()`
* Added `go` with anonymous function case in `gstack`

## v3.61.2
* Changed default transaction control to `NoTx` for execute query through query service client

## v3.61.1
* Renamed `db.Coordination().CreateSession()` to `db.Coordination().Session()` for compatibility with protos

## v3.61.0
* Added `Tuple` support for `Variant` in `ydb.ParamsBuilder()`

## v3.60.1
* Added additional traces for coordination service client internals

## v3.60.0
* Added experimental support of semaphores over coordination service client

## v3.59.3
* Fixed `gstack` logic for parsing `ast.BlockStmt`

## v3.59.2
* Added internal `gstack` codegen tool for filling `stack.FunctionID` with value from call stack

## v3.59.1
* Fixed updating last usage timestamp for smart parking of the conns

## v3.59.0
* Added `Struct` support for `ydb.ParamsBuilder()`
* Added support of `TzDate`,`TzDateTime`,`TzTimestamp` types in `ydb.ParamsBuilder()`
* Added `trace.Query.OnTransactionExecute` event
* Added query pool metrics
* Fixed logic of query session pool
* Changed initialization of internal driver clients to lazy
* Removed `ydb.WithSessionPoolSizeLimit()` option
* Added async put session into pool if external context is done
* Dropped intermediate callbacks from `trace.{Table,Retry,Query}` events
* Wrapped errors from `internal/pool.Pool.getItem` as retryable
* Disabled the logic of background grpc-connection parking
* Improved stringification for postgres types

## v3.58.2
* Added `trace.Query.OnSessionBegin` event
* Added `trace.Query.OnResult{New,NextPart,NextResultSet,Close}` events
* Added `trace.Query.OnRow{Scan,ScanNamed,ScanStruct}` events

## v3.58.1
* Dropped all deprecated callbacks and events from traces
* Added `trace.Driver.OnConnStream{SendMsg,RecvMsg,CloseSend}` events
* Added `trace.Query.OnSessionExecute` event

## v3.58.0
* Changed `List` constructor from `ydb.ParamsBuilder().List().Build().Build()` to `ydb.ParamsBuilder().BeginList().EndList().Build()`
* Changed `Set` constructor from `ydb.ParamsBuilder().Set().Build().Build()` to `ydb.ParamsBuilder().BeginSet().EndSet().Build()`
* Changed `Dict` constructor from `ydb.ParamsBuilder().Dict().Build().Build()` to `ydb.ParamsBuilder().BeginDict().EndDict().Build()`
* Changed `Optional` constructor from `ydb.ParamsBuilder().Set().Build().Build()` to `ydb.ParamsBuilder().BeginOptional().EndOptional().Build()`
* Added events into `trace.Query` trace
* Rewrote `internal/pool` to buffered channel
* Added `internal/xcontext.WithDone()`
* Added `internal/xsync.{OnceFunc,OnceValue}`
* Updated `google.golang.org/protobuf` from `v1.31.0` to `v.33.0`
* Added `ydb.ParamsBuilder().Pg().{Value,Int4,Int8,Unknown}` for postgres arguments
* Added `Tuple` support for `ydb.ParamsBuilder()`

## v3.57.4
* Added client pid to each gRPC requests to YDB over header `x-ydb-client-pid`
* Added `ydb.WithApplicationName` option
* Added `Dict` support for `ydb.ParamsBuilder()`

## v3.57.3
* Added metrics over query service internals
* Added session create and delete events into `trace.Query`
* Moved public type `query.SessionStatus` into `internal/query` package

## v3.57.2
* Fixed cases when some option is nil

## v3.57.1
* Added logs over query service internals
* Changed `trace.Query` events
* Changed visibility of `query.{Do,DoTx}Options` from public to private

## v3.57.0
* Added experimental implementation of query service client
* Fixed sometime panic on topic writer closing
* Added experimental query parameters builder `ydb.ParamsBuilder()`
* Changed types of `table/table.{QueryParameters,ParameterOption}` to aliases on `internal/params.{Parameters,NamedValue}`
* Fixed bug with optional decimal serialization

## v3.56.2
* Fixed return private error for commit to stopped partition in topic reader.
* Stopped wrapping err error as transport error at topic streams (internals)

## v3.56.1
* Fixed fixenv usage (related to tests only)

## v3.56.0
* Fixed handle of operational errors in topic streams
* The minimum version of Go in `ydb-go-sdk` has been raised to `go1.21`
* Fixed topic writer infinite reconnections in some cases
* Refactored nil on err `internal/grpcwrapper/rawydb/issues.go`, when golangci-lint nilerr enabled
* Refactored nil on err `internal/grpcwrapper/rawtopic/describe_topic.go`, when golangci-lint nilerr enabled

## v3.55.3
* Fixed handle of operational errors in topic streams (backported fix only)

## v3.55.2
* Fixed init info in topic writer, when autoseq num turned off.

## v3.55.1
* Supported column name prefix `__discard_column_` for discard columns in result sets
* Made `StatusIds_SESSION_EXPIRED` retriable for idempotent operations

## v3.55.0
* Refactored `internal/value/intervalValue.Yql()`
* The minimum version of Go in `ydb-go-sdk` has been raised to `go1.20`

## v3.54.3
* Added per message metadata support for topic api
* Context for call options now have same lifetime as driver (previous - same lifetime as context for call Open function).
* Extended metrics (fill database.sql callbacks, recognize TLI error)
* Refactored config prefix in metrics
* Removed excess status labels from metrics
* Implement `fmt.Stringer` interface for `Driver` struct

## v3.54.2
* Added context to some internal methods for better tracing
* Added `trace.FunctionID` helper and `FunctionID` field to trace start info's
* Replaced lazy initialization of ydb clients (table, topic, etc.) to explicit initialization on `ydb.Open` step

## v3.54.1
* Fixed inconsistent labels in `metrics`

## v3.54.0
* Allowed `sql.LevelSerializable` isolation level in read-write mode in `database/sql` transactions
* Refactored traces and metrics
* Added `{retry,table}.WithLabel` options for mark retriers calls
* Added `ydb.WithTraceRetry` option
* Moved `internal/allocator.Buffers` to package `internal/xstring`
* Bumped `golang.org/x/sync` to `v0.3.0`
* Bumped `google.golang.org/protobuf` to `v1.31.0`
* Bumped `google.golang.org/grpc` to `v1.57.1`
* Allowed grpc status error as arg in `internal/xerrors.TransportError(err)`
* Added `interanl/xtest.CurrentFileLine()` helper for table tests
* Added `internal/credentials.IsAccessError(err)` helper for check access errors
* Changed period for re-fresh static credentials token from `1/2` to `1/10` to expiration time
* Added `table.SnapshotReadOnlyTxControl()` helper for get transaction control with snapshot read-only

## v3.53.4
* Downgrade `golang.org/x/net` from `0.17.0` to `0.15.0`
* Downgrade `golang.org/x/sys` from `v0.13.0` to `v0.12.0`
* Downgrade `golang.org/x/crypto` from `v0.14.0` to `v0.13.0`

## v3.53.3
* Refactored credentials options (from funcs to interfaces and types)
* Fixed stringification of credentials object

## v3.53.2
* Fixed panic when try to unwrap values with more than 127 columns with custom ydb unmarshaler

## v3.53.1
* Bumps `github.com/ydb-platform/ydb-go-genproto` for support `query` service
* Bumps `golang.org/x/net` from `0.7.0` to `0.17.0`
* Bumps `golang.org/x/sys` from `v0.5.0` to `v0.13.0`
* Bumps `golang.org/x/text` from `v0.7.0` to `v0.13.0`

## v3.53.0
* Removed `internal/backoff.Backoff.Wait` interface method for exclude resource leak with bug-provoked usage of `time.After` method
* Marked as deprecated `retry.WithDoRetryOptions` and `retry.WithDoTxRetryOptions`
* Added receiving first result set on construct `internal/table/scanner.NewStream()`
* Added experimental package `metrics` with SDK metrics
* Fixed redundant trace call for finished `database/sql` transactions
* Added repeater event type to wake-up func context
* Refactored default logger format
* Refactored `internal/conn.coonError` format
* Fixed data race on `internal/conn.conn.cc` access

## v3.52.3
* Removed almost all experimental marks from topic api.
* Rename some topic APIs (old names was deprecated and will be removed in one of next versions).
* Deprecated topic options (the option will be removed): min size of read messages batch
* Deprecated WithOnWriterFirstConnected callback, use Writer.WaitInitInfo instead.
* Changed topic Codec base type from int to int32 (was experimental code)
* Added `WaitInit` and `WaitInitInfo` method to the topic reader and writer
* Remove extra allocations in `types.TupleValue`, `types.ListValue` and `types.SetValue`

## v3.52.2
* Removed support of placeholder "_" for ignoring columns in `database/sql` result sets

## v3.52.1
* Merged `internal/xsql/conn.{GetTables,GetAllTables}` methods for `DRY`
* Replaced `internal/xsql.Connector.PathNormalizer` default from `nopPathNormalizer` to `bind.TablePathPrefix` with database name as path prefix
* Supported placeholder "_" for ignored column names in `database/sql` result sets

## v3.52.0
* Added `table.Session.CopyTables` method
* Added `x-ydb-trace-id` header into grpc calls
* Improved topic reader logs
* Fixed `internal/xstring` package with deprecated warning in `go1.21` about `reflect.{String,Slice}Header`

## v3.51.3
* Added `internal/xstring.{FromBytes([]byte),ToBytes(string)` for increase performance on `string` from/to `[]byte` conversion

## v3.51.2
* Added `table/options.ReadFromSnapshot(bool)` option for `session.StreamReadTable()`

## v3.51.1
* Added checking condition for `tx.Rollback()` in `retry.DoTx`

## v3.51.0
* Added node info to grpc errors

## v3.50.0
* Added methods `TotalCPUTime()` and `TotalDuration()` to `table/stats/QueryStats` interface
* Added check if commit order is bad in sync mode

## v3.49.1
* Added `table.options.WithIgnoreTruncated` option for `session.Execute` method
* Added `table.result.ErrTruncated` error for check it with `errors.Is()` outside of `ydb-go-sdk`

## v3.49.0
* Added `table.Session.ReadRows` method for getting rows by keys
* Added `table/options.ChangefeedFormatDynamoDBStreamsJSON` format of `DynamoDB` change feeds

## v3.48.8
* Fixed `sugar.RemoveRecursive()` for column table type

## v3.48.7
* Added `sugar.StackRecord()` helper for stringification of current file path and line
* Updated `google.golang.org/grpc` from `v1.49.0` to `v1.53.0` due to vulnerability
* Updated `google.golang.org/protobuf` from `v1.28.0` to `v1.28.1` due to vulnerability
* Implemented implicit standard interface `driver.RowsColumnTypeNullable` in `internal/xsql.rows`
* Upgraded errors description from `retry.Retry` with attempts info

## v3.48.6
* Added builder for topic reader message (usable for tests)

## v3.48.5
* Removed `log.Secret` helper as unnessesarry in public API after refactoring logging subsystem
* Enriched the error with important details from initial discovery
* Added `internal.{secret,stack}` packages
* Implemented `fmt.Stringer` interface in credential types

## v3.48.4
* Added `ydb.IsOperationErrorTransactionLocksInvalidated(err)` helper for checks `TLI` flag in err

## v3.48.3
* Added `table/types.IsOptional()` helper

## v3.48.2
* Refactored tests

## v3.48.1
* Added `sugar.Is{Entry,ColumnTable}Exists` helper

## v3.48.0
* Fixed stopping topic reader by grpc stream shutdown
* Fixed `database/sql` driver for get and parse container ydb types
* Changed `table/scanner.scanner.Any()` behaviour: for non-primitive types returns raw `table/types.Value` instead nil from previous behaviour
* Added `table/types.{ListItems,VariantValue,DictValues}` helpers for get internal content of abstract `table/types.Value`
* Marked as deprecated `table/types.DictFields` (use `table/types.DictValues` instead)

## v3.47.5
* Added `scheme.Entry.IsColumnTable()` helper

## v3.47.4
* Disabled check of node exists with `balancers.SingleConn`
* Improved code with `go-critic` linter
* Added session info into `database/sql` event `connected`

## v3.47.3
* Added `table/options.Description.Tiering` field

## v3.47.2
* Refactored `internal/cmd/gtrace` tool (prefer pointers instead trace struct copies) for bust performance
* Fixed usage of generated traces in code

## v3.47.1
* Removed test artifacts from repository

## v3.47.0
* Added `table/types.ToDecimal()` converter from `table/types.Value` to `table/types.Decimal`

## v3.46.1
* Implemented `internal/xcontext.With{Cancel,Timeout}` with stack record and switched all usages from standard `context.With{Cancel,Timeout}`

## v3.46.0
* Refactored package `log` for support typed fields in log messages

## v3.45.0
* Added `table/options.WithPartitions` for configure partitioning policy
* Marked as deprecated `table/options.WithPartitioningPolicy{UniformPartitions,ExplicitPartitions}` (use `table/options.With{UniformPartitions,ExplicitPartitions}` instead)

## v3.44.3
* Fixed bug of processing endpoint with `node_id=0`
* Refactored of checking node ID in cluster discovery before `Get` and during in `Put` of session into session pool

## v3.44.2
* Removed debug print

## v3.44.1
* Fixed bug with returning session into pool before second discovery

## v3.44.0
* Added `table/options.WithCallOptions` options for append custom grpc call options into `session.{BulkUpsert,Execute,StreamExecuteScanQuery}`
* Supported fake transactions in `database/sql` driver over connector option `ydb.WithFakeTx(queryMode)` and connection string param `go_fake_tx`
* Removed `testutil/timeutil` package (all usages replaced with `clockwork` package)
* Changed behaviour of retryer on transport errors `cancelled` and `deadline exceeded` - will retry idempotent operation if context is not done
* Added address of node to operation error description as optional
* Fixed bug with put session from unknown node
* Fixed bug with parsing of `TzTimestamp` without microseconds
* Fixed code -1 of retryable error if wrapped error with code
* Added `ydb.MustOpen` and `ydb.MustConnector` helpers
* Fixed `internal/xerrors.Transport` error wrapping for case when given error is not transport error
* Added grpc and operation codes to errors string description
* Extend `scheme.Client` interface with method `Database`
* Removed `driver.ResultNoRows` in `internal/xsql`
* Added `ydb.{WithTablePathPrefix,WithAutoDeclare,WithPositionalArgs,WithNumericalArgs}` query modifiers options
* Supported binding parameters for `database/sql` driver over connector option `ydb.WithAutoBind()` and connection string params `go_auto_bind={table_path_prefix(path),declare,numeric,positional}`
* Added `testutil.QueryBind` test helper
* Fixed topic retry policy callback call: not call it with nil error
* Fixed bug with no checking operation error on `discovery.Client` calls
* Allowed zero create session timeout in `ydb.WithSessionPoolCreateSessionTimeout(timeout)` (less than or equal to zero - no used timeout on create session request)
* Added examples with own `go.mod`
* Marked as deprecated `ydb.WithErrWriter(w)` and `ydb.WithOutWriter(w)` logger options
* Added `ydb.WithWriter(w)` logger option

## v3.43.0
**Small broken changes**

Most users can skip there notes and upgrade as usual because build break rare used methods (expiremental API and api for special cases, not need for common use YDB) and this version has no any behavior changes.

Changes for experimental topic API:
* Moved `producer_id` from required positional argument to option `WithProducerID` (and it is optional now)
* Removed `WithMessageGroupID` option (because not supported now)

Changes in ydb connection:
* Publish internal private struct `ydb.connection` as `ydb.Driver` (it is implement `ydb.Connection`)
* `ydb.Connection` marked as deprecated
* Changed return type of `ydb.Open(...)` from `ydb.Connection` to `*ydb.Driver`
* Changed return type of `ydb.New(...)` from `ydb.Connection` to `*ydb.Driver`
* Changed argument type for `ydb.GRPCConn` from `ydb.Connection` to `*ydb.Driver`
* Removed method `With` from `ydb.Connection` (use `*Driver.With` instead).

Changes in package `sugar`:
* Changed a type of database arg in `sugar.{MakeRecursive,RemoveRecursive}` from `ydb.Connection` to minimal required local interface

Dependencies:
* Up minimal supported version of `go` to `1.17` for update dependencies (new `golang.org/x` doesn't compiled for `go1.16`)
* Upgrade `golang.org/x/...`  for prevent issues: `CVE-2021-33194`, `CVE-2022-27664`, `CVE-2021-31525`, `CVE-2022-41723`

## v3.42.15
* Fixed checking `nil` error with `internal/xerrors.Is`

## v3.42.14
* Supported `scheme.EntryTopic` path child entry in `sugar.RemoveRecursive`

## v3.42.13
* Fixed default state of `internal/xerrors.retryableError`: it inherit properties from parent error as possible
* Marked event `grpc/stats.End` as ignored at observing status of grpc connection

## v3.42.12
* Replaced the balancer connection to discovery service from short-lived grpc connection to `internal/conn` lazy connection (revert related changes from `v3.42.6`)
* Marked as deprecated `trace.Driver.OnBalancerDialEntrypoint` event callback
* Deprecated `trace.Driver.OnConnTake` event callback
* Added `trace.Driver.OnConnDial` event callback

## v3.42.11
* Fixed validation error for `topicoptions.WithPartitionID` option of start topic writer.

## v3.42.10
* Added exit from retryer if got grpc-error `Unauthenticated` on `discovery/ListEndpoints` call

## v3.42.9
* Added `internal/xerrors.Errorf` error for wrap multiple errors and check them with `errors.Is` of `errors.As`
* Fixed corner cases of `internal/wait.Wait`
* Added check of port in connection string and error throw
* Fixed bug with initialization of connection pool before apply static credentials
* Refactored of applying grpc dial options with defaults
* Added `trace.Driver.{OnBalancerDialEntrypoint,OnBalancerClusterDiscoveryAttempt}` trace events
* Fixed compilation of package `internal/xresolver` with `google.golang.org/grpc@v1.53`
* Fixed returning `io.EOF` on `rows.Next` and `rows.NextResultSet`
* Added wrapping of errors from unary and stream results
* Added error throw on `database/sql.Conn.BeginTx()`, `*sql.Tx.ExecContext` and `*sql.Tx.QueryContext` if query mode is not `ydb.DataQueryMode`
* Added test for `database/sql` scan-query

## v3.42.8
* Fixed `internal/scheme/helpers/IsDirectoryExists(..)` recursive bug

## v3.42.7
* Fixed `sugar.IsTableExists` with recursive check directory exists
* Added `sugar.IsDirectoryExists`
* Changed type of `table/options.IndexType` for type checks
* Added constants `table/options.IndexTypeGlobal` and `table/options.IndexTypeGlobalAsync`
* Added `table/options.IndexDescription.Type` field with `table/options.IndexType` type

## v3.42.6
* Implemented `driver.RowsColumnTypeDatabaseTypeName` interface in `internal/xsql.rows` struct
* Extended `internal/xsql.conn` struct with methods for getting `YDB` metadata
* Added `scheme.Client` to `internal/xsql.connection` interface
* Added `helpers` package with method for checking existence of table, refactored `sugar.IsTableExists()`
* Added checks for nil option to all opts range loops
* Moved content of package `internal/ctxlabels` into `internal/xcontext`
* Implemented `GRPCStatus` method in `internal/xerrors/transportError`
* Added different implementations of stacktrace error for grpc errors and other
* Dropped `internal/xnet` package as useless
* Fixed default grpc dial options
* Replaced single connection for discovery repeater into connection which creates each time for discovery request
* Fixed retry of cluster discovery on initialization
* Fixed dial timeout processing

## v3.42.5
* Fixed closing of `database/sql` connection (aka `YDB` session)
* Made `session.Close()` as `nop` for idled session
* Implemented goroutine for closing idle connection in `database/sql` driver
* Separated errors of commit from other reader and to expired session
* Fixed wrapping error in `internal/balancer/Balancer.wrapCall()`

## v3.42.4
* Added `ydb.WithDisableServerBalancer()` database/sql connector option

## v3.42.3
* Added `credentials.NewStaticCredentials()` static credentials constructor
* Changed `internal/credentials.NewStaticCredentials()` signature and behaviour for create grpc connection on each call to auth service
* Downgrade `google.golang.org/grpc` to `v1.49.0`

## v3.42.2
* Added `trace.Details.Details()` method for use external detailer

## v3.42.1
* Fixed lazy transaction example for `godoc`

## v3.42.0
* Added retry policy options for topics: `topic/topicoptions.WithReaderCheckRetryErrorFunction`, `topic/topicoptions.WithReaderStartTimeout`, `topic/topicoptions.WithWriterCheckRetryErrorFunction`, `topic/topicoptions.WithWriterStartTimeout`
* Refactored `internal/conn` middlewares
* Added `trace.tableSessionInfo.LastUsage()` method for get last usage timestamp
* Reverted `tx.WithCommit()` changes for fix unstable behaviour of lazy transactions
* Added `options.WithCommit()` option for execute query with auto-commit flag
* Removed `trace.TableTransactionExecuteStartInfo.KeepInCache` field as redundant

## v3.41.0
* Added option for set interval of auth token update in topic streams
* Supported internal allocator in `{session,statement}.Execute` for decrease memory usage
* Fixed typo in `topic/README.md`
* Upgraded `ydb-go-genproto` dependency
* Fixed duplicating of traces in `table.Client.Do()` call
* Supported `table.Transaction.WithCommit()` method for execute query and auto-commit after
* Added `DataColumns` to `table.options.IndexDescription`
* Added `scheme.EntryColumnStore` and `scheme.EntryColumnColumn` entry types
* Added `table.options.WithPartitioningBy(columns)` option

## v3.40.1
* Added constructor of `options.TimeToLiveSettings` and fluent modifiers

## v3.40.0
* Added `options.WithAddAttribute` and `options.WithDropAttribute` options for `session.AlterTable` request
* Added `options.WithAddIndex` and `options.WithDropIndex` options for `session.AlterTable` request
* Added return error while create topic writer with not equal producer id and message group id.
* Added package `meta` with methods about `YDB` metadata
* Added `meta.WithTrailerCallback(ctx, callback)` context modifier for attaching callback function which will be called on incoming metadata
* Added `meta.ConsumedUnits(metadata.MD)` method for getting consumed units from metadata
* Added `NestedCall` field to retry trace start infos for alarm on nested calls
* Added `topicoptions.WithWriterTrace` option for attach tracer into separated writer
* Added `sugar.IsTableExists()` helper for check existence of table

## v3.39.0
* Removed message level partitioning from experimental topic API. It is unavailable on server side yet.
* Supported `NullValue` type as received type from `YDB`
* Supported `types.SetValue` type
* Added `types.CastTo(types.Value, destination)` public method for cast `types.Value` to golang native type value destination
* Added `types.TupleItem(types.Value)`, `types.StructFields(types.Value)` and `types.DictValues(types.Value)` funcs (extractors of internal fields of tuple, struct and dict values)
* Added `types.Value.Yql()` func for getting values string representation as `YQL` literal
* Added `types.Type.Yql()` func for getting `YQL` representation of type
* Marked `table/types.WriteTypeStringTo` as deprecated
* Added `table/options.WithDataColumns` for supporting covering indexes
* Supported `balancer` query string parameter in `DSN`
* Fixed bug with scanning `YSON` value from result set
* Added certificate caching in `WithCertificatesFromFile` and `WithCertificatesFromPem`

## v3.38.5
* Fixed bug from scan unexpected column name

## v3.38.4
* Changed type of `table/options.{Create,Alter,Drop}TableOption` from func to interface
* Added implementations of `table/options.{Create,Alter,Drop}Option`
* Changed type of `topic/topicoptions.{Create,Alter,Drop}Option` from func to interface
* Added implementations of `topic/topicoptions.{Create,Alter}Option`
* Fix internal race-condition bugs in internal background worker

## v3.38.3
* Added retries to initial discovering

## v3.38.2
* Added missing `RetentionPeriod` parameter for topic description
* Fixed reconnect problem for topic client
* Added queue limit for sent messages and split large grpc messages while send to topic service
* Improved control plane for topic services: allow list topic in schema, read cdc feeds in table, retry on contol plane operations in topic client, full info in topic describe result
* Allowed writing zero messages to topic writer

## v3.38.1
* Fixed deadlock with implicit usage of `internal.table.Client.internalPoolAsyncCloseSession`

## v3.38.0
* Fixed commit errors for experimental topic reader
* Updated `ydb-go-genproto` dependency
* Added `table.WithSnapshotReadOnly()` `TxOption` for supporting `SnapshotReadOnly` transaction control
* Fixed bug in `db.Scripting()` queries (not checked operation results)
* Added `sugar.ToYdbParam(sql.NamedArg)` helper for converting `sql.NamedArg` to `table.ParameterOption`
* Changed type `table.ParameterOption` for getting name and value from `table.ParameterOption` instance
* Added topic writer experimental api with internal logger

## v3.37.8
* Refactored the internal closing behaviour of table client
* Implemented the `sql.driver.Validator` interface
* Fixed update token for topic reader
* Marked sessions which creates from `database/sql` driver as supported server-side session balancing

## v3.37.7
* Changed type of truncated result error from `StreamExecuteScanQuery` to retryable error
* Added closing sessions if node removed from discovery results
* Moved session status type from `table/options` package to `table`
* Changed session status source type from `uint32` to `string` alias

## v3.37.6
* Added to balancer notifying mechanism for listening in table client event about removing some nodes and closing sessions on them
* Removed from public client interfaces `closer.Closer` (for exclude undefined behaviour on client-side)

## v3.37.5
* Refactoring of `xsql` errors checking

## v3.37.4
* Revert the marking of context errors as required to delete session

## v3.37.3
* Fixed alter topic request - stop send empty setSupportedCodecs if customer not set them
* Marked the context errors as required to delete session
* Added log topic api reader for internal logger

## v3.37.2
* Fixed nil pointer exception in topic reader if reconnect failed

## v3.37.1
* Refactored the `xsql.badconn.Error`

## v3.37.0
* Supported read-only `sql.LevelSnapshot` isolation with fake transaction and `OnlineReadOnly` transaction control (transient, while YDB clusters are not updated with true snapshot isolation mode)
* Supported the `*sql.Conn` as input type `ydb.Unwrap` helper for go's 1.18

## v3.36.2
* Changed output of `sugar.GenerateDeclareSection` (added error as second result)
* Specified `sugar.GenerateDeclareSection` for `go1.18` (supports input types `*table.QueryParameters` `[]table.ParameterOption` or `[]sql.NamedArg`)
* Supports different go's primitive value types as arg of `sql.Named("name", value)`
* Added `database/sql` example and docs

## v3.36.1
* Fixed `xsql.Rows` error checking

## v3.36.0
* Changed behavior on `result.Err()` on truncated result (returns non-retryable error now, exclude `StreamExecuteScanQuery`)
* Added `ydb.WithIgnoreTruncated` option for disabling errors on truncated flag
* Added simple transaction control constructors `table.OnlineReadOnlyTxControl()` and `table.StaleReadOnlyTxControl()`
* Added transaction control specifier with context `ydb.WithTxControl`
* Added value constructors `types.BytesValue`, `types.BytesValueFromString`, `types.TextValue`
* Removed auto-prepending declare section on `xsql` queries
* Supports `time.Time` as type destination in `xsql` queries
* Defined default dial timeout (5 seconds)

## v3.35.1
* Removed the deprecation warning for `ydb.WithSessionPoolIdleThreshold` option

## v3.35.0
* Replaced internal table client background worker to plain wait group for control spawned goroutines
* Replaced internal table client background session keeper to internal background session garbage collector for idle sessions
* Extended the `DescribeTopicResult` struct

## v3.34.2
* Added some description to error message from table pool get
* Moved implementation `sugar.GenerateDeclareSection` to `internal/table`
* Added transaction trace callbacks and internal logging with them
* Stored context from `BeginTx` to `internal/xsql` transaction
* Added automatically generated declare section to query text in `database/sql` usage
* Removed supports `sql.LevelSerializable`
* Added `retry.Do` helper for retry custom lambda with `database/sql` without transactions
* Removed `retry.WithTxOptions` option (only default isolation supports)

## v3.34.1
* Changed `database/sql` driver `prepare` behaviour to `nop` with proxing call to conn exec/query with keep-in-cache flag
* Added metadata to `trace.Driver.OnInvoke` and `trace.Driver.OnNewStream` done events

## v3.34.0
* Improved the `xsql` errors mapping to `driver.ErrBadConn`
* Extended `retry.DoTx` test for to achieve equivalence with `retry.Retry` behaviour
* Added `database/sql` events for tracing `database/sql` driver events
* Added internal logging for `database/sql` events
* Supports `YDB_LOG_DETAILS` environment variable for specify scope of log messages
* Removed support of `YDB_LOG_NO_COLOR` environment variable
* Changed default behaviour of internal logger to without coloring
* Fixed coloring (to true) with environment variable `YDB_LOG_SEVERITY_LEVEL`
* Added `ydb.WithStaticCredentials(user, password)` option for make static credentials
* Supports static credentials as part of connection string (dsn - data source name)
* Changed minimal supported version of go from 1.14 to 1.16 (required for jwt library)


## v3.33.0
* Added `retry.DoTx` helper for retrying `database/sql` transactions
* Implemented `database/sql` driver over `ydb-go-sdk`
* Marked as deprecated `trace.Table.OnPoolSessionNew` and `trace.Table.OnPoolSessionClose` events
* Added `trace.Table.OnPoolSessionAdd` and `trace.Table.OnPoolSessionRemove` events
* Refactored session lifecycle in session pool for fix flaked `TestTable`
* Fixed deadlock in topicreader batcher, while add and read raw server messages
* Fixed bug in `db.Topic()` with send response to stop partition message

## v3.32.1
* Fixed flaky TestTable
* Renamed topic events in `trace.Details` enum

## v3.32.0
* Refactored `trace.Topic` (experimental) handlers
* Fixed signature and names of helpers in `topic/topicsugar` package
* Allowed parallel reading and committing topic messages

## v3.31.0
* Extended the `ydb.Connection` interface with experimental `db.Topic()` client (control plane and reader API)
* Removed `ydb.RegisterParser()` function (was needed for `database/sql` driver outside `ydb-go-sdk` repository, necessity of `ydb.RegisterParser()` disappeared with implementation `database/sql` driver in same repository)
* Refactored `db.Table().CreateSession(ctx)` (maked retryable with internal create session timeout)
* Refactored `internal/table/client.createSession(ctx)` (got rid of unnecessary goroutine)
* Supported many user-agent records

## v3.30.0
* Added `ydb.RegisterParser(name string, parser func(value string) []ydb.Option)` function for register parser of specified param name (supporting additional params in connection string)
* Fixed writing `KeepInCacheFlag` in table traces

## v3.29.5
* Fixed regression of `table/types.WriteTypeStringTo`

## v3.29.4
* Added touching of last updated timestamp in existing conns on stage of applying new endpoint list

## v3.29.3
* Reverted `xerrors.IsTransportError(err)` behaviour for raw grpc errors to false

## v3.29.2
* Enabled server-side session balancing for sessions created from internal session pool
* Removed unused public `meta.Meta` methods
* Renamed `meta.Meta.Meta(ctx)` public method to `meta.Meta.Context(ctx)`
* Reverted default balancer to `balancers.RandomChoice()`

## v3.29.1
* Changed default balancer to `balancers.PreferLocalDC(balancers.RandomChoice())`

## v3.29.0
* Refactored `internal/value` package for decrease CPU and memory workload with GC
* Added `table/types.Equal(lhs, rhs)` helper for check equal for two types

## v3.28.3
* Fixed false-positive node pessimization on receiving from stream io.EOF

## v3.28.2
* Upgraded dependencies (grpc, protobuf, testify)

## v3.28.1
* Marked dial errors as retryable
* Supported node pessimization on dialing errors
* Marked error from `Invoke` and `NewStream` as retryable if request not sended to server

## v3.28.0
* Added `sugar.GenerateDeclareSection()` helper for make declare section in `YQL`
* Added check when parameter name not started from `$` and automatically prepends it to name
* Refactored connection closing

## v3.27.0
* Added internal experimental packages `internal/value/exp` and `internal/value/exp/allocator` with alternative value implementations with zero-allocation model
* Supported parsing of database name from connection string URI path
* Added `options.WithExecuteScanQueryStats` option
* Added to query stats plan and AST
* Changed behaviour of `result.Stats()` (if query result have no stats - returns `nil`)
* Added context cancel with specific error
* Added mutex wrapper for mutex, rwmutex for guarantee unlock and better show critical section

## v3.26.10
* Fixed syntax mistake in `trace.TablePooStateChangeInfo` to `trace.TablePoolStateChangeInfo`

## v3.26.9
* Fixed bug with convert ydb value to `time.Duration` in `result.Scan[WithDefaults,Named]()`
* Fixed bug with make ydb value from `time.Duration` in `types.IntervalValueFromDuration(d)`
* Marked `table/types.{IntervalValue,NullableIntervalValue}` as deprecated

## v3.26.8
* Removed the processing of trailer metadata on stream calls

## v3.26.7
* Updated the `ydb-go-genproto` dependency

## v3.26.6
* Defined the `SerializableReadWrite` isolation level by default in `db.Table.DoTx(ctx, func(ctx, tx))`
* Updated the `ydb-go-genproto` dependency

## v3.26.5
* Disabled the `KeepInCache` policy for queries without params

## v3.26.4
* Updated the indirect dependency to `gopkg.in/yaml.v3`

## v3.26.3
* Removed `Deprecated` mark from `table/session.Prepare` method
* Added comments for `table/session.Execute` method

## v3.26.2
* Refactored of making permissions from scheme entry

## v3.26.1
* Removed deprecated traces

## v3.26.0
* Fixed data race on session stream queries
* Renamed `internal/router` package to `internal/balancer` for unambiguous understanding of package mission
* Implemented detection of local data-center with measuring tcp dial RTT
* Added `trace.Driver.OnBalancer{Init,Close,ChooseEndpoint,Update}` events
* Marked the driver cluster events as deprecated
* Simplified the balancing logic

## v3.25.3
* Changed primary license to `Apache2.0` for auto-detect license
* Refactored `types.Struct` value creation

## v3.25.2
* Fixed repeater initial force timeout from 500 to 0.5 second

## v3.25.1
* Fixed bug with unexpected failing of call `Invoke` and `NewStream` on closed cluster
* Fixed bug with releasing `internal/conn/conn.Pool` in cluster
* Replaced interface `internal/conn/conn.Pool` to struct `internal/conn/conn.Pool`

## v3.25.0
* Added `ydb.GRPCConn(ydb.Connection)` helper for connect to driver-unsupported YDB services
* Marked as deprecated `session.Prepare` callback
* Marked as deprecated `options.WithQueryCachePolicyKeepInCache` and `options.WithQueryCachePolicy` options
* Added `options.WithKeepInCache` option
* Enabled by default keep-in-cache policy for data queries
* Removed from `ydb.Connection` embedding of `grpc.ClientConnInterface`
* Fixed stopping of repeater
* Added log backoff between force repeater wake up's (from 500ms to 32s)
* Renamed `trace.DriverRepeaterTick{Start,Done}Info` to `trace.DriverRepeaterWakeUp{Start,Done}Info`
* Fixed unexpected `NullFlag` while parse nil `JSONDocument` value
* Removed `internal/conn/conn.streamUsages` and `internal/conn/conn.usages` (`internal/conn.conn` always touching last usage timestamp on API calls)
* Removed auto-reconnecting for broken conns
* Renamed `internal/database` package to `internal/router` for unambiguous understanding of package mission
* Refactored applying actual endpoints list after re-discovery (replaced diff-merge logic to swap cluster struct, cluster and balancers are immutable now)
* Added `trace.Driver.OnUnpessimizeNode` trace event

## v3.24.2
* Changed default balancer to `RandomChoice()` because `PreferLocalDC()` balancer works incorrectly with DNS-balanced call `Discovery/ListEndpoints`

## v3.24.1
* Refactored initialization of coordination, ratelimiter, scheme, scripting and table clients from `internal/lazy` package to each client initialization with `sync.Once`
* Removed `internal/lazy` package
* Added retry option `retry.WithStackTrace` for wrapping errors with stacktrace

## v3.24.0
* Fixed re-opening case after close lazy-initialized clients
* Removed dependency of call context for initializing lazy table client
* Added `config.AutoRetry()` flag with `true` value by default. `config.AutoRetry()` affects how to errors handle in sub-clients calls.
* Added `config.WithNoAutoRetry` for disabling auto-retry on errors in sub-clients calls
* Refactored `internal/lazy` package (supported check `config.AutoRetry()`, removed all error wrappings with stacktrace)

## v3.23.0
* Added `WithTLSConfig` option for redefine TLS config
* Added `sugar.LoadCertificatesFromFile` and `sugar.LoadCertificatesFromPem` helpers

## v3.22.0
* Supported `json.Unmarshaler` type for scanning row to values
* Reimplemented `sugar.DSN` with `net/url`

## v3.21.0
* Fixed gtrace tool generation code style bug with leading spaces
* Removed accounting load factor (unused field) in balancers
* Enabled by default anonymous credentials
* Enabled by default internal dns resolver
* Removed from defaults `grpc.WithBlock()` option
* Added `ydb.Open` method with required param connection string
* Marked `ydb.New` method as deprecated
* Removed package `dsn`
* Added `sugar.DSN` helper for make dsn (connection string)
* Refactored package `retry` (moved `retryBackoff` and `retryMode` implementations to `internal`)
* Refactored `config.Config` (remove interface `Config`, renamed private struct `config` to `Config`)
* Moved `discovery/config` to `internal/discovery/config`
* Moved `coordination/config` to `internal/coordination/config`
* Moved `scheme/config` to `internal/scheme/config`
* Moved `scripting/config` to `internal/scripting/config`
* Moved `table/config` to `internal/table/config`
* Moved `ratelimiter/config` to `internal/ratelimiter/config`

## v3.20.2
* Fixed race condition on lazy clients first call

## v3.20.1
* Fixed gofumpt linter issue on `credentials/credentials.go`

## v3.20.0
* Added `table.DefaultTxControl()` transaction control creator with serializable read-write isolation mode and auto-commit
* Fixed passing nil query parameters
* Fixed locking of cluster during call `cluster.Get`

## v3.19.1
* Simplified README.md for godoc documentation in pkg.go.dev

## v3.19.0
* Added public package `dsn` for making piped data source name (connection string)
* Marked `ydb.WithEndpoint`, `ydb.WithDatabase`, `ydb.WithSecure`, `ydb.WithInsecure` options as deprecated
* Moved `ydb.RegisterParser` to package `dsn`
* Added version into all error and warn log messages

## v3.18.5
* Fixed duplicating `WithPanicCallback` proxying to table config options
* Fixed comments for `xerrros.Is` and `xerrros.As`

## v3.18.4
* Renamed internal packages `errors`, `net` and `resolver` to `xerrors`, `xnet` and `xresolver` for excluding ambiguous interpretation
* Renamed internal error wrapper `xerrors.New` to `xerrors.Wrap`

## v3.18.3
* Added `WithPanicCallback` option to all service configs (discovery, coordination, ratelimiter, scheme, scripting, table) and auto-applying from `ydb.WithPanicCallback`
* Added panic recovering (if defined `ydb.WithPanicCallback` option) which thrown from retry operation

## v3.18.2
* Refactored balancers (makes concurrent-safe)
* Excluded separate balancers lock from cluster
* Refactored `cluster.Cluster` interface (`Insert` and `Remove` returning nothing now)
* Replaced unsafe `cluster.close` boolean flag to `cluster.done` chan for listening close event
* Added internal checker `cluster.isClosed()` for check cluster state
* Extracted getting available conn from balancer to internal helper `cluster.get` (called inside `cluster.Get` as last effort)
* Added checking `conn.Conn` availability with `conn.Ping()` in prefer nodeID case

## v3.18.1
* Added `conn.Ping(ctx)` method for check availability of `conn.Conn`
* Refactored `cluster.Cluster.Get(ctx)` to return only available connection (instead of returning any connection from balancer)
* Added address to error description thrown from `conn.take()`
* Renamed package `internal/db` to `internal/database` to exclude collisions with variable name `db`

## v3.18.0
* Added `go1.18` to test matrix
* Added `ydb.WithOperationTimeout` and `ydb.WithOperationCancelAfter` context modifiers

## v3.17.0
* Removed redundant `trace.With{Table,Driver,Retry}` and `trace.Context{Table,Driver,Retry}` funcs
* Moved `gtrace` tool from `./cmd/gtrace` to `./internal/cmd/gtrace`
* Refactored `gtrace` tool for generate `Compose` options
* Added panic recover on trace calls in `Compose` call step
* Added `trace.With{Discovery,Driver,Coordination,Ratelimiter,Table,Scheme,Scripting}PanicCallback` options
* Added `ydb.WithPanicCallback` option

## v3.16.12
* Fixed bug with check acquire error over `ydb.IsRatelimiterAcquireError`
* Added full changelog link to github release description

## v3.16.11
* Added stacktrace to errors with issues

## v3.16.10
* Refactored `cluster.Cluster` and `balancer.Balancer` interfaces (removed `Update` method)
* Replaced `cluster.Update` with `cluster.Remove` and `cluster.Insert` calls
* Removed `trace.Driver.OnClusterUpdate` event
* Fixed bug with unexpected changing of local datacenter flag in endpoint
* Refactored errors wrapping (stackedError are not ydb error now, checking `errors.IsYdb(err)` with `errors.As` now)
* Wrapped retry operation errors with `errors.WithStackTrace(err)`
* Changed `trace.RetryLoopStartInfo.Context` type from `context.Context` to `*context.Context`

## v3.16.9
* Refactored internal operation and transport errors

## v3.16.8
* Added `config.ExcludeGRPCCodesForPessimization()` opttion for exclude some grpc codes from pessimization rules
* Refactored pessimization node conditions
* Added closing of ticker in `conn.Conn.connParker`
* Removed `config.WithSharedPool` and usages it
* Removed `conn.Creator` interface and usage it
* Removed unnecessary options append in `ydb.With`

## v3.16.7
* Added closing `conn.Conn` if discovery client build failure
* Added wrapping errors with stacktrace
* Added discharging banned state of `conn.Conn` on `cluster.Update` step

## v3.16.6
* Rollback moving `meta.Meta` call to conn exclusively from `internal/db` and `internal/discovery`
* Added `WithMeta()` discovery config option

## v3.16.5
* Added `config.SharedPool()` setting and `config.WithSharedPool()` option
* Added management of shared pool flag on change dial timeout and credentials
* Removed explicit checks of conditions for use (or not) shared pool in `ydb.With()`
* Renamed `internal/db` interfaces
* Changed signature of `conn.Conn.Release` (added error as result)

## v3.16.4
* Removed `WithMeta()` discovery config option
* Moved `meta.Meta` call to conn exclusively

## v3.16.3
* Replaced panic on cluster close to error issues

## v3.16.2
* Fixed bug in `types.Nullable()`
* Refactored package `meta`
* Removed explicit call meta in `db.New()`

## v3.16.1
* Added `WithMeta()` discovery config option
* Fixed bug with credentials on discovery

## v3.16.0
* Refactored internal dns-resolver
* Added option `config.WithInternalDNSResolver` for use internal dns-resolver and use resolved IP-address for dialing instead FQDN-address

## v3.15.1
* Removed all conditions for trace retry errors
* Fixed background color of warn messages
* Added to log messages additional information about error, such as retryable (or not), delete session (or not), etc.

## v3.15.0
* Added github action for publish release tags
* Refactored version constant (split to major, minor and patch constants)
* Added `table.types.Nullable{*}Value` helpers and `table.types.Nullable()` common helper
* Fixed race on check trailer on closing table grpc-stream
* Refactored traces (start and done struct names have prefix about trace)
* Replaced `errors.Error`, `errors.Errorf` and `errors.ErrorfSkip` to single `errors.WithStackTrace`
* Refactored table client options
* Declared and implemented interface `errors.isYdbError` for checking ybd/non-ydb errors
* Fixed double tracing table do events
* Added `retry.WithFastBackoff` and `retry.WithFastBackoff` options
* Refactored `table.CreateSession` as retry operation with options
* Moved log level from root of repository to package `log`
* Added details and address to transport error
* Fixed `recursive` param in `ratelimiter.ListResource`
* Added counting stream usages for exclude park connection if it in use
* Added `trace.Driver` events about change stream usage and `conn.Release()` call

## 3.14.4
* Implemented auto-removing `conn.Conn` from `conn.Pool` with counting usages of `conn.Conn`
* Refactored naming of source files which declares service client interfaces

## 3.14.3
* Fixed bug with update balancer element with nil handle

## 3.14.2
* Refactored internal error wrapping (with file and line identification) - replaced `fmt.Printf("%w", err)` error wrapping to internal `stackError`

## 3.14.1
* Added `balacers.CreateFromConfig` balancer creator
* Added `Create` method to interface `balancer.Balancer`

## 3.14.0
* Added `balacers.FromConfig` balancer creator

## 3.13.3
* Fixed linter issues

## 3.13.2
* Fixed race with read/write pool conns on closing conn

## 3.13.1
* Improved error messages
* Defended `cluster.balancer` with `sync.RWMutex` on `cluster.Insert`, `cluster.Update`, `cluster.Remove` and `cluster.Get`
* Excluded `Close` and `Park` methods from `conn.Conn` interface
* Fixed bug with `Multi` balancer `Create()`
* Improved `errors.IsTransportError` (check a few transport error codes instead check single transport error code)
* Improved `errors.Is` (check a few errors instead check single error)
* Refactored YDB errors checking API on client-side
* Implemented of scripting traces

## 3.13.0
* Refactored `Connection` interface
* Removed `CustomOption` and taking client with custom options
* Removed `proxy` package
* Improved `db.With()` helper for child connections creation
* Set shared `conn.Pool` for all children `ydb.Connection`
* Fixed bug with `RoundRobin` and `RandomChoice` balancers `Create()`

## 3.12.1
* Added `trace.Driver.OnConnPark` event
* Added `trace.Driver.OnConnClose` event
* Fixed bug with closing nil session in table retryer
* Restored repeater `Force` call on pessimize event
* Changed mutex type in `conn.Conn` from `sync.Mutex` to `sync.RWMutex` for exclude deadlocks
* Reverted applying empty `discovery` results to `cluster`

## 3.12.0
* Added `balancers.Prefer` and `balancers.PreferWithFallback` constructors

## 3.11.13
* Added `trace.Driver.OnRepeaterWakeUp` event
* Refactored package `repeater`

## 3.11.12
* Added `trace.ClusterInsertDoneInfo.Inserted` boolean flag for notify about success of insert endpoint into balancer
* Added `trace.ClusterRemoveDoneInfo.Removed` boolean flag for notify about success of remove endpoint from balancer

## 3.11.11
* Reverted usage of `math/rand` (instead `crypto/rand`)

## 3.11.10
* Imported tool gtrace to `./cmd/gtrace`
* Changed minimal version of go from 1.13 to 1.14

## 3.11.9
* Fixed composing of service traces
* Fixed end-call of `trace.Driver.OnConnStateChange`

## 3.11.8
* Added `trace.EndpointInfo.LastUpdated()` timestamp
* Refactored `endpoint.Endpoint` (split to struct `endopint` and interface `Endpoint`)
* Returned safe-thread copy of `endpoint.Endpoint` to trace callbacks
* Added `endpoint.Endpoint.Touch()` func for refresh endpoint info
* Added `conn.conn.onClose` slice for call optional funcs on close step
* Added removing `conn.Conn` from `conn.Pool` on `conn.Conn.Close()` call
* Checked cluster close/empty on keeper goroutine
* Fixed `internal.errors.New` wrapping depth
* Added context flag for no wrapping operation results as error
* Refactored `trace.Driver` conn events

## 3.11.7
* Removed internal alias-type `errors.IssuesIterator`

## 3.11.6
* Changed `trace.GetCredentialsDoneInfo` token representation from bool to string
* Added `log.Secret` helper for mask token

## 3.11.5
* Replaced meta in `proxyConnection.Invoke` and `proxyConnection.NewStream`

## 3.11.4
* Refactored `internal/cluster.Cluster` (add option for notify about external lock, lock cluster for update cluster endpoints)
* Reverted `grpc.ClientConnInterface` API to `ydb.Connection`

## 3.11.3
* Replaced in `table/types/compare_test.go` checking error by error message to checking with `errors.Is()`

## 3.11.2
* Wrapped internal errors in retry operations

## 3.11.1
* Excluded error wrapping from retry operations

## 3.11.0
* Added `ydb.WithTLSSInsecureSkipVerify()` option
* Added `trace.Table.OnPoolStateChange` event
* Wrapped internal errors with print <func, file, line>
* Removed `trace.Table.OnPoolTake` event (unused)
* Refactored `trace.Details` matching by string pattern
* Added resolver trace callback
* Refactored initialization step of grpc dial options
* Added internal package `net` with `net.Conn` proxy object
* Fixed closing proxy clients
* Added `ydb.Connection.With(opts ...ydb.CustomOption)` for taking proxy `ydb.Connection` with some redefined options
* Added `ydb.MetaRequestType` and `ydb.MetaTraceID` aliases to internal `meta` package constants
* Added `ydb.WithCustomCredentials()` option
* Refactored `ydb.Ratelimiter().AcquireResource()` method (added options for defining type of acquire request)
* Removed single point to define operation mode params (each grpc-call with `OperationParams` must explicit define `OperationParams`)
* Removed defining operation params over context
* Removed `config.RequestTimeout` and `config.StreamTimeout` (each grpc-call must manage context instead define `config.RequestTimeout` or `config.StreamTimeout`)
* Added internal `OperationTimeout` and `OperationCancelAfter` to each client (ratelimiter, coordination, table, scheme, scripting, discovery) config. `OperationTimeout` and `OperationCancelAfter` config params defined from root config

## 3.10.0
* Extended `trace.Details` constants for support per-service events
* Added `trace.Discovery` struct for traces discovery events
* Added `trace.Ratelimiter`, `trace.Coordination`, `trace.Scripting`, `trace.Scheme` stubs (will be implements in the future)
* Added `ratelimiter/config`, `coordination/config`, `scripting/config`, `scheme/config`, `discovery/config` packages for specify per-service configs
* Removed `trace.Driver.OnDiscovery` callback (moved to `trace.Discovery`)
* Refactored initialization step (firstly makes discovery client)
* Removed `internal/lazy.Discovery` (discovery client always initialized)
* Fixed `trace.Table` event structs
* Refactored grpc options for define dns-balancing configuration
* Refactored `retry.Retry` signature (added `retry.WithID`, `retry.WithTrace` and `retry.WithIdempotent` opt-in args, required param `isIdempotentOperation` removed)
* Refactored package `internal/repeater`

## 3.9.4
* Fixed data race on closing session pool

## 3.9.3
* Fixed busy loop on call internal logger with external logger implementation of `log.Logger`

## 3.9.2
* Fixed `WithDiscoveryInterval()` option with negative argument (must use `SingleConn` balancer)

## 3.9.1
* Added `WithMinTLSVersion` option

## 3.9.0
* Removed `ydb.EndpointDatabase`, `ydb.ConnectionString` and `ydb.MustConnectionString` helpers
* Removed `ydb.ConnectParams` struct and `ydb.WithConnectParams` option creator
* Added internal package `dsn` for register external parsers and parse connection string
* Added `ydb.RegisterParser` method for registering external parser of connection string

## 3.8.12
* Unwrap sub-tests called as `t.Run(...)` in integration tests
* Updated `grpc` dependency (from `v1.38.0` to `v1.43.0`)
* Updated `protobuf` dependency (from `v1.26.0` to `v1.27.1`)
* Added internal retryers into `lazy.Ratelimiter`
* Added internal retryers into `lazy.Coordination`
* Added internal retryers into `lazy.Discovery`
* Added internal retryers into `lazy.Scheme`
* Added internal retryers into `lazy.Scripting`
* Added internal retryer into `lazy.Table.CreateSession`

## 3.8.11
* Fixed version

## 3.8.10
* Fixed misspell linter issue

## 3.8.9
* Removed debug print to log

## 3.8.8
* Refactored session shutdown test

## 3.8.7
* Ignored session shutdown test if no defined `YDB_SHUTDOWN_URLS` environment variable

## 3.8.6
* Added `ydb.WithInsecure()` option

## 3.8.5
* Fixed version

## 3.8.4
* Fixed syntax error in `CHANGELOG.md`

## 3.8.3
* Fixed `CHANGELOG.md`

## 3.8.2
* Updated `github.com/ydb-platform/ydb-go-genproto`

## 3.8.1
* Fixed `trace.Table.OnPoolDoTx` - added `Idempotent` flag to `trace.PoolDoTxStartInfo`

## 3.8.0
* Added `table.result.Result.ScanNamed()` scan function
* Changed connection secure to `true` by default
* Renamed public package `balancer` to `balancers` (this package contains only constructors of balancers)
* Moved interfaces from package `internal/balancer/ibalancer` to `internal/balancer`
* Added `NextResultSetErr()` func for select next result set and return error
* Added package `table/result/indexed` with interfaces `indexed.Required`, `indexed.Optional`, `indexed.RequiredOrOptional`
* Replaced abstract `interface{}` in `Scan` to `indexed.RequiredOrOptional`
* Replaced abstract `interface{}` in `ScanWithDefaults` to `indexed.Required`
* Replaced `trace.Table.OnPoolRetry` callback to `trace.Table.OnPoolDo` and `trace.Table.OnPoolDoTx` callbacks
* Supports server hint `session-close` for gracefully shutdown session

## 3.7.2
* Retry remove directory in `sugar.RemoveRecursive()` for retryable error

## 3.7.1
* Fixed panic on `result.Reset(nil)`

## 3.7.0
* Replaced `Option` to `CustomOption` on `Connection` interface methods
* Implements `WithCustom[Token,Database]` options for redefine database and token
* Removed experimental `balancer.PreferEndpoints[WithFallback][RegEx]` balancers
* Supported connections `TTL` with `Option` `WithConnectionTTL`
* Remove unnecessary `WithFastDial` option (lazy connections are always fast inserts into cluster)
* Added `Scripting` service client with API methods `Execute()`, `StreamExecute()` and `Explain()`
* Added `String()` method to `table.types.Type` interface
* Added `With[Custom]UserAgent()` `Option` and `CustomOption` constructors
* Refactored `log.Logger` interface and internal implementation
* Added `retry.RetryableError()` for returns user-defined error which must be retryed
* Renamed internal type `internal.errors.OperationCompleted` to `internal.errors.OperationStatus`
* Added `String()` method to `table.KeyRange` and `table.Value` types
* Replaced creation of goroutine on each stream call to explicit call stream.Recv() on NextResultSet()

## 3.6.2
* Refactored table retry helpers
* Added new `PreferLocations[WithFallback][RegEx]` balancers
* Added `trace.Details.String()` and `trace.Details.Strings()` helpers
* Added `trace.DetailsFromString(s)` and `trace.DetailsFromStrings(s)` helper

## 3.6.1
* Switched closing cluster after closing all sub-services
* Added windows and macOS runtimes to unit and integration tests

## 3.6.0
* Added `config/balancer` package with popular balancers
* Added new `PreferEndpoints[WithFallback][RegEx]` balancers
* Removed `config.BalancerConfig` struct
* Refactored internal packages (tree to flat, split balancers to different packages)
* Moved a taking conn to start of `conn.Invoke` /` conn.NewStream` for applying timeouts to alive conn instead lazy conn (previous logic applied timeouts to all request including dialing on lazy conn)

## 3.5.4
* Added auto-close stream result on end of stream

## 3.5.3
* Changed `Logger` interface for support custom loggers
* Added public type `LoggerOption` for proxies to internal `logger.Option`
* Fixed deadlock on table stream requests

## 3.5.2
* Fixed data race on closing table result
* Added custom dns-resolver to grpc options for use dns-balancing with round_robin balancing policy
* Wrapped with `recover()` system panic on getting system certificates pool
* Added linters and fixed issues from them
* Changed API of `sugar` package

## 3.5.1
* Added system certificates for `darwin` system
* Fixed `table.StreamResult` finishing
* Fixes `sugar.MakePath()`
* Added helper `ydb.MergeOptions()` for merge several `ydb.Option` to single `ydb.Option`

## 3.5.0
* Added `ClosabelSession` interface which extends `Session` interface and provide `Close` method
* Added `CreateSession` method into `table.Client` interface
* Added `Context` field into `trace.Driver.Net{Dial,Read,Write,Close}StartInfo` structs
* Added `Address` field into `trace.Driver.DiscoveryStartInfo` struct
* Improved logger options (provide err and out writers, provide external logger)
* Renamed package `table.resultset` to `table.result`
* Added `trace.Driver.{OnInit,OnClose}` events
* Changed unit/integration tests running
* Fixed/added YDB error checkers
* Dropped `ydb.WithDriverConfigOptions` (duplicate of `ydb.With`)
* Fixed freeze on closing driver
* Fixed `CGO` race on `Darwin` system when driver tried to expand tilde on certificates path
* Removed `EnsurePathExists` and `CleanupDatabase` from API of `scheme.Client`
* Added helpers `MakePath` and `CleanPath` to root of package `ydb-go-sdk`
* Removed call `types.Scanner.UnmarshalYDB()` inside `scanner.setDefaults()`
* Added `DoTx()` API method into `table.Client`
* Added `String()` method into `ConnectParams` for serialize params to connection string
* Added early exit from Rollback for committed transaction
* Moved `HasNextResultSet()` method from `Result` interface to common `result` interface. It provides access to `HasNextResultSet()` on both result interfaces (unary and stream results)
* Added public credentials constructors `credentials.NewAnonymousCredentials()` and `credentials.NewAccessTokenCredentials(token)`

## 3.4.4
* Prefer `ydb.table.types.Scanner` scanner implementation over `sql.Scanner`, when both available.

## 3.4.3
* Forced `round_robin` grpc load balancing instead default `pick_first`
* Added checker `IsTransportErrorCancelled`

## 3.4.2
* Simplified `Is{Transport,Operation}Error`
* Added `IsYdbError` helper

## 3.4.1
* Fixed retry reaction on operation error NotFound (non-retryable now)

## 3.4.0
* Fixed logic bug in `trace.Table.ExecuteDataQuery{Start,Done}Info`

## 3.3.3
* Cleared repeater context for discovery goroutine
* Fixed type of `trace.Details`

## 3.3.2
* Added `table.options.WithPartitioningSettings`

## 3.3.1
* Added `trace.DriverConnEvents` constant

## 3.3.0
* Stored node ID into `endpoint.Endpoint` struct
* Simplified <Host,Port> in `endpoint.Endpoint` to single fqdn Address
* On table session requests now preferred the endpoint by `ID` extracted from session `ID`. If
  endpoint by `ID` not found - using the endpoint from balancer
* Upgraded internal logger for print colored messages

## 3.2.7
* Fixed compare endpoints func

## 3.2.6
* Reverted `NodeID` as key for link between session and endpoint because yandex-cloud YDB
  installation not supported `Endpoint.ID` entity

## 3.2.5
* Dropped endpoint.Addr entity as unused. After change link type between session and endpoint
  to NodeID endpoint.Addr became unnecessary for internal logic of driver
* Enabled integration test table pool health
* Fixed race on session stream requests

## 3.2.4
* Returned context error when context is done on `session.StreamExecuteScanQuery`
  and `session.StreamReadTable`

## 3.2.3
* Fixed bug of interpret tilda in path of certificates file
* Added chapter to `README.md` about ecosystem of debug tools over `ydb-go-sdk`

## 3.2.2
* Fixed result type of `RawValue.String` (ydb string compatible)
* Fixed scans ydb types into string and slice byte receivers

## 3.2.1
* Upgraded dependencies
* Added `WithEndpoint` and `WithDatabase` Option constructors

## 3.2.0
* added package `log` with interface `log.Logger`
* implements `trace.Driver` and `trace.Table` with `log.Logger`
* added internal leveled logger which implement interface `log.Logger`
* supported environment variable `YDB_LOG_SEVERITY_LEVEL`
* changed name of the field `RetryAttempts` to` Attempts` in the structure `trace.PoolGetDoneInfo`.
  This change reduces back compatibility, but there are no external uses of v3 sdk, so this change is
  fine. We are sorry if this change broke your code

## 3.1.0
* published scheme Client interface

## 3.0.1
* refactored integration tests
* fixed table retry trace calls

## 3.0.0
* Refactored sources for splitting public interfaces and internal
  implementation for core changes in the future without change major version
* Refactored of transport level of driver - now we use grpc code generation by stock `protoc-gen-go` instead internal protoc codegen. New API provide operate from codegen grpc-clients with driver as a single grpc client connection. But driver hide inside self a pool of grpc connections to different cluster endpoints YDB. All communications with YDB (base services includes to driver: table, discovery, coordiantion and ratelimiter) provides stock codegen grpc-clients now.
* Much changed API of driver for easy usage.
* Dropped package `ydbsql` (moved to external project)
* Extracted yandex-cloud authentication to external project
* Extracted examples to external project
* Changed of traces API for next usage in jaeger и prometheus
* Dropped old APIs marked as `deprecated`
* Added integration tests with docker ydb container
* Changed table session and endpoint link type from string address to integer NodeID

## 2.11.0
* Added possibility to override `x-ydb-database` metadata value

## 2.10.9
* Fixed context cancellation inside repeater loop

## 2.10.8
* Fixed data race on cluster get/pessimize

## 2.10.7
* Dropped internal cluster connections tracker
* Switched initial connect to all endpoints after discovery to lazy connect
* Added reconnect for broken conns

## 2.10.6
* Thrown context without deadline into discovery goroutine
* Added `Address` param to `DiscoveryStartInfo` struct
* Forced `round_bobin` grpc load balancing config instead default `pick_first`
* Fixed applying driver trace from context in `connect.New`
* Excluded using session pool usage for create/take sessions in `database/sql`
  driver implementation. Package `ydbsql` with `database/sql` driver implementation
  used direct `CreateSession` table client call in the best effort loop

## 2.10.5
* Fixed panic when ready conns is zero

## 2.10.4
* Initialized repeater permanently regardless of the value `DriverConfig.DiscoveryInterval`
  This change allow forcing re-discovery depends on cluster state

## 2.10.3
* Returned context error when context is done on `StreamExecuteScanQuery`

## 2.10.2
* Fixed `mapBadSessionError()` in `ydbsql` package

## 2.10.1
* Fixed race on `ydbsql` concurrent connect. This hotfix only for v2 version

## 2.10.0
* Added `GlobalAsyncIndex` implementation of index interface

## 2.9.6
* Replaced `<session, endpoint>` link type from raw conn to plain endpoint address
* Moved checking linked endpoint from `driver.{Call,StreamRead}` to `cluster.Get`
* Added pessimization endpoint code for `driver.StreamRead` if transport error received
* Setted transport error `Cancelled` as needs to remove session from pool
* Deprecated connection use policy (used auto policy)
* Fixed goroutines leak on StreamRead call
* Fixed force re-discover on receive error after 1 second
* Added timeout to context in `cluster.Get` if context deadline not defined

## 2.9.5
* Renamed context idempotent operation flag

## 2.9.4
* Forced cancelled transport error as retriable (only idempotent operations)
* Renamed some internal retry mode types

## 2.9.3
* Forced grpc keep-alive PermitWithoutStream parameter to true

## 2.9.2
* Added errors without panic

## 2.9.1
* Added check nil grpc.ClientConn connection
* Processed nil connection error in keeper loop

## 2.9.0
* Added RawValue and supported ydb.Scanner in Scan

## 2.8.0
* Added NextResultSet for both streaming and non-streaming operations

## 2.7.0
* Dropped busy checker logic
* Refactoring of `RetryMode`, `RetryChecker` and `Retryer`
* Added fast/slow retry logic
* Supported context param for retry operation with no idempotent errors
* Added secondary indexes info to table describing method

## 2.6.1
* fix panic on lazy put to full pool

## 2.6.0
* Exported `SessionProvider.CloseSession` func
* Implements by default async closing session and putting busy
  session into pool
* Added some session pool trace funcs for execution control of
  goroutines in tests
* Switched internal session pool boolean field closed from atomic
  usage to mutex-locked usage

## 2.5.7
* Added panic on double scan per row

## 2.5.6
* Supported nil and time conventions for scanner

## 2.5.5
* Reverted adds async sessionGet and opDo into `table.Retry`.
* Added `sessionClose()` func into `SessionProvider` interface.

## 2.5.4
* Remove ready queue from session pool

## 2.5.3
* Fix put session into pool

## 2.5.2
* Fix panic on operate with result scanner

## 2.5.1
* Fix lock on write to chan in case when context is done

## 2.5.0
* Added `ScanRaw` for scan results as struct, list, tuple, map
* Created `RawScanner` interface in order to generate method With

## 2.4.1
* Fixed deadlock in the session pool

## 2.4.0
* Added new scanner API.
* Fixed dualism of interpret data (default values were deprecated for optional values)

## 2.3.3
* Fixed `internal/stats/series.go` (index out of range)
* Optimized rotate buckets in the `Series`

## 2.3.2
* Moved `api/wrap.go` to root for next replacement api package to external genproto

## 2.3.1
* Correct session pool tests
* Fixed conditions with KeepAliveMinSize and `IdleKeepAliveThreshold`

## 2.3.0
* Added credentials connect options:
  - `connect.WithAccessTokenCredentials(accessToken)`
  - `connect.WithAnonymousCredentials()`
  - `connect.WithMetadataCredentials(ctx)`
  - `connect.WithServiceAccountKeyFileCredentiials(serviceAccountKeyFile)`
* Added auth examples:
  - `example/auth/environ`
  - `example/auth/access_token_credentials`
  - `example/auth/anonymous_credentials`
  - `example/auth/metadata_credentials`
  - `example/auth/service_account_credentials`

## 2.2.1
* Fixed returning error from `table.StreamExecuteScanQuery`

## 2.2.0
* Supported loading certs from file using `YDB_SSL_ROOT_CERTIFICATES_FILE` environment variable

## 2.1.0
* Fixed erasing session from pool if session keep-alive count great then `IdleKeepAliveThreshold`
* Add major session pool config params as `connect.WithSessionPool*()` options

## 2.0.3
* Added panic for wrong `NextSet`/`NextStreamSet` call

## 2.0.2
* Fixed infinite keep alive session on transport errors `Cancelled` and `DeadlineExceeded`

## 2.0.1
* Fixed parser of connection string
* Fixed `EnsurePathExists` and `CleanupDatabase` methods
* Fixed `basic_example_v1`
* Renamed example cli flag `-link=connectionString` to `-ydb=connectionString` for connection string to YDB
* Added `-connect-timeout` flag to example cli
* Fixed some linter issues

## 2.0.0
* Renamed package ydbx to connect. New usage semantic: `connect.New()` instead `ydbx.Connect()`
* Added `healthcheck` example
* Fixed all examples with usage connect package
* Dropped `example/internal/ydbutil` package
* Simplified API of Traces - replace all pairs start/done to single handler with closure.

## 1.5.2
* Fixed `WithYdbCA` at nil certPool case

## 1.5.1
* Fixed package name of `ydbx`

## 1.5.0
* Added `ydbx` package

## 1.4.1
* Fixed `fmt.Errorf` error wrapping and some linter issues

## 1.4.0
* Added helper for create credentials from environ
* Added anonymous credentials
* Move YDB Certificate Authority from auth/iam package to root  package. YDB CA need to dial with
  dedicated YDB and not need to dial with IAM. YDB CA automatically added to all grpc calling

## 1.3.0
* Added `Compose` method to traces

## 1.2.0
* Load YDB certificates by default with TLS connection

## 1.1.0
* Support scan-query method in `ydbsql` (database/sql API)

## 1.0.7
* Use `github.com/golang-jwt/jwt` instead of `github.com/dgrijalva/jwt-go`

## 1.0.6
* Append (if not exits) SYNC Operation mode on table calls: *Session, *DataQuery, *Transaction, KeepAlive

## 1.0.5
* Remove unused ContextDeadlineMapping driver config (always used default value)
* Simplify operation params logic
* Append (if not exits) SYNC Operation mode on ExecuteDataQuery call

## 1.0.4
* Fixed timeout and cancellation setting for YDB operations
* Introduced possibility to use `ContextDeadlineNoMapping` once again

## 1.0.3
* Negative `table.Client.MaxQueryCacheSize` will disable a client query cache now
* Refactoring of `meta.go` for simple adding in the future new headers to requests
* Added support `x-ydb-trace-id` as standard SDK header

## 1.0.2
* Implements smart lazy createSession for best control of create/delete session balance. This feature fix leakage of forgotten sessions on server-side
* Some imporvements of session pool stats

## 1.0.1
* Fix closing sessions on PutBusy()
* Force setting operation timeout from client context timeout (if this timeout less then default operation timeout)
* Added helper `ydb.ContextWithoutDeadline` for clearing existing context from any deadlines

## 1.0.0
* SDK versioning switched to `Semantic Versioning 2.0.0`

## 2021.04.1
* Added `table.TimeToLiveSettings` struct and corresponding
  `table.WithTimeToLiveSettings`, `table.WithSetTimeToLive`
  and `table.WithDropTimeToLive` options.
* Deprecated `table.TTLSettings` struct alongside with
  `table.WithTTL`, `table.WithSetTTL` and `table.WithDropTTL` functions.

## 2021.03.2
* Add Truncated flag support.

## 2021.03.1
* Fixed a race between `SessionPool.Put` and `SessionPool.Get`, where the latter
  would end up waiting forever for a session that is already in the pool.

## 2021.02.1
* Changed semantics of `table.Result.O...` methods (e.g., `OUTF8`):
  it will not fail if current item is non-optional primitive.

## 2020.12.1
* added CommitTx method, which returns QueryStats

## 2020.11.4
* re-implementation of ydb.Value comparison
* fix basic examples

## 2020.11.3
* increase default and minimum `Dialer.KeepAlive` setting

## 2020.11.2
* added `ydbsql/connector` options to configure default list of `ExecDataQueryOption`

## 2020.11.1
* tune `grpc.Conn` behaviour

## 2020.10.4
* function to compare two ydb.Value

## 2020.10.3
* support scan query execution

## 2020.10.2
* add table Ttl options

## 2020.10.1
* added `KeyBloomFilter` support for `CreateTable`, `AlterTable` and `DescribeTalbe`
* added `PartitioningSettings` support for `CreateTable`, `AlterTable` and `DescribeTalbe`. Move to `PartitioningSettings` object

## 2020.09.3
* add `FastDial` option to `DriverConfig`.
  This will allow `Dialer` to return `Driver` as soon as the 1st connection is ready.

## 2020.09.2
* parallelize endpoint operations

## 2020.09.1
* added `ProcessCPUTime` method to `QueryStats`
* added `ReadReplicasSettings` support for `CreateTable`, `AlterTable` and `DescribeTalbe`
* added `StorageSettings` support for `CreateTable`, `AlterTable` and `DescribeTalbe`

## 2020.08.2
* added `PartitioningSettings` support for `CreateTable` and `AlterTable`

## 2020.08.1
* added `CPUTime` and `AffectedShards` fields to `QueryPhase` struct
* added `CompilationStats` statistics

## 2020.07.7
* support manage table attributes

## 2020.07.6
* support Column Families

## 2020.07.5
* support new types: DyNumber, JsonDocument

## 2020.07.4
* added coordination service
* added rate_limiter service

## 2020.07.3
* made `api` wrapper for `internal` api subset

## 2020.07.2
* return TableStats and PartitionStats on DescribeTable request with options
* added `ydbsql/connector` option to configure `DefaultTxControl`

## 2020.07.1
* support go modules tooling for ydbgen

## 2020.06.2
* refactored `InstanceServiceAccount`: refresh token in background.
  Also, will never produce error on creation
* added getting `ydb.Credentials` examples

## 2020.06.1

* exported internal `api.Wrap`/`api.Unwrap` methods and linked structures

## 2020.04.5

* return on discovery only endpoints that match SSL status of driver

## 2020.04.4

* added GCP metadata auth style with `InstanceServiceAccount` in `auth.iam`

## 2020.04.3

* fix race in `auth.metadata`
* fix races in test hooks

## 2020.04.2

* set limits to grpc `MaxCallRecvMsgSize` and `MaxCallSendMsgSize` to 64MB
* remove deprecated IAM (jwt) `Client` structure
* fix panic on nil dereference while accessing optional fields of `IssueMessage` message

## 2020.04.1

* added options to `DescribeTable` request
* added `ydbsql/connector` options to configure `pool`s  `KeepAliveBatchSize`, `KeepAliveTimeout`, `CreateSessionTimeout`, `DeleteTimeout`

## 2020.03.2

* set session keepAlive period to 5 min - same as in other SDKs
* fix panic on access to index after pool close

## 2020.03.1

* added session pre-creation limit check in pool
* added discovery trigger on more then half unhealthy transport connects
* await transport connect only if no healthy connections left

## 2020.02

* support cloud IAM (jwt) authorization from service account file
* minimum version of Go become 1.13. Started support of new `errors` features<|MERGE_RESOLUTION|>--- conflicted
+++ resolved
@@ -1,9 +1,7 @@
-<<<<<<< HEAD
 * Fixed goroutines leak within topic reader on network problems
-=======
+
 ## v3.67.0
 * Added `ydb.WithNodeAddressMutator` experimental option for mutate node addresses from `discovery.ListEndpoints` response
->>>>>>> 8e893907
 * Added type assertion checks to enhance type safety and prevent unexpected panics in critical sections of the codebase
 
 ## v3.66.3
