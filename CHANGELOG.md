* Added `internal/xerrors.Errorf` error for wrap multiple errors and check them with `errors.Is` of `errors.As`
* Fixed corner cases of `internal/wait.Wait`
<<<<<<< HEAD
* Added `trace.Driver.{OnBalancerDialEntrypoint,OnBalancerClusterDiscoveryAttempt}` trace events
=======
* Added check of port in connection string and erro throw
* Fixed bug with initialization of connection pool before apply static credentials
* Refactored of applying grpc dial options with defaults
>>>>>>> dfc7f63c

## v3.42.8
* Fixed `internal/scheme/helpers/IsDirectoryExists(..)` recursive bug

## v3.42.7
* Fixed `sugar.IsTableExists` with recursive check directory exists
* Added `sugar.IsDirectoryExists`
* Changed type of `table/options.IndexType` for type checks
* Added constants `table/options.IndexTypeGlobal` and `table/options.IndexTypeGlobalAsync`
* Added `table/options.IndexDescription.Type` field with `table/options.IndexType` type

## v3.42.6
* Implemented `driver.RowsColumnTypeDatabaseTypeName` interface in `internal/xsql.rows` struct
* Extended `internal/xsql.conn` struct with methods for getting `YDB` metadata
* Added `scheme.Client` to `internal/xsql.connection` interface
* Added `helpers` package with method for checking existence of table, refactored `sugar.IsTableExists()`
* Added checks for nil option to all opts range loops
* Moved content of package `internal/ctxlabels` into `internal/xcontext`
* Implemented `GRPCStatus` method in `internal/xerrors/transportError`
* Added different implementations of stacktrace error for grpc errors and other
* Dropped `internal/xnet` package as useless
* Fixed default grpc dial options
* Replaced single connection for discovery repeater into connection which creates each time for discovery request
* Fixed retry of cluster discovery on initialization
* Fixed dial timeout processing

## v3.42.5
* Fixed closing of `database/sql` connection (aka `YDB` session)
* Made `session.Close()` as `nop` for idled session
* Implemented goroutine for closing idle connection in `database/sql` driver
* Separated errors of commit from other reader and to expired session
* Fixed wrapping error in `internal/balancer/Balancer.wrapCall()`

## v3.42.4
* Added `ydb.WithDisableServerBalancer()` database/sql connector option

## v3.42.3
* Added `credentials.NewStaticCredentials()` static credentials constructor
* Changed `internal/credentials.NewStaticCredentials()` signature and behaviour for create grpc connection on each call to auth service
* Downgrade `google.golang.org/grpc` to `v1.49.0`

## v3.42.2
* Added `trace.Details.Details()` method for use external detailer

## v3.42.1
* Fixed lazy transaction example for `godoc`

## v3.42.0
* Added retry policy options for topics: `topic/topicoptions.WithReaderCheckRetryErrorFunction`, `topic/topicoptions.WithReaderStartTimeout`, `topic/topicoptions.WithWriterCheckRetryErrorFunction`, `topic/topicoptions.WithWriterStartTimeout`
* Refactored `internal/conn` middlewares
* Added `trace.tableSessionInfo.LastUsage()` method for get last usage timestamp
* Reverted `tx.WithCommit()` changes for fix unstable behaviour of lazy transactions
* Added `options.WithCommit()` option for execute query with auto-commit flag
* Removed `trace.TableTransactionExecuteStartInfo.KeepInCache` field as redundant

## v3.41.0
* Added option for set interval of auth token update in topic streams
* Supported internal allocator in `{session,statement}.Execute` for decrease memory usage
* Fixed typo in `topic/README.md`
* Upgraded `ydb-go-genproto` dependency
* Fixed duplicating of traces in `table.Client.Do()` call
* Supported `table.Transaction.WithCommit()` method for execute query and auto-commit after
* Added `DataColumns` to `table.options.IndexDescription`
* Added `scheme.EntryColumnStore` and `scheme.EntryColumnColumn` entry types
* Added `table.options.WithPartitioningBy(columns)` option

## v3.40.1
* Added constructor of `options.TimeToLiveSettings` and fluent modifiers

## v3.40.0
* Added `options.WithAddAttribute` and `options.WithDropAttribute` options for `session.AlterTable` request
* Added `options.WithAddIndex` and `options.WithDropIndex` options for `session.AlterTable` request
* Added return error while create topic writer with not equal producer id and message group id.
* Added package `meta` with methods about `YDB` metadata
* Added `meta.WithTrailerCallback(ctx, callback)` context modifier for attaching callback function which will be called on incoming metadata
* Added `meta.ConsumedUnits(metadata.MD)` method for getting consumed units from metadata
* Added `NestedCall` field to retry trace start infos for alarm on nested calls
* Added `topicoptions.WithWriterTrace` option for attach tracer into separated writer
* Added `sugar.IsTableExists()` helper for check existence of table

## v3.39.0
* Removed message level partitioning from experimental topic API. It is unavailable on server side yet.
* Supported `NullValue` type as received type from `YDB`
* Supported `types.SetValue` type
* Added `types.CastTo(types.Value, destination)` public method for cast `types.Value` to golang native type value destination
* Added `types.TupleItem(types.Value)`, `types.StructFields(types.Value)` and `types.DictValues(types.Value)` funcs (extractors of internal fields of tuple, struct and dict values)
* Added `types.Value.Yql()` func for getting values string representation as `YQL` literal
* Added `types.Type.Yql()` func for getting `YQL` representation of type
* Marked `table/types.WriteTypeStringTo` as deprecated
* Added `table/options.WithDataColumns` for supporting covering indexes
* Supported `balancer` query string parameter in `DSN`
* Fixed bug with scanning `YSON` value from result set
* Added certificate caching in `WithCertificatesFromFile` and `WithCertificatesFromPem`

## v3.38.5
* Fixed bug from scan unexpected column name

## v3.38.4
* Changed type of `table/options.{Create,Alter,Drop}TableOption` from func to interface
* Added implementations of `table/options.{Create,Alter,Drop}Option`
* Changed type of `topic/topicoptions.{Create,Alter,Drop}Option` from func to interface
* Added implementations of `topic/topicoptions.{Create,Alter}Option`
* Fix internal race-condition bugs in internal background worker

## v3.38.3
* Added retries to initial discovering

## v3.38.2
* Added missing `RetentionPeriod` parameter for topic description
* Fixed reconnect problem for topic client
* Added queue limit for sent messages and split large grpc messages while send to topic service
* Improved control plane for topic services: allow list topic in schema, read cdc feeds in table, retry on contol plane operations in topic client, full info in topic describe result
* Allowed writing zero messages to topic writer

## v3.38.1
* Fixed deadlock with implicit usage of `internal.table.Client.internalPoolAsyncCloseSession`

## v3.38.0
* Fixed commit errors for experimental topic reader
* Updated `ydb-go-genproto` dependency
* Added `table.WithSnapshotReadOnly()` `TxOption` for supporting `SnapshotReadOnly` transaction control
* Fixed bug in `db.Scripting()` queries (not checked operation results)
* Added `sugar.ToYdbParam(sql.NamedArg)` helper for converting `sql.NamedArg` to `table.ParameterOption`
* Changed type `table.ParameterOption` for getting name and value from `table.ParameterOption` instance
* Added topic writer experimental api with internal logger

## v3.37.8
* Refactored the internal closing behaviour of table client
* Implemented the `sql.driver.Validator` interface
* Fixed update token for topic reader
* Marked sessions which creates from `database/sql` driver as supported server-side session balancing

## v3.37.7
* Changed type of truncated result error from `StreamExecuteScanQuery` to retryable error
* Added closing sessions if node removed from discovery results
* Moved session status type from `table/options` package to `table`
* Changed session status source type from `uint32` to `string` alias

## v3.37.6
* Added to balancer notifying mechanism for listening in table client event about removing some nodes and closing sessions on them
* Removed from public client interfaces `closer.Closer` (for exclude undefined behaviour on client-side)

## v3.37.5
* Refactoring of `xsql` errors checking

## v3.37.4
* Revert the marking of context errors as required to delete session

## v3.37.3
* Fixed alter topic request - stop send empty setSupportedCodecs if customer not set them
* Marked the context errors as required to delete session
* Added log topic api reader for internal logger

## v3.37.2
* Fixed nil pointer exception in topic reader if reconnect failed

## v3.37.1
* Refactored the `xsql.badconn.Error`

## v3.37.0
* Supported read-only `sql.LevelSnapshot` isolation with fake transaction and `OnlineReadOnly` transaction control (transient, while YDB clusters are not updated with true snapshot isolation mode)
* Supported the `*sql.Conn` as input type `ydb.Unwrap` helper for go's 1.18

## v3.36.2
* Changed output of `sugar.GenerateDeclareSection` (added error as second result)
* Specified `sugar.GenerateDeclareSection` for `go1.18` (supports input types `*table.QueryParameters` `[]table.ParameterOption` or `[]sql.NamedArg`)
* Supports different go's primitive value types as arg of `sql.Named("name", value)`
* Added `database/sql` example and docs

## v3.36.1
* Fixed `xsql.Rows` error checking

## v3.36.0
* Changed behavior on `result.Err()` on truncated result (returns non-retryable error now, exclude `StreamExecuteScanQuery`)
* Added `ydb.WithIgnoreTruncated` option for disabling errors on truncated flag
* Added simple transaction control constructors `table.OnlineReadOnlyTxControl()` and `table.StaleReadOnlyTxControl()`
* Added transaction control specifier with context `ydb.WithTxControl`
* Added value constructors `types.BytesValue`, `types.BytesValueFromString`, `types.TextValue`
* Removed auto-prepending declare section on `xsql` queries
* Supports `time.Time` as type destination in `xsql` queries
* Defined default dial timeout (5 seconds)

## v3.35.1
* Removed the deprecation warning for `ydb.WithSessionPoolIdleThreshold` option

## v3.35.0
* Replaced internal table client background worker to plain wait group for control spawned goroutines
* Replaced internal table client background session keeper to internal background session garbage collector for idle sessions
* Extended the `DescribeTopicResult` struct

## v3.34.2
* Added some description to error message from table pool get
* Moved implementation `sugar.GenerateDeclareSection` to `internal/table`
* Added transaction trace callbacks and internal logging with them
* Stored context from `BeginTx` to `internal/xsql` transaction
* Added automatically generated declare section to query text in `database/sql` usage
* Removed supports `sql.LevelSerializable`
* Added `retry.Do` helper for retry custom lambda with `database/sql` without transactions
* Removed `retry.WithTxOptions` option (only default isolation supports)

## v3.34.1
* Changed `database/sql` driver `prepare` behaviour to `nop` with proxing call to conn exec/query with keep-in-cache flag
* Added metadata to `trace.Driver.OnInvoke` and `trace.Driver.OnNewStream` done events

## v3.34.0
* Improved the `xsql` errors mapping to `driver.ErrBadConn`
* Extended `retry.DoTx` test for to achieve equivalence with `retry.Retry` behaviour
* Added `database/sql` events for tracing `database/sql` driver events
* Added internal logging for `database/sql` events
* Supports `YDB_LOG_DETAILS` environment variable for specify scope of log messages
* Removed support of `YDB_LOG_NO_COLOR` environment variable
* Changed default behaviour of internal logger to without coloring
* Fixed coloring (to true) with environment variable `YDB_LOG_SEVERITY_LEVEL`
* Added `ydb.WithStaticCredentials(user, password)` option for make static credentials
* Supports static credentials as part of connection string (dsn - data source name)
* Changed minimal supported version of go from 1.14 to 1.16 (required for jwt library)


## v3.33.0
* Added `retry.DoTx` helper for retrying `database/sql` transactions
* Implemented `database/sql` driver over `ydb-go-sdk`
* Marked as deprecated `trace.Table.OnPoolSessionNew` and `trace.Table.OnPoolSessionClose` events
* Added `trace.Table.OnPoolSessionAdd` and `trace.Table.OnPoolSessionRemove` events
* Refactored session lifecycle in session pool for fix flaked `TestTable`
* Fixed deadlock in topicreader batcher, while add and read raw server messages
* Fixed bug in `db.Topic()` with send response to stop partition message

## v3.32.1
* Fixed flaky TestTable
* Renamed topic events in `trace.Details` enum

## v3.32.0
* Refactored `trace.Topic` (experimental) handlers
* Fixed signature and names of helpers in `topic/topicsugar` package
* Allowed parallel reading and committing topic messages

## v3.31.0
* Extended the `ydb.Connection` interface with experimental `db.Topic()` client (control plane and reader API)
* Removed `ydb.RegisterParser()` function (was needed for `database/sql` driver outside `ydb-go-sdk` repository, necessity of `ydb.RegisterParser()` disappeared with implementation `database/sql` driver in same repository)
* Refactored `db.Table().CreateSession(ctx)` (maked retryable with internal create session timeout)
* Refactored `internal/table/client.createSession(ctx)` (got rid of unnecessary goroutine)
* Supported many user-agent records

## v3.30.0
* Added `ydb.RegisterParser(name string, parser func(value string) []ydb.Option)` function for register parser of specified param name (supporting additional params in connection string)
* Fixed writing `KeepInCacheFlag` in table traces

## v3.29.5
* Fixed regression of `table/types.WriteTypeStringTo`

## v3.29.4
* Added touching of last updated timestamp in existing conns on stage of applying new endpoint list

## v3.29.3
* Reverted `xerrors.IsTransportError(err)` behaviour for raw grpc errors to false

## v3.29.2
* Enabled server-side session balancing for sessions created from internal session pool
* Removed unused public `meta.Meta` methods
* Renamed `meta.Meta.Meta(ctx)` public method to `meta.Meta.Context(ctx)`
* Reverted default balancer to `balancers.RandomChoice()`

## v3.29.1
* Changed default balancer to `balancers.PreferLocalDC(balancers.RandomChoice())`

## v3.29.0
* Refactored `internal/value` package for decrease CPU and memory workload with GC
* Added `table/types.Equal(lhs, rhs)` helper for check equal for two types

## v3.28.3
* Fixed false-positive node pessimization on receiving from stream io.EOF

## v3.28.2
* Upgraded dependencies (grpc, protobuf, testify)

## v3.28.1
* Marked dial errors as retryable
* Supported node pessimization on dialing errors
* Marked error from `Invoke` and `NewStream` as retryable if request not sended to server

## v3.28.0
* Added `sugar.GenerateDeclareSection()` helper for make declare section in `YQL`
* Added check when parameter name not started from `$` and automatically prepends it to name
* Refactored connection closing

## v3.27.0
* Added internal experimental packages `internal/value/exp` and `internal/value/exp/allocator` with alternative value implementations with zero-allocation model
* Supported parsing of database name from connection string URI path
* Added `options.WithExecuteScanQueryStats` option
* Added to query stats plan and AST
* Changed behaviour of `result.Stats()` (if query result have no stats - returns `nil`)
* Added context cancel with specific error
* Added mutex wrapper for mutex, rwmutex for guarantee unlock and better show critical section

## v3.26.10
* Fixed syntax mistake in `trace.TablePooStateChangeInfo` to `trace.TablePoolStateChangeInfo`

## v3.26.9
* Fixed bug with convert ydb value to `time.Duration` in `result.Scan[WithDefaults,Named]()`
* Fixed bug with make ydb value from `time.Duration` in `types.IntervalValueFromDuration(d)`
* Marked `table/types.{IntervalValue,NullableIntervalValue}` as deprecated

## v3.26.8
* Removed the processing of trailer metadata on stream calls

## v3.26.7
* Updated the `ydb-go-genproto` dependency

## v3.26.6
* Defined the `SerializableReadWrite` isolation level by default in `db.Table.DoTx(ctx, func(ctx, tx))`
* Updated the `ydb-go-genproto` dependency

## v3.26.5
* Disabled the `KeepInCache` policy for queries without params

## v3.26.4
* Updated the indirect dependency to `gopkg.in/yaml.v3`

## v3.26.3
* Removed `Deprecated` mark from `table/session.Prepare` method
* Added comments for `table/session.Execute` method

## v3.26.2
* Refactored of making permissions from scheme entry

## v3.26.1
* Removed deprecated traces

## v3.26.0
* Fixed data race on session stream queries
* Renamed `internal/router` package to `internal/balancer` for unambiguous understanding of package mission
* Implemented detection of local data-center with measuring tcp dial RTT
* Added `trace.Driver.OnBalancer{Init,Close,ChooseEndpoint,Update}` events
* Marked the driver cluster events as deprecated
* Simplified the balancing logic

## v3.25.3
* Changed primary license to `Apache2.0` for auto-detect license
* Refactored `types.Struct` value creation

## v3.25.2
* Fixed repeater initial force timeout from 500 to 0.5 second

## v3.25.1
* Fixed bug with unexpected failing of call `Invoke` and `NewStream` on closed cluster
* Fixed bug with releasing `internal/conn/conn.Pool` in cluster
* Replaced interface `internal/conn/conn.Pool` to struct `internal/conn/conn.Pool`

## v3.25.0
* Added `ydb.GRPCConn(ydb.Connection)` helper for connect to driver-unsupported YDB services
* Marked as deprecated `session.Prepare` callback
* Marked as deprecated `options.WithQueryCachePolicyKeepInCache` and `options.WithQueryCachePolicy` options
* Added `options.WithKeepInCache` option
* Enabled by default keep-in-cache policy for data queries
* Removed from `ydb.Connection` embedding of `grpc.ClientConnInterface`
* Fixed stopping of repeater
* Added log backoff between force repeater wake up's (from 500ms to 32s)
* Renamed `trace.DriverRepeaterTick{Start,Done}Info` to `trace.DriverRepeaterWakeUp{Start,Done}Info`
* Fixed unexpected `NullFlag` while parse nil `JSONDocument` value
* Removed `internal/conn/conn.streamUsages` and `internal/conn/conn.usages` (`internal/conn.conn` always touching last usage timestamp on API calls)
* Removed auto-reconnecting for broken conns
* Renamed `internal/database` package to `internal/router` for unambiguous understanding of package mission
* Refactored applying actual endpoints list after re-discovery (replaced diff-merge logic to swap cluster struct, cluster and balancers are immutable now)
* Added `trace.Driver.OnUnpessimizeNode` trace event

## v3.24.2
* Changed default balancer to `RandomChoice()` because `PreferLocalDC()` balancer works incorrectly with DNS-balanced call `Discovery/ListEndpoints`

## v3.24.1
* Refactored initialization of coordination, ratelimiter, scheme, scripting and table clients from `internal/lazy` package to each client initialization with `sync.Once`
* Removed `internal/lazy` package
* Added retry option `retry.WithStackTrace` for wrapping errors with stacktrace

## v3.24.0
* Fixed re-opening case after close lazy-initialized clients
* Removed dependency of call context for initializing lazy table client
* Added `config.AutoRetry()` flag with `true` value by default. `config.AutoRetry()` affects how to errors handle in sub-clients calls.
* Added `config.WithNoAutoRetry` for disabling auto-retry on errors in sub-clients calls
* Refactored `internal/lazy` package (supported check `config.AutoRetry()`, removed all error wrappings with stacktrace)

## v3.23.0
* Added `WithTLSConfig` option for redefine TLS config
* Added `sugar.LoadCertificatesFromFile` and `sugar.LoadCertificatesFromPem` helpers

## v3.22.0
* Supported `json.Unmarshaler` type for scanning row to values
* Reimplemented `sugar.DSN` with `net/url`

## v3.21.0
* Fixed gtrace tool generation code style bug with leading spaces
* Removed accounting load factor (unused field) in balancers
* Enabled by default anonymous credentials
* Enabled by default internal dns resolver
* Removed from defaults `grpc.WithBlock()` option
* Added `ydb.Open` method with required param connection string
* Marked `ydb.New` method as deprecated
* Removed package `dsn`
* Added `sugar.DSN` helper for make dsn (connection string)
* Refactored package `retry` (moved `retryBackoff` and `retryMode` implementations to `internal`)
* Refactored `config.Config` (remove interface `Config`, renamed private struct `config` to `Config`)
* Moved `discovery/config` to `internal/discovery/config`
* Moved `coordination/config` to `internal/coordination/config`
* Moved `scheme/config` to `internal/scheme/config`
* Moved `scripting/config` to `internal/scripting/config`
* Moved `table/config` to `internal/table/config`
* Moved `ratelimiter/config` to `internal/ratelimiter/config`

## v3.20.2
* Fixed race condition on lazy clients first call

## v3.20.1
* Fixed gofumpt linter issue on `credentials/credentials.go`

## v3.20.0
* Added `table.DefaultTxControl()` transaction control creator with serializable read-write isolation mode and auto-commit
* Fixed passing nil query parameters
* Fixed locking of cluster during call `cluster.Get`

## v3.19.1
* Simplified README.md for godoc documentation in pkg.go.dev

## v3.19.0
* Added public package `dsn` for making piped data source name (connection string)
* Marked `ydb.WithEndpoint`, `ydb.WithDatabase`, `ydb.WithSecure`, `ydb.WithInsecure` options as deprecated
* Moved `ydb.RegisterParser` to package `dsn`
* Added version into all error and warn log messages

## v3.18.5
* Fixed duplicating `WithPanicCallback` proxying to table config options
* Fixed comments for `xerrros.Is` and `xerrros.As`

## v3.18.4
* Renamed internal packages `errors`, `net` and `resolver` to `xerrors`, `xnet` and `xresolver` for excluding ambiguous interpretation
* Renamed internal error wrapper `xerrors.New` to `xerrors.Wrap`

## v3.18.3
* Added `WithPanicCallback` option to all service configs (discovery, coordination, ratelimiter, scheme, scripting, table) and auto-applying from `ydb.WithPanicCallback`
* Added panic recovering (if defined `ydb.WithPanicCallback` option) which thrown from retry operation

## v3.18.2
* Refactored balancers (makes concurrent-safe)
* Excluded separate balancers lock from cluster
* Refactored `cluster.Cluster` interface (`Insert` and `Remove` returning nothing now)
* Replaced unsafe `cluster.close` boolean flag to `cluster.done` chan for listening close event
* Added internal checker `cluster.isClosed()` for check cluster state
* Extracted getting available conn from balancer to internal helper `cluster.get` (called inside `cluster.Get` as last effort)
* Added checking `conn.Conn` availability with `conn.Ping()` in prefer nodeID case

## v3.18.1
* Added `conn.Ping(ctx)` method for check availability of `conn.Conn`
* Refactored `cluster.Cluster.Get(ctx)` to return only available connection (instead of returning any connection from balancer)
* Added address to error description thrown from `conn.take()`
* Renamed package `internal/db` to `internal/database` to exclude collisions with variable name `db`

## v3.18.0
* Added `go1.18` to test matrix
* Added `ydb.WithOperationTimeout` and `ydb.WithOperationCancelAfter` context modifiers

## v3.17.0
* Removed redundant `trace.With{Table,Driver,Retry}` and `trace.Context{Table,Driver,Retry}` funcs
* Moved `gtrace` tool from `./cmd/gtrace` to `./internal/cmd/gtrace`
* Refactored `gtrace` tool for generate `Compose` options
* Added panic recover on trace calls in `Compose` call step
* Added `trace.With{Discovery,Driver,Coordination,Ratelimiter,Table,Scheme,Scripting}PanicCallback` options
* Added `ydb.WithPanicCallback` option

## v3.16.12
* Fixed bug with check acquire error over `ydb.IsRatelimiterAcquireError`
* Added full changelog link to github release description

## v3.16.11
* Added stacktrace to errors with issues

## v3.16.10
* Refactored `cluster.Cluster` and `balancer.Balancer` interfaces (removed `Update` method)
* Replaced `cluster.Update` with `cluster.Remove` and `cluster.Insert` calls
* Removed `trace.Driver.OnClusterUpdate` event
* Fixed bug with unexpected changing of local datacenter flag in endpoint
* Refactored errors wrapping (stackedError are not ydb error now, checking `errors.IsYdb(err)` with `errors.As` now)
* Wrapped retry operation errors with `errors.WithStackTrace(err)`
* Changed `trace.RetryLoopStartInfo.Context` type from `context.Context` to `*context.Context`

## v3.16.9
* Refactored internal operation and transport errors

## v3.16.8
* Added `config.ExcludeGRPCCodesForPessimization()` opttion for exclude some grpc codes from pessimization rules
* Refactored pessimization node conditions
* Added closing of ticker in `conn.Conn.connParker`
* Removed `config.WithSharedPool` and usages it
* Removed `conn.Creator` interface and usage it
* Removed unnecessary options append in `ydb.With`

## v3.16.7
* Added closing `conn.Conn` if discovery client build failure
* Added wrapping errors with stacktrace
* Added discharging banned state of `conn.Conn` on `cluster.Update` step

## v3.16.6
* Rollback moving `meta.Meta` call to conn exclusively from `internal/db` and `internal/discovery`
* Added `WithMeta()` discovery config option

## v3.16.5
* Added `config.SharedPool()` setting and `config.WithSharedPool()` option
* Added management of shared pool flag on change dial timeout and credentials
* Removed explicit checks of conditions for use (or not) shared pool in `ydb.With()`
* Renamed `internal/db` interfaces
* Changed signature of `conn.Conn.Release` (added error as result)

## v3.16.4
* Removed `WithMeta()` discovery config option
* Moved `meta.Meta` call to conn exclusively

## v3.16.3
* Replaced panic on cluster close to error issues

## v3.16.2
* Fixed bug in `types.Nullable()`
* Refactored package `meta`
* Removed explicit call meta in `db.New()`

## v3.16.1
* Added `WithMeta()` discovery config option
* Fixed bug with credentials on discovery

## v3.16.0
* Refactored internal dns-resolver
* Added option `config.WithInternalDNSResolver` for use internal dns-resolver and use resolved IP-address for dialing instead FQDN-address

## v3.15.1
* Removed all conditions for trace retry errors
* Fixed background color of warn messages
* Added to log messages additional information about error, such as retryable (or not), delete session (or not), etc.

## v3.15.0
* Added github action for publish release tags
* Refactored version constant (split to major, minor and patch constants)
* Added `table.types.Nullable{*}Value` helpers and `table.types.Nullable()` common helper
* Fixed race on check trailer on closing table grpc-stream
* Refactored traces (start and done struct names have prefix about trace)
* Replaced `errors.Error`, `errors.Errorf` and `errors.ErrorfSkip` to single `errors.WithStackTrace`
* Refactored table client options
* Declared and implemented interface `errors.isYdbError` for checking ybd/non-ydb errors
* Fixed double tracing table do events
* Added `retry.WithFastBackoff` and `retry.WithFastBackoff` options
* Refactored `table.CreateSession` as retry operation with options
* Moved log level from root of repository to package `log`
* Added details and address to transport error
* Fixed `recursive` param in `ratelimiter.ListResource`
* Added counting stream usages for exclude park connection if it in use
* Added `trace.Driver` events about change stream usage and `conn.Release()` call

## 3.14.4
* Implemented auto-removing `conn.Conn` from `conn.Pool` with counting usages of `conn.Conn`
* Refactored naming of source files which declares service client interfaces

## 3.14.3
* Fixed bug with update balancer element with nil handle

## 3.14.2
* Refactored internal error wrapping (with file and line identification) - replaced `fmt.Printf("%w", err)` error wrapping to internal `stackError`

## 3.14.1
* Added `balacers.CreateFromConfig` balancer creator
* Added `Create` method to interface `balancer.Balancer`

## 3.14.0
* Added `balacers.FromConfig` balancer creator

## 3.13.3
* Fixed linter issues

## 3.13.2
* Fixed race with read/write pool conns on closing conn

## 3.13.1
* Improved error messages
* Defended `cluster.balancer` with `sync.RWMutex` on `cluster.Insert`, `cluster.Update`, `cluster.Remove` and `cluster.Get`
* Excluded `Close` and `Park` methods from `conn.Conn` interface
* Fixed bug with `Multi` balancer `Create()`
* Improved `errors.IsTransportError` (check a few transport error codes instead check single transport error code)
* Improved `errors.Is` (check a few errors instead check single error)
* Refactored YDB errors checking API on client-side
* Implemented of scripting traces

## 3.13.0
* Refactored `Connection` interface
* Removed `CustomOption` and taking client with custom options
* Removed `proxy` package
* Improved `db.With()` helper for child connections creation
* Set shared `conn.Pool` for all children `ydb.Connection`
* Fixed bug with `RoundRobin` and `RandomChoice` balancers `Create()`

## 3.12.1
* Added `trace.Driver.OnConnPark` event
* Added `trace.Driver.OnConnClose` event
* Fixed bug with closing nil session in table retryer
* Restored repeater `Force` call on pessimize event
* Changed mutex type in `conn.Conn` from `sync.Mutex` to `sync.RWMutex` for exclude deadlocks
* Reverted applying empty `discovery` results to `cluster`

## 3.12.0
* Added `balancers.Prefer` and `balancers.PreferWithFallback` constructors

## 3.11.13
* Added `trace.Driver.OnRepeaterWakeUp` event
* Refactored package `repeater`

## 3.11.12
* Added `trace.ClusterInsertDoneInfo.Inserted` boolean flag for notify about success of insert endpoint into balancer
* Added `trace.ClusterRemoveDoneInfo.Removed` boolean flag for notify about success of remove endpoint from balancer

## 3.11.11
* Reverted usage of `math/rand` (instead `crypto/rand`)

## 3.11.10
* Imported tool gtrace to `./cmd/gtrace`
* Changed minimal version of go from 1.13 to 1.14

## 3.11.9
* Fixed composing of service traces
* Fixed end-call of `trace.Driver.OnConnStateChange`

## 3.11.8
* Added `trace.EndpointInfo.LastUpdated()` timestamp
* Refactored `endpoint.Endpoint` (split to struct `endopint` and interface `Endpoint`)
* Returned safe-thread copy of `endpoint.Endpoint` to trace callbacks
* Added `endpoint.Endpoint.Touch()` func for refresh endpoint info
* Added `conn.conn.onClose` slice for call optional funcs on close step
* Added removing `conn.Conn` from `conn.Pool` on `conn.Conn.Close()` call
* Checked cluster close/empty on keeper goroutine
* Fixed `internal.errors.New` wrapping depth
* Added context flag for no wrapping operation results as error
* Refactored `trace.Driver` conn events

## 3.11.7
* Removed internal alias-type `errors.IssuesIterator`

## 3.11.6
* Changed `trace.GetCredentialsDoneInfo` token representation from bool to string
* Added `log.Secret` helper for mask token

## 3.11.5
* Replaced meta in `proxyConnection.Invoke` and `proxyConnection.NewStream`

## 3.11.4
* Refactored `internal/cluster.Cluster` (add option for notify about external lock, lock cluster for update cluster endpoints)
* Reverted `grpc.ClientConnInterface` API to `ydb.Connection`

## 3.11.3
* Replaced in `table/types/compare_test.go` checking error by error message to checking with `errors.Is()`

## 3.11.2
* Wrapped internal errors in retry operations

## 3.11.1
* Excluded error wrapping from retry operations

## 3.11.0
* Added `ydb.WithTLSSInsecureSkipVerify()` option
* Added `trace.Table.OnPoolStateChange` event
* Wrapped internal errors with print <func, file, line>
* Removed `trace.Table.OnPoolTake` event (unused)
* Refactored `trace.Details` matching by string pattern
* Added resolver trace callback
* Refactored initialization step of grpc dial options
* Added internal package `net` with `net.Conn` proxy object
* Fixed closing proxy clients
* Added `ydb.Connection.With(opts ...ydb.CustomOption)` for taking proxy `ydb.Connection` with some redefined options
* Added `ydb.MetaRequestType` and `ydb.MetaTraceID` aliases to internal `meta` package constants
* Added `ydb.WithCustomCredentials()` option
* Refactored `ydb.Ratelimiter().AcquireResource()` method (added options for defining type of acquire request)
* Removed single point to define operation mode params (each grpc-call with `OperationParams` must explicit define `OperationParams`)
* Removed defining operation params over context
* Removed `config.RequestTimeout` and `config.StreamTimeout` (each grpc-call must manage context instead define `config.RequestTimeout` or `config.StreamTimeout`)
* Added internal `OperationTimeout` and `OperationCancelAfter` to each client (ratelimiter, coordination, table, scheme, scripting, discovery) config. `OperationTimeout` and `OperationCancelAfter` config params defined from root config

## 3.10.0
* Extended `trace.Details` constants for support per-service events
* Added `trace.Discovery` struct for traces discovery events
* Added `trace.Ratelimiter`, `trace.Coordination`, `trace.Scripting`, `trace.Scheme` stubs (will be implements in the future)
* Added `ratelimiter/config`, `coordination/config`, `scripting/config`, `scheme/config`, `discovery/config` packages for specify per-service configs
* Removed `trace.Driver.OnDiscovery` callback (moved to `trace.Discovery`)
* Refactored initialization step (firstly makes discovery client)
* Removed `internal/lazy.Discovery` (discovery client always initialized)
* Fixed `trace.Table` event structs
* Refactored grpc options for define dns-balancing configuration
* Refactored `retry.Retry` signature (added `retry.WithID`, `retry.WithTrace` and `retry.WithIdempotent` opt-in args, required param `isIdempotentOperation` removed)
* Refactored package `internal/repeater`

## 3.9.4
* Fixed data race on closing session pool

## 3.9.3
* Fixed busy loop on call internal logger with external logger implementation of `log.Logger`

## 3.9.2
* Fixed `WithDiscoveryInterval()` option with negative argument (must use `SingleConn` balancer)

## 3.9.1
* Added `WithMinTLSVersion` option

## 3.9.0
* Removed `ydb.EndpointDatabase`, `ydb.ConnectionString` and `ydb.MustConnectionString` helpers
* Removed `ydb.ConnectParams` struct and `ydb.WithConnectParams` option creator
* Added internal package `dsn` for register external parsers and parse connection string
* Added `ydb.RegisterParser` method for registering external parser of connection string

## 3.8.12
* Unwrap sub-tests called as `t.Run(...)` in integration tests
* Updated `grpc` dependency (from `v1.38.0` to `v1.43.0`)
* Updated `protobuf` dependency (from `v1.26.0` to `v1.27.1`)
* Added internal retryers into `lazy.Ratelimiter`
* Added internal retryers into `lazy.Coordination`
* Added internal retryers into `lazy.Discovery`
* Added internal retryers into `lazy.Scheme`
* Added internal retryers into `lazy.Scripting`
* Added internal retryer into `lazy.Table.CreateSession`

## 3.8.11
* Fixed version

## 3.8.10
* Fixed misspell linter issue

## 3.8.9
* Removed debug print to log

## 3.8.8
* Refactored session shutdown test

## 3.8.7
* Ignored session shutdown test if no defined `YDB_SHUTDOWN_URLS` environment variable

## 3.8.6
* Added `ydb.WithInsecure()` option

## 3.8.5
* Fixed version

## 3.8.4
* Fixed syntax error in `CHANGELOG.md`

## 3.8.3
* Fixed `CHANGELOG.md`

## 3.8.2
* Updated `github.com/ydb-platform/ydb-go-genproto`

## 3.8.1
* Fixed `trace.Table.OnPoolDoTx` - added `Idempotent` flag to `trace.PoolDoTxStartInfo`

## 3.8.0
* Added `table.result.Result.ScanNamed()` scan function
* Changed connection secure to `true` by default
* Renamed public package `balancer` to `balancers` (this package contains only constructors of balancers)
* Moved interfaces from package `internal/balancer/ibalancer` to `internal/balancer`
* Added `NextResultSetErr()` func for select next result set and return error
* Added package `table/result/indexed` with interfaces `indexed.Required`, `indexed.Optional`, `indexed.RequiredOrOptional`
* Replaced abstract `interface{}` in `Scan` to `indexed.RequiredOrOptional`
* Replaced abstract `interface{}` in `ScanWithDefaults` to `indexed.Required`
* Replaced `trace.Table.OnPoolRetry` callback to `trace.Table.OnPoolDo` and `trace.Table.OnPoolDoTx` callbacks
* Supports server hint `session-close` for gracefully shutdown session

## 3.7.2
* Retry remove directory in `sugar.RemoveRecursive()` for retryable error

## 3.7.1
* Fixed panic on `result.Reset(nil)`

## 3.7.0
* Replaced `Option` to `CustomOption` on `Connection` interface methods
* Implements `WithCustom[Token,Database]` options for redefine database and token
* Removed experimental `balancer.PreferEndpoints[WithFallback][RegEx]` balancers
* Supported connections `TTL` with `Option` `WithConnectionTTL`
* Remove unnecessary `WithFastDial` option (lazy connections are always fast inserts into cluster)
* Added `Scripting` service client with API methods `Execute()`, `StreamExecute()` and `Explain()`
* Added `String()` method to `table.types.Type` interface
* Added `With[Custom]UserAgent()` `Option` and `CustomOption` constructors
* Refactored `log.Logger` interface and internal implementation
* Added `retry.RetryableError()` for returns user-defined error which must be retryed
* Renamed internal type `internal.errors.OperationCompleted` to `internal.errors.OperationStatus`
* Added `String()` method to `table.KeyRange` and `table.Value` types
* Replaced creation of goroutine on each stream call to explicit call stream.Recv() on NextResultSet()

## 3.6.2
* Refactored table retry helpers
* Added new `PreferLocations[WithFallback][RegEx]` balancers
* Added `trace.Details.String()` and `trace.Details.Strings()` helpers
* Added `trace.DetailsFromString(s)` and `trace.DetailsFromStrings(s)` helper

## 3.6.1
* Switched closing cluster after closing all sub-services
* Added windows and macOS runtimes to unit and integration tests

## 3.6.0
* Added `config/balancer` package with popular balancers
* Added new `PreferEndpoints[WithFallback][RegEx]` balancers
* Removed `config.BalancerConfig` struct
* Refactored internal packages (tree to flat, split balancers to different packages)
* Moved a taking conn to start of `conn.Invoke` /` conn.NewStream` for applying timeouts to alive conn instead lazy conn (previous logic applied timeouts to all request including dialing on lazy conn)

## 3.5.4
* Added auto-close stream result on end of stream

## 3.5.3
* Changed `Logger` interface for support custom loggers
* Added public type `LoggerOption` for proxies to internal `logger.Option`
* Fixed deadlock on table stream requests

## 3.5.2
* Fixed data race on closing table result
* Added custom dns-resolver to grpc options for use dns-balancing with round_robin balancing policy
* Wrapped with `recover()` system panic on getting system certificates pool
* Added linters and fixed issues from them
* Changed API of `sugar` package

## 3.5.1
* Added system certificates for `darwin` system
* Fixed `table.StreamResult` finishing
* Fixes `sugar.MakePath()`
* Added helper `ydb.MergeOptions()` for merge several `ydb.Option` to single `ydb.Option`

## 3.5.0
* Added `ClosabelSession` interface which extends `Session` interface and provide `Close` method
* Added `CreateSession` method into `table.Client` interface
* Added `Context` field into `trace.Driver.Net{Dial,Read,Write,Close}StartInfo` structs
* Added `Address` field into `trace.Driver.DiscoveryStartInfo` struct
* Improved logger options (provide err and out writers, provide external logger)
* Renamed package `table.resultset` to `table.result`
* Added `trace.Driver.{OnInit,OnClose}` events
* Changed unit/integration tests running
* Fixed/added YDB error checkers
* Dropped `ydb.WithDriverConfigOptions` (duplicate of `ydb.With`)
* Fixed freeze on closing driver
* Fixed `CGO` race on `Darwin` system when driver tried to expand tilde on certificates path
* Removed `EnsurePathExists` and `CleanupDatabase` from API of `scheme.Client`
* Added helpers `MakePath` and `CleanPath` to root of package `ydb-go-sdk`
* Removed call `types.Scanner.UnmarshalYDB()` inside `scanner.setDefaults()`
* Added `DoTx()` API method into `table.Client`
* Added `String()` method into `ConnectParams` for serialize params to connection string
* Added early exit from Rollback for committed transaction
* Moved `HasNextResultSet()` method from `Result` interface to common `result` interface. It provides access to `HasNextResultSet()` on both result interfaces (unary and stream results)
* Added public credentials constructors `credentials.NewAnonymousCredentials()` and `credentials.NewAccessTokenCredentials(token)`

## 3.4.4
* Prefer `ydb.table.types.Scanner` scanner implementation over `sql.Scanner`, when both available.

## 3.4.3
* Forced `round_robin` grpc load balancing instead default `pick_first`
* Added checker `IsTransportErrorCancelled`

## 3.4.2
* Simplified `Is{Transport,Operation}Error`
* Added `IsYdbError` helper

## 3.4.1
* Fixed retry reaction on operation error NotFound (non-retryable now)

## 3.4.0
* Fixed logic bug in `trace.Table.ExecuteDataQuery{Start,Done}Info`

## 3.3.3
* Cleared repeater context for discovery goroutine
* Fixed type of `trace.Details`

## 3.3.2
* Added `table.options.WithPartitioningSettings`

## 3.3.1
* Added `trace.DriverConnEvents` constant

## 3.3.0
* Stored node ID into `endpoint.Endpoint` struct
* Simplified <Host,Port> in `endpoint.Endpoint` to single fqdn Address
* On table session requests now preferred the endpoint by `ID` extracted from session `ID`. If
  endpoint by `ID` not found - using the endpoint from balancer
* Upgraded internal logger for print colored messages

## 3.2.7
* Fixed compare endpoints func

## 3.2.6
* Reverted `NodeID` as key for link between session and endpoint because yandex-cloud YDB
  installation not supported `Endpoint.ID` entity

## 3.2.5
* Dropped endpoint.Addr entity as unused. After change link type between session and endpoint
  to NodeID endpoint.Addr became unnecessary for internal logic of driver
* Enabled integration test table pool health
* Fixed race on session stream requests

## 3.2.4
* Returned context error when context is done on `session.StreamExecuteScanQuery`
  and `session.StreamReadTable`

## 3.2.3
* Fixed bug of interpret tilda in path of certificates file
* Added chapter to `README.md` about ecosystem of debug tools over `ydb-go-sdk`

## 3.2.2
* Fixed result type of `RawValue.String` (ydb string compatible)
* Fixed scans ydb types into string and slice byte receivers

## 3.2.1
* Upgraded dependencies
* Added `WithEndpoint` and `WithDatabase` Option constructors

## 3.2.0
* added package `log` with interface `log.Logger`
* implements `trace.Driver` and `trace.Table` with `log.Logger`
* added internal leveled logger which implement interface `log.Logger`
* supported environment variable `YDB_LOG_SEVERITY_LEVEL`
* changed name of the field `RetryAttempts` to` Attempts` in the structure `trace.PoolGetDoneInfo`.
  This change reduces back compatibility, but there are no external uses of v3 sdk, so this change is
  fine. We are sorry if this change broke your code

## 3.1.0
* published scheme Client interface

## 3.0.1
* refactored integration tests
* fixed table retry trace calls

## 3.0.0
* Refactored sources for splitting public interfaces and internal
  implementation for core changes in the future without change major version
* Refactored of transport level of driver - now we use grpc code generation by stock `protoc-gen-go` instead internal protoc codegen. New API provide operate from codegen grpc-clients with driver as a single grpc client connection. But driver hide inside self a pool of grpc connections to different cluster endpoints YDB. All communications with YDB (base services includes to driver: table, discovery, coordiantion and ratelimiter) provides stock codegen grpc-clients now.
* Much changed API of driver for easy usage.
* Dropped package `ydbsql` (moved to external project)
* Extracted yandex-cloud authentication to external project
* Extracted examples to external project
* Changed of traces API for next usage in jaeger и prometheus
* Dropped old APIs marked as `deprecated`
* Added integration tests with docker ydb container
* Changed table session and endpoint link type from string address to integer NodeID

## 2.11.0
* Added possibility to override `x-ydb-database` metadata value

## 2.10.9
* Fixed context cancellation inside repeater loop

## 2.10.8
* Fixed data race on cluster get/pessimize

## 2.10.7
* Dropped internal cluster connections tracker
* Switched initial connect to all endpoints after discovery to lazy connect
* Added reconnect for broken conns

## 2.10.6
* Thrown context without deadline into discovery goroutine
* Added `Address` param to `DiscoveryStartInfo` struct
* Forced `round_bobin` grpc load balancing config instead default `pick_first`
* Fixed applying driver trace from context in `connect.New`
* Excluded using session pool usage for create/take sessions in `database/sql`
  driver implementation. Package `ydbsql` with `database/sql` driver implementation
  used direct `CreateSession` table client call in the best effort loop

## 2.10.5
* Fixed panic when ready conns is zero

## 2.10.4
* Initialized repeater permanently regardless of the value `DriverConfig.DiscoveryInterval`
  This change allow forcing re-discovery depends on cluster state

## 2.10.3
* Returned context error when context is done on `StreamExecuteScanQuery`

## 2.10.2
* Fixed `mapBadSessionError()` in `ydbsql` package

## 2.10.1
* Fixed race on `ydbsql` concurrent connect. This hotfix only for v2 version

## 2.10.0
* Added `GlobalAsyncIndex` implementation of index interface

## 2.9.6
* Replaced `<session, endpoint>` link type from raw conn to plain endpoint address
* Moved checking linked endpoint from `driver.{Call,StreamRead}` to `cluster.Get`
* Added pessimization endpoint code for `driver.StreamRead` if transport error received
* Setted transport error `Cancelled` as needs to remove session from pool
* Deprecated connection use policy (used auto policy)
* Fixed goroutines leak on StreamRead call
* Fixed force re-discover on receive error after 1 second
* Added timeout to context in `cluster.Get` if context deadline not defined

## 2.9.5
* Renamed context idempotent operation flag

## 2.9.4
* Forced cancelled transport error as retriable (only idempotent operations)
* Renamed some internal retry mode types

## 2.9.3
* Forced grpc keep-alive PermitWithoutStream parameter to true

## 2.9.2
* Added errors without panic

## 2.9.1
* Added check nil grpc.ClientConn connection
* Processed nil connection error in keeper loop

## 2.9.0
* Added RawValue and supported ydb.Scanner in Scan

## 2.8.0
* Added NextResultSet for both streaming and non-streaming operations

## 2.7.0
* Dropped busy checker logic
* Refactoring of `RetryMode`, `RetryChecker` and `Retryer`
* Added fast/slow retry logic
* Supported context param for retry operation with no idempotent errors
* Added secondary indexes info to table describing method

## 2.6.1
* fix panic on lazy put to full pool

## 2.6.0
* Exported `SessionProvider.CloseSession` func
* Implements by default async closing session and putting busy
  session into pool
* Added some session pool trace funcs for execution control of
  goroutines in tests
* Switched internal session pool boolean field closed from atomic
  usage to mutex-locked usage

## 2.5.7
* Added panic on double scan per row

## 2.5.6
* Supported nil and time conventions for scanner

## 2.5.5
* Reverted adds async sessionGet and opDo into `table.Retry`.
* Added `sessionClose()` func into `SessionProvider` interface.

## 2.5.4
* Remove ready queue from session pool

## 2.5.3
* Fix put session into pool

## 2.5.2
* Fix panic on operate with result scanner

## 2.5.1
* Fix lock on write to chan in case when context is done

## 2.5.0
* Added `ScanRaw` for scan results as struct, list, tuple, map
* Created `RawScanner` interface in order to generate method With

## 2.4.1
* Fixed deadlock in the session pool

## 2.4.0
* Added new scanner API.
* Fixed dualism of interpret data (default values were deprecated for optional values)

## 2.3.3
* Fixed `internal/stats/series.go` (index out of range)
* Optimized rotate buckets in the `Series`

## 2.3.2
* Moved `api/wrap.go` to root for next replacement api package to external genproto

## 2.3.1
* Correct session pool tests
* Fixed conditions with KeepAliveMinSize and `IdleKeepAliveThreshold`

## 2.3.0
* Added credentials connect options:
  - `connect.WithAccessTokenCredentials(accessToken)`
  - `connect.WithAnonymousCredentials()`
  - `connect.WithMetadataCredentials(ctx)`
  - `connect.WithServiceAccountKeyFileCredentiials(serviceAccountKeyFile)`
* Added auth examples:
  - `example/auth/environ`
  - `example/auth/access_token_credentials`
  - `example/auth/anonymous_credentials`
  - `example/auth/metadata_credentials`
  - `example/auth/service_account_credentials`

## 2.2.1
* Fixed returning error from `table.StreamExecuteScanQuery`

## 2.2.0
* Supported loading certs from file using `YDB_SSL_ROOT_CERTIFICATES_FILE` environment variable

## 2.1.0
* Fixed erasing session from pool if session keep-alive count great then `IdleKeepAliveThreshold`
* Add major session pool config params as `connect.WithSessionPool*()` options

## 2.0.3
* Added panic for wrong `NextSet`/`NextStreamSet` call

## 2.0.2
* Fixed infinite keep alive session on transport errors `Cancelled` and `DeadlineExceeded`

## 2.0.1
* Fixed parser of connection string
* Fixed `EnsurePathExists` and `CleanupDatabase` methods
* Fixed `basic_example_v1`
* Renamed example cli flag `-link=connectionString` to `-ydb=connectionString` for connection string to YDB
* Added `-connect-timeout` flag to example cli
* Fixed some linter issues

## 2.0.0
* Renamed package ydbx to connect. New usage semantic: `connect.New()` instead `ydbx.Connect()`
* Added `healthcheck` example
* Fixed all examples with usage connect package
* Dropped `example/internal/ydbutil` package
* Simplified API of Traces - replace all pairs start/done to single handler with closure.

## 1.5.2
* Fixed `WithYdbCA` at nil certPool case

## 1.5.1
* Fixed package name of `ydbx`

## 1.5.0
* Added `ydbx` package

## 1.4.1
* Fixed `fmt.Errorf` error wrapping and some linter issues

## 1.4.0
* Added helper for create credentials from environ
* Added anonymous credentials
* Move YDB Certificate Authority from auth/iam package to root  package. YDB CA need to dial with
  dedicated YDB and not need to dial with IAM. YDB CA automatically added to all grpc calling

## 1.3.0
* Added `Compose` method to traces

## 1.2.0
* Load YDB certificates by default with TLS connection

## 1.1.0
* Support scan-query method in `ydbsql` (database/sql API)

## 1.0.7
* Use `github.com/golang-jwt/jwt` instead of `github.com/dgrijalva/jwt-go`

## 1.0.6
* Append (if not exits) SYNC Operation mode on table calls: *Session, *DataQuery, *Transaction, KeepAlive

## 1.0.5
* Remove unused ContextDeadlineMapping driver config (always used default value)
* Simplify operation params logic
* Append (if not exits) SYNC Operation mode on ExecuteDataQuery call

## 1.0.4
* Fixed timeout and cancellation setting for YDB operations
* Introduced possibility to use `ContextDeadlineNoMapping` once again

## 1.0.3
* Negative `table.Client.MaxQueryCacheSize` will disable a client query cache now
* Refactoring of `meta.go` for simple adding in the future new headers to requests
* Added support `x-ydb-trace-id` as standard SDK header

## 1.0.2
* Implements smart lazy createSession for best control of create/delete session balance. This feature fix leakage of forgotten sessions on server-side
* Some imporvements of session pool stats

## 1.0.1
* Fix closing sessions on PutBusy()
* Force setting operation timeout from client context timeout (if this timeout less then default operation timeout)
* Added helper `ydb.ContextWithoutDeadline` for clearing existing context from any deadlines

## 1.0.0
* SDK versioning switched to `Semantic Versioning 2.0.0`

## 2021.04.1
* Added `table.TimeToLiveSettings` struct and corresponding
  `table.WithTimeToLiveSettings`, `table.WithSetTimeToLive`
  and `table.WithDropTimeToLive` options.
* Deprecated `table.TTLSettings` struct alongside with
  `table.WithTTL`, `table.WithSetTTL` and `table.WithDropTTL` functions.

## 2021.03.2
* Add Truncated flag support.

## 2021.03.1
* Fixed a race between `SessionPool.Put` and `SessionPool.Get`, where the latter
  would end up waiting forever for a session that is already in the pool.

## 2021.02.1
* Changed semantics of `table.Result.O...` methods (e.g., `OUTF8`):
  it will not fail if current item is non-optional primitive.

## 2020.12.1
* added CommitTx method, which returns QueryStats

## 2020.11.4
* re-implementation of ydb.Value comparison
* fix basic examples

## 2020.11.3
* increase default and minimum `Dialer.KeepAlive` setting

## 2020.11.2
* added `ydbsql/connector` options to configure default list of `ExecDataQueryOption`

## 2020.11.1
* tune `grpc.Conn` behaviour

## 2020.10.4
* function to compare two ydb.Value

## 2020.10.3
* support scan query execution

## 2020.10.2
* add table Ttl options

## 2020.10.1
* added `KeyBloomFilter` support for `CreateTable`, `AlterTable` and `DescribeTalbe`
* added `PartitioningSettings` support for `CreateTable`, `AlterTable` and `DescribeTalbe`. Move to `PartitioningSettings` object

## 2020.09.3
* add `FastDial` option to `DriverConfig`.
  This will allow `Dialer` to return `Driver` as soon as the 1st connection is ready.

## 2020.09.2
* parallelize endpoint operations

## 2020.09.1
* added `ProcessCPUTime` method to `QueryStats`
* added `ReadReplicasSettings` support for `CreateTable`, `AlterTable` and `DescribeTalbe`
* added `StorageSettings` support for `CreateTable`, `AlterTable` and `DescribeTalbe`

## 2020.08.2
* added `PartitioningSettings` support for `CreateTable` and `AlterTable`

## 2020.08.1
* added `CPUTime` and `AffectedShards` fields to `QueryPhase` struct
* added `CompilationStats` statistics

## 2020.07.7
* support manage table attributes

## 2020.07.6
* support Column Families

## 2020.07.5
* support new types: DyNumber, JsonDocument

## 2020.07.4
* added coordination service
* added rate_limiter service

## 2020.07.3
* made `api` wrapper for `internal` api subset

## 2020.07.2
* return TableStats and PartitionStats on DescribeTable request with options
* added `ydbsql/connector` option to configure `DefaultTxControl`

## 2020.07.1
* support go modules tooling for ydbgen

## 2020.06.2
* refactored `InstanceServiceAccount`: refresh token in background.
  Also, will never produce error on creation
* added getting `ydb.Credentials` examples

## 2020.06.1

* exported internal `api.Wrap`/`api.Unwrap` methods and linked structures

## 2020.04.5

* return on discovery only endpoints that match SSL status of driver

## 2020.04.4

* added GCP metadata auth style with `InstanceServiceAccount` in `auth.iam`

## 2020.04.3

* fix race in `auth.metadata`
* fix races in test hooks

## 2020.04.2

* set limits to grpc `MaxCallRecvMsgSize` and `MaxCallSendMsgSize` to 64MB
* remove deprecated IAM (jwt) `Client` structure
* fix panic on nil dereference while accessing optional fields of `IssueMessage` message

## 2020.04.1

* added options to `DescribeTable` request
* added `ydbsql/connector` options to configure `pool`s  `KeepAliveBatchSize`, `KeepAliveTimeout`, `CreateSessionTimeout`, `DeleteTimeout`

## 2020.03.2

* set session keepAlive period to 5 min - same as in other SDKs
* fix panic on access to index after pool close

## 2020.03.1

* added session pre-creation limit check in pool
* added discovery trigger on more then half unhealthy transport connects
* await transport connect only if no healthy connections left

## 2020.02

* support cloud IAM (jwt) authorization from service account file
* minimum version of Go become 1.13. Started support of new `errors` features<|MERGE_RESOLUTION|>--- conflicted
+++ resolved
@@ -1,12 +1,9 @@
 * Added `internal/xerrors.Errorf` error for wrap multiple errors and check them with `errors.Is` of `errors.As`
 * Fixed corner cases of `internal/wait.Wait`
-<<<<<<< HEAD
-* Added `trace.Driver.{OnBalancerDialEntrypoint,OnBalancerClusterDiscoveryAttempt}` trace events
-=======
 * Added check of port in connection string and erro throw
 * Fixed bug with initialization of connection pool before apply static credentials
 * Refactored of applying grpc dial options with defaults
->>>>>>> dfc7f63c
+* Added `trace.Driver.{OnBalancerDialEntrypoint,OnBalancerClusterDiscoveryAttempt}` trace events
 
 ## v3.42.8
 * Fixed `internal/scheme/helpers/IsDirectoryExists(..)` recursive bug
