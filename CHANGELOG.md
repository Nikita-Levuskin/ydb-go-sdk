--- conflicted
+++ resolved
@@ -1,6 +1,4 @@
-<<<<<<< HEAD
 * Fixed topic reader and writer WaitInit hunging on unretriable connection error
-=======
 * Added `query.Client.Stats()` method
 * Added `query.Result.Stats()` method
 * Added `query.ResultSet.Index()` method
@@ -122,7 +120,6 @@
 * Restored `WithSessionPoolKeepAliveMinSize` and `WithSessionPoolKeepAliveTimeout` for backward compatibility.
 * Fixed leak timers
 * Changed default StartTime (time of retries for connect to server) for topic writer from 1 minute to infinite (can be overrided by WithWriterStartTimeout topic option)
->>>>>>> be958b3d
 * Added `Struct` support for `Variant` in `ydb.ParamsBuilder()`
 * Added `go` with anonymous function case in `gstack`
 
