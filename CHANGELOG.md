--- conflicted
+++ resolved
@@ -1,11 +1,8 @@
-<<<<<<< HEAD
 * Added traces and logs for read messages from topic within transaction
-=======
 * Removed experimental method `query.Result.Err()`
 * Added the finishing reading the grpc stream on `query.Result.Close()` call
 * Renamed experimental method `query.Result.Range()` to `query.Result.ResultSets()`
 * Renamed experimental method `query.ResultSet.Range()` to `query.ResultSet.Rows()`
->>>>>>> 8666a771
 * Removed support of `go1.20`
 * Added PopMessages from topic within transaction
 
