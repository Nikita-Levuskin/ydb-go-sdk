<<<<<<< HEAD
* Fixed handle reconnection timeout error 
=======
* Fixed return more than one row error if real error raised on try read next row

## v3.75.0
* Improve config validation before start topic reader
* Added metrics over `db.Table().Do()` and `db.Table().DoTx()`
* Added method `ydb.ParamsBuilder().Param(name).Any(value)` to add custom `types.Value`
* Upgraded dependencies:
  * `google.golang.org/grpc` - from `v1.57.1` to `v1.62.1`
  * `github.com/google/uuid` - from `v1.3.0` to `v1.6.0`
  * `golang.org/x/sync` - from `v0.3.0` to `v0.6.0`
* Fixed goroutine leak on close reader
* Fixed topic reader and writer WaitInit hunging on unretriable connection error
* Added `query.Client.Stats()` method
* Added `query.Result.Stats()` method
* Added `query.ResultSet.Index()` method
* Support loading OAuth 2.0 token exchange credentials provider from config file
* Added options for JWT tokens for loading EC private keys and HMAC secrets
* Add retries to OAuth 2.0 token exchange credentials

## v3.74.5
* Fixed bug with reading empty result set parts.
* Fixed nil pointer dereference when closing result set
>>>>>>> c83a350f

## v3.74.4
* Fixed bug with fail cast of grpc response to `operation.{Response,Status}`

## v3.74.3
* Removed check the node is available for query and table service sessions
* Refactored the `balancers.PreferLocations()` function - it is a clean/pure function
* Added experimental `balancers.WithNodeID()` context modifier for define per request the YDB endpoint by NodeID
* Reverted the allowing the casts from signed YDB types to unsigned destination types if source value is not negative
* Replaced internal query session pool by default to stub for exclude impact from internal/pool

## v3.74.2
* Added description to scan errors with use query service client scanner

## v3.74.1
* Allowed the use of DSN without specifying the protocol/scheme
* Allowed casts from signed YDB types to unsigned destination types if source value is not negative
* Removed public `query.TxIdentifier` interface for exclude any external implementations for use with YDB

## v3.74.0
* Added experimental range functions to the `query.Result` and `query.ResultSet` types, available as for-range loops starting with Go version 1.22. These features can be enabled by setting the environment variable `GOEXPERIMENT=rangefunc`.
* Added public types for `tx.Option`, `options.DoOption` and `options.DoTxOption`

## v3.73.1
* Changed `query.DefaultTxControl()` from `query.SerializableReadWrite()` with commit to `query.NoTx()`

## v3.73.0
* Added experimental `retry.DoWithResult` and `retry.DoTxWithResult` helpers for retry lambda and return value from lambda

## v3.72.0
* Excluded `Query()` method from interface `ydb.Connection`. Method `Query()` remains accessible from `ydb.Driver`

## v3.71.0
* Added `query/ResultSet.{Columns,ColumnTypes}` methods for get column names and types from query result set
* Added experimental `retry.RetryWithResult` helper for retry lambda and return value from lambda

## v3.70.0
* Fixed `config.WithDatabase` behaviour with empty database in DSN string
* Added experimental method `query/Client.Execute` for execute query and read materialized result

## v3.69.0
* Added experimental method for execute query and read only one row from result:
  * `query/Client.ReadRow`
  * `query/Session.ReadRow`
  * `query/Transaction.ReadRow`
* Added experimental method for execute query and read only one result set from result:
  * `query/Client.ReadResultSet`
  * `query/Session.ReadResultSet`
  * `query/Transaction.ReadResultSet`
* Added experimental `sugar.UnmarshallRow[T]` and `sugar.UnmarshallResultSet[T]` helpers for converts YDB rows to typed objects

## v3.68.1
* Downgraded minimal version of Go to 1.20
* Refactored internal packages by `ifshort` linter issues

## v3.68.0
* Added experimental `ydb.{Register,Unregister}DsnParser` global funcs for register/unregister external custom DSN parser for `ydb.Open` and `sql.Open` driver constructor
* Simple implement option WithReaderWithoutConsumer
* Fixed bug: topic didn't send specified partition number to a server

## v3.67.2
* Fixed incorrect formatting of decimal. Implementation of decimal has been reverted to latest working version

## v3.67.1 (retracted)
* Fixed race of stop internal processes on close topic writer
* Fixed goroutines leak within topic reader on network problems

## v3.67.0
* Added `ydb.WithNodeAddressMutator` experimental option for mutate node addresses from `discovery.ListEndpoints` response
* Added type assertion checks to enhance type safety and prevent unexpected panics in critical sections of the codebase

## v3.66.3
* Fixed the OAuth2 test

## v3.66.2
* Added `trace.DriverConnStreamEvents` details bit
* Added `trace.Driver.OnConnStreamFinish` event

## v3.66.1
* Added flush messages from buffer before close topic writer
* Added Flush method for topic writer

## v3.66.0
* Added experimental package `retry/budget` for limit second and subsequent retry attempts
* Refactored internals for enabling `containedctx` linter
* Fixed the hanging semaphore issue on coordination session reconnect

## v3.65.3
* Fixed data race in `internal/conn.grpcClientStream`

## v3.65.2
* Fixed data race using `log.WithNames`

## v3.65.1
* Updated dependency `ydb-go-genproto`
* Added processing of `Ydb.StatusIds_EXTERNAL_ERROR` in `retry.Retry`

## v3.65.0
* Supported OAuth 2.0 Token Exchange credentials provider

## v3.64.0
* Supported `table.Session.RenameTables` method
* Fixed out of range panic if next query result set part is empty
* Updated the indirect dependencies `golang.org/x/net` to `v0.17.0` and `golang.org/x/sys` to `v0.13.0` due to vulnerability issue

## v3.63.0
* Added versioning policy

## v3.62.0
* Restored `WithSessionPoolKeepAliveMinSize` and `WithSessionPoolKeepAliveTimeout` for backward compatibility.
* Fixed leak timers
* Changed default StartTime (time of retries for connect to server) for topic writer from 1 minute to infinite (can be overrided by WithWriterStartTimeout topic option)
* Added `Struct` support for `Variant` in `ydb.ParamsBuilder()`
* Added `go` with anonymous function case in `gstack`

## v3.61.2
* Changed default transaction control to `NoTx` for execute query through query service client

## v3.61.1
* Renamed `db.Coordination().CreateSession()` to `db.Coordination().Session()` for compatibility with protos

## v3.61.0
* Added `Tuple` support for `Variant` in `ydb.ParamsBuilder()`

## v3.60.1
* Added additional traces for coordination service client internals

## v3.60.0
* Added experimental support of semaphores over coordination service client

## v3.59.3
* Fixed `gstack` logic for parsing `ast.BlockStmt`

## v3.59.2
* Added internal `gstack` codegen tool for filling `stack.FunctionID` with value from call stack

## v3.59.1
* Fixed updating last usage timestamp for smart parking of the conns

## v3.59.0
* Added `Struct` support for `ydb.ParamsBuilder()`
* Added support of `TzDate`,`TzDateTime`,`TzTimestamp` types in `ydb.ParamsBuilder()`
* Added `trace.Query.OnTransactionExecute` event
* Added query pool metrics
* Fixed logic of query session pool
* Changed initialization of internal driver clients to lazy
* Removed `ydb.WithSessionPoolSizeLimit()` option
* Added async put session into pool if external context is done
* Dropped intermediate callbacks from `trace.{Table,Retry,Query}` events
* Wrapped errors from `internal/pool.Pool.getItem` as retryable
* Disabled the logic of background grpc-connection parking
* Improved stringification for postgres types

## v3.58.2
* Added `trace.Query.OnSessionBegin` event
* Added `trace.Query.OnResult{New,NextPart,NextResultSet,Close}` events
* Added `trace.Query.OnRow{Scan,ScanNamed,ScanStruct}` events

## v3.58.1
* Dropped all deprecated callbacks and events from traces
* Added `trace.Driver.OnConnStream{SendMsg,RecvMsg,CloseSend}` events
* Added `trace.Query.OnSessionExecute` event

## v3.58.0
* Changed `List` constructor from `ydb.ParamsBuilder().List().Build().Build()` to `ydb.ParamsBuilder().BeginList().EndList().Build()`
* Changed `Set` constructor from `ydb.ParamsBuilder().Set().Build().Build()` to `ydb.ParamsBuilder().BeginSet().EndSet().Build()`
* Changed `Dict` constructor from `ydb.ParamsBuilder().Dict().Build().Build()` to `ydb.ParamsBuilder().BeginDict().EndDict().Build()`
* Changed `Optional` constructor from `ydb.ParamsBuilder().Set().Build().Build()` to `ydb.ParamsBuilder().BeginOptional().EndOptional().Build()`
* Added events into `trace.Query` trace
* Rewrote `internal/pool` to buffered channel
* Added `internal/xcontext.WithDone()`
* Added `internal/xsync.{OnceFunc,OnceValue}`
* Updated `google.golang.org/protobuf` from `v1.31.0` to `v.33.0`
* Added `ydb.ParamsBuilder().Pg().{Value,Int4,Int8,Unknown}` for postgres arguments
* Added `Tuple` support for `ydb.ParamsBuilder()`

## v3.57.4
* Added client pid to each gRPC requests to YDB over header `x-ydb-client-pid`
* Added `ydb.WithApplicationName` option
* Added `Dict` support for `ydb.ParamsBuilder()`

## v3.57.3
* Added metrics over query service internals
* Added session create and delete events into `trace.Query`
* Moved public type `query.SessionStatus` into `internal/query` package

## v3.57.2
* Fixed cases when some option is nil

## v3.57.1
* Added logs over query service internals
* Changed `trace.Query` events
* Changed visibility of `query.{Do,DoTx}Options` from public to private

## v3.57.0
* Added experimental implementation of query service client
* Fixed sometime panic on topic writer closing
* Added experimental query parameters builder `ydb.ParamsBuilder()`
* Changed types of `table/table.{QueryParameters,ParameterOption}` to aliases on `internal/params.{Parameters,NamedValue}`
* Fixed bug with optional decimal serialization

## v3.56.2
* Fixed return private error for commit to stopped partition in topic reader.
* Stopped wrapping err error as transport error at topic streams (internals)

## v3.56.1
* Fixed fixenv usage (related to tests only)

## v3.56.0
* Fixed handle of operational errors in topic streams
* The minimum version of Go in `ydb-go-sdk` has been raised to `go1.21`
* Fixed topic writer infinite reconnections in some cases
* Refactored nil on err `internal/grpcwrapper/rawydb/issues.go`, when golangci-lint nilerr enabled
* Refactored nil on err `internal/grpcwrapper/rawtopic/describe_topic.go`, when golangci-lint nilerr enabled

## v3.55.3
* Fixed handle of operational errors in topic streams (backported fix only)

## v3.55.2
* Fixed init info in topic writer, when autoseq num turned off.

## v3.55.1
* Supported column name prefix `__discard_column_` for discard columns in result sets
* Made `StatusIds_SESSION_EXPIRED` retriable for idempotent operations

## v3.55.0
* Refactored `internal/value/intervalValue.Yql()`
* The minimum version of Go in `ydb-go-sdk` has been raised to `go1.20`

## v3.54.3
* Added per message metadata support for topic api
* Context for call options now have same lifetime as driver (previous - same lifetime as context for call Open function).
* Extended metrics (fill database.sql callbacks, recognize TLI error)
* Refactored config prefix in metrics
* Removed excess status labels from metrics
* Implement `fmt.Stringer` interface for `Driver` struct

## v3.54.2
* Added context to some internal methods for better tracing
* Added `trace.FunctionID` helper and `FunctionID` field to trace start info's
* Replaced lazy initialization of ydb clients (table, topic, etc.) to explicit initialization on `ydb.Open` step

## v3.54.1
* Fixed inconsistent labels in `metrics`

## v3.54.0
* Allowed `sql.LevelSerializable` isolation level in read-write mode in `database/sql` transactions
* Refactored traces and metrics
* Added `{retry,table}.WithLabel` options for mark retriers calls
* Added `ydb.WithTraceRetry` option
* Moved `internal/allocator.Buffers` to package `internal/xstring`
* Bumped `golang.org/x/sync` to `v0.3.0`
* Bumped `google.golang.org/protobuf` to `v1.31.0`
* Bumped `google.golang.org/grpc` to `v1.57.1`
* Allowed grpc status error as arg in `internal/xerrors.TransportError(err)`
* Added `interanl/xtest.CurrentFileLine()` helper for table tests
* Added `internal/credentials.IsAccessError(err)` helper for check access errors
* Changed period for re-fresh static credentials token from `1/2` to `1/10` to expiration time
* Added `table.SnapshotReadOnlyTxControl()` helper for get transaction control with snapshot read-only

## v3.53.4
* Downgrade `golang.org/x/net` from `0.17.0` to `0.15.0`
* Downgrade `golang.org/x/sys` from `v0.13.0` to `v0.12.0`
* Downgrade `golang.org/x/crypto` from `v0.14.0` to `v0.13.0`

## v3.53.3
* Refactored credentials options (from funcs to interfaces and types)
* Fixed stringification of credentials object

## v3.53.2
* Fixed panic when try to unwrap values with more than 127 columns with custom ydb unmarshaler

## v3.53.1
* Bumps `github.com/ydb-platform/ydb-go-genproto` for support `query` service
* Bumps `golang.org/x/net` from `0.7.0` to `0.17.0`
* Bumps `golang.org/x/sys` from `v0.5.0` to `v0.13.0`
* Bumps `golang.org/x/text` from `v0.7.0` to `v0.13.0`

## v3.53.0
* Removed `internal/backoff.Backoff.Wait` interface method for exclude resource leak with bug-provoked usage of `time.After` method
* Marked as deprecated `retry.WithDoRetryOptions` and `retry.WithDoTxRetryOptions`
* Added receiving first result set on construct `internal/table/scanner.NewStream()`
* Added experimental package `metrics` with SDK metrics
* Fixed redundant trace call for finished `database/sql` transactions
* Added repeater event type to wake-up func context
* Refactored default logger format
* Refactored `internal/conn.coonError` format
* Fixed data race on `internal/conn.conn.cc` access

## v3.52.3
* Removed almost all experimental marks from topic api.
* Rename some topic APIs (old names was deprecated and will be removed in one of next versions).
* Deprecated topic options (the option will be removed): min size of read messages batch
* Deprecated WithOnWriterFirstConnected callback, use Writer.WaitInitInfo instead.
* Changed topic Codec base type from int to int32 (was experimental code)
* Added `WaitInit` and `WaitInitInfo` method to the topic reader and writer
* Remove extra allocations in `types.TupleValue`, `types.ListValue` and `types.SetValue`

## v3.52.2
* Removed support of placeholder "_" for ignoring columns in `database/sql` result sets

## v3.52.1
* Merged `internal/xsql/conn.{GetTables,GetAllTables}` methods for `DRY`
* Replaced `internal/xsql.Connector.PathNormalizer` default from `nopPathNormalizer` to `bind.TablePathPrefix` with database name as path prefix
* Supported placeholder "_" for ignored column names in `database/sql` result sets

## v3.52.0
* Added `table.Session.CopyTables` method
* Added `x-ydb-trace-id` header into grpc calls
* Improved topic reader logs
* Fixed `internal/xstring` package with deprecated warning in `go1.21` about `reflect.{String,Slice}Header`

## v3.51.3
* Added `internal/xstring.{FromBytes([]byte),ToBytes(string)` for increase performance on `string` from/to `[]byte` conversion

## v3.51.2
* Added `table/options.ReadFromSnapshot(bool)` option for `session.StreamReadTable()`

## v3.51.1
* Added checking condition for `tx.Rollback()` in `retry.DoTx`

## v3.51.0
* Added node info to grpc errors

## v3.50.0
* Added methods `TotalCPUTime()` and `TotalDuration()` to `table/stats/QueryStats` interface
* Added check if commit order is bad in sync mode

## v3.49.1
* Added `table.options.WithIgnoreTruncated` option for `session.Execute` method
* Added `table.result.ErrTruncated` error for check it with `errors.Is()` outside of `ydb-go-sdk`

## v3.49.0
* Added `table.Session.ReadRows` method for getting rows by keys
* Added `table/options.ChangefeedFormatDynamoDBStreamsJSON` format of `DynamoDB` change feeds

## v3.48.8
* Fixed `sugar.RemoveRecursive()` for column table type

## v3.48.7
* Added `sugar.StackRecord()` helper for stringification of current file path and line
* Updated `google.golang.org/grpc` from `v1.49.0` to `v1.53.0` due to vulnerability
* Updated `google.golang.org/protobuf` from `v1.28.0` to `v1.28.1` due to vulnerability
* Implemented implicit standard interface `driver.RowsColumnTypeNullable` in `internal/xsql.rows`
* Upgraded errors description from `retry.Retry` with attempts info

## v3.48.6
* Added builder for topic reader message (usable for tests)

## v3.48.5
* Removed `log.Secret` helper as unnessesarry in public API after refactoring logging subsystem
* Enriched the error with important details from initial discovery
* Added `internal.{secret,stack}` packages
* Implemented `fmt.Stringer` interface in credential types

## v3.48.4
* Added `ydb.IsOperationErrorTransactionLocksInvalidated(err)` helper for checks `TLI` flag in err

## v3.48.3
* Added `table/types.IsOptional()` helper

## v3.48.2
* Refactored tests

## v3.48.1
* Added `sugar.Is{Entry,ColumnTable}Exists` helper

## v3.48.0
* Fixed stopping topic reader by grpc stream shutdown
* Fixed `database/sql` driver for get and parse container ydb types
* Changed `table/scanner.scanner.Any()` behaviour: for non-primitive types returns raw `table/types.Value` instead nil from previous behaviour
* Added `table/types.{ListItems,VariantValue,DictValues}` helpers for get internal content of abstract `table/types.Value`
* Marked as deprecated `table/types.DictFields` (use `table/types.DictValues` instead)

## v3.47.5
* Added `scheme.Entry.IsColumnTable()` helper

## v3.47.4
* Disabled check of node exists with `balancers.SingleConn`
* Improved code with `go-critic` linter
* Added session info into `database/sql` event `connected`

## v3.47.3
* Added `table/options.Description.Tiering` field

## v3.47.2
* Refactored `internal/cmd/gtrace` tool (prefer pointers instead trace struct copies) for bust performance
* Fixed usage of generated traces in code

## v3.47.1
* Removed test artifacts from repository

## v3.47.0
* Added `table/types.ToDecimal()` converter from `table/types.Value` to `table/types.Decimal`

## v3.46.1
* Implemented `internal/xcontext.With{Cancel,Timeout}` with stack record and switched all usages from standard `context.With{Cancel,Timeout}`

## v3.46.0
* Refactored package `log` for support typed fields in log messages

## v3.45.0
* Added `table/options.WithPartitions` for configure partitioning policy
* Marked as deprecated `table/options.WithPartitioningPolicy{UniformPartitions,ExplicitPartitions}` (use `table/options.With{UniformPartitions,ExplicitPartitions}` instead)

## v3.44.3
* Fixed bug of processing endpoint with `node_id=0`
* Refactored of checking node ID in cluster discovery before `Get` and during in `Put` of session into session pool

## v3.44.2
* Removed debug print

## v3.44.1
* Fixed bug with returning session into pool before second discovery

## v3.44.0
* Added `table/options.WithCallOptions` options for append custom grpc call options into `session.{BulkUpsert,Execute,StreamExecuteScanQuery}`
* Supported fake transactions in `database/sql` driver over connector option `ydb.WithFakeTx(queryMode)` and connection string param `go_fake_tx`
* Removed `testutil/timeutil` package (all usages replaced with `clockwork` package)
* Changed behaviour of retryer on transport errors `cancelled` and `deadline exceeded` - will retry idempotent operation if context is not done
* Added address of node to operation error description as optional
* Fixed bug with put session from unknown node
* Fixed bug with parsing of `TzTimestamp` without microseconds
* Fixed code -1 of retryable error if wrapped error with code
* Added `ydb.MustOpen` and `ydb.MustConnector` helpers
* Fixed `internal/xerrors.Transport` error wrapping for case when given error is not transport error
* Added grpc and operation codes to errors string description
* Extend `scheme.Client` interface with method `Database`
* Removed `driver.ResultNoRows` in `internal/xsql`
* Added `ydb.{WithTablePathPrefix,WithAutoDeclare,WithPositionalArgs,WithNumericalArgs}` query modifiers options
* Supported binding parameters for `database/sql` driver over connector option `ydb.WithAutoBind()` and connection string params `go_auto_bind={table_path_prefix(path),declare,numeric,positional}`
* Added `testutil.QueryBind` test helper
* Fixed topic retry policy callback call: not call it with nil error
* Fixed bug with no checking operation error on `discovery.Client` calls
* Allowed zero create session timeout in `ydb.WithSessionPoolCreateSessionTimeout(timeout)` (less than or equal to zero - no used timeout on create session request)
* Added examples with own `go.mod`
* Marked as deprecated `ydb.WithErrWriter(w)` and `ydb.WithOutWriter(w)` logger options
* Added `ydb.WithWriter(w)` logger option

## v3.43.0
**Small broken changes**

Most users can skip there notes and upgrade as usual because build break rare used methods (expiremental API and api for special cases, not need for common use YDB) and this version has no any behavior changes.

Changes for experimental topic API:
* Moved `producer_id` from required positional argument to option `WithProducerID` (and it is optional now)
* Removed `WithMessageGroupID` option (because not supported now)

Changes in ydb connection:
* Publish internal private struct `ydb.connection` as `ydb.Driver` (it is implement `ydb.Connection`)
* `ydb.Connection` marked as deprecated
* Changed return type of `ydb.Open(...)` from `ydb.Connection` to `*ydb.Driver`
* Changed return type of `ydb.New(...)` from `ydb.Connection` to `*ydb.Driver`
* Changed argument type for `ydb.GRPCConn` from `ydb.Connection` to `*ydb.Driver`
* Removed method `With` from `ydb.Connection` (use `*Driver.With` instead).

Changes in package `sugar`:
* Changed a type of database arg in `sugar.{MakeRecursive,RemoveRecursive}` from `ydb.Connection` to minimal required local interface

Dependencies:
* Up minimal supported version of `go` to `1.17` for update dependencies (new `golang.org/x` doesn't compiled for `go1.16`)
* Upgrade `golang.org/x/...`  for prevent issues: `CVE-2021-33194`, `CVE-2022-27664`, `CVE-2021-31525`, `CVE-2022-41723`

## v3.42.15
* Fixed checking `nil` error with `internal/xerrors.Is`

## v3.42.14
* Supported `scheme.EntryTopic` path child entry in `sugar.RemoveRecursive`

## v3.42.13
* Fixed default state of `internal/xerrors.retryableError`: it inherit properties from parent error as possible
* Marked event `grpc/stats.End` as ignored at observing status of grpc connection

## v3.42.12
* Replaced the balancer connection to discovery service from short-lived grpc connection to `internal/conn` lazy connection (revert related changes from `v3.42.6`)
* Marked as deprecated `trace.Driver.OnBalancerDialEntrypoint` event callback
* Deprecated `trace.Driver.OnConnTake` event callback
* Added `trace.Driver.OnConnDial` event callback

## v3.42.11
* Fixed validation error for `topicoptions.WithPartitionID` option of start topic writer.

## v3.42.10
* Added exit from retryer if got grpc-error `Unauthenticated` on `discovery/ListEndpoints` call

## v3.42.9
* Added `internal/xerrors.Errorf` error for wrap multiple errors and check them with `errors.Is` of `errors.As`
* Fixed corner cases of `internal/wait.Wait`
* Added check of port in connection string and error throw
* Fixed bug with initialization of connection pool before apply static credentials
* Refactored of applying grpc dial options with defaults
* Added `trace.Driver.{OnBalancerDialEntrypoint,OnBalancerClusterDiscoveryAttempt}` trace events
* Fixed compilation of package `internal/xresolver` with `google.golang.org/grpc@v1.53`
* Fixed returning `io.EOF` on `rows.Next` and `rows.NextResultSet`
* Added wrapping of errors from unary and stream results
* Added error throw on `database/sql.Conn.BeginTx()`, `*sql.Tx.ExecContext` and `*sql.Tx.QueryContext` if query mode is not `ydb.DataQueryMode`
* Added test for `database/sql` scan-query

## v3.42.8
* Fixed `internal/scheme/helpers/IsDirectoryExists(..)` recursive bug

## v3.42.7
* Fixed `sugar.IsTableExists` with recursive check directory exists
* Added `sugar.IsDirectoryExists`
* Changed type of `table/options.IndexType` for type checks
* Added constants `table/options.IndexTypeGlobal` and `table/options.IndexTypeGlobalAsync`
* Added `table/options.IndexDescription.Type` field with `table/options.IndexType` type

## v3.42.6
* Implemented `driver.RowsColumnTypeDatabaseTypeName` interface in `internal/xsql.rows` struct
* Extended `internal/xsql.conn` struct with methods for getting `YDB` metadata
* Added `scheme.Client` to `internal/xsql.connection` interface
* Added `helpers` package with method for checking existence of table, refactored `sugar.IsTableExists()`
* Added checks for nil option to all opts range loops
* Moved content of package `internal/ctxlabels` into `internal/xcontext`
* Implemented `GRPCStatus` method in `internal/xerrors/transportError`
* Added different implementations of stacktrace error for grpc errors and other
* Dropped `internal/xnet` package as useless
* Fixed default grpc dial options
* Replaced single connection for discovery repeater into connection which creates each time for discovery request
* Fixed retry of cluster discovery on initialization
* Fixed dial timeout processing

## v3.42.5
* Fixed closing of `database/sql` connection (aka `YDB` session)
* Made `session.Close()` as `nop` for idled session
* Implemented goroutine for closing idle connection in `database/sql` driver
* Separated errors of commit from other reader and to expired session
* Fixed wrapping error in `internal/balancer/Balancer.wrapCall()`

## v3.42.4
* Added `ydb.WithDisableServerBalancer()` database/sql connector option

## v3.42.3
* Added `credentials.NewStaticCredentials()` static credentials constructor
* Changed `internal/credentials.NewStaticCredentials()` signature and behaviour for create grpc connection on each call to auth service
* Downgrade `google.golang.org/grpc` to `v1.49.0`

## v3.42.2
* Added `trace.Details.Details()` method for use external detailer

## v3.42.1
* Fixed lazy transaction example for `godoc`

## v3.42.0
* Added retry policy options for topics: `topic/topicoptions.WithReaderCheckRetryErrorFunction`, `topic/topicoptions.WithReaderStartTimeout`, `topic/topicoptions.WithWriterCheckRetryErrorFunction`, `topic/topicoptions.WithWriterStartTimeout`
* Refactored `internal/conn` middlewares
* Added `trace.tableSessionInfo.LastUsage()` method for get last usage timestamp
* Reverted `tx.WithCommit()` changes for fix unstable behaviour of lazy transactions
* Added `options.WithCommit()` option for execute query with auto-commit flag
* Removed `trace.TableTransactionExecuteStartInfo.KeepInCache` field as redundant

## v3.41.0
* Added option for set interval of auth token update in topic streams
* Supported internal allocator in `{session,statement}.Execute` for decrease memory usage
* Fixed typo in `topic/README.md`
* Upgraded `ydb-go-genproto` dependency
* Fixed duplicating of traces in `table.Client.Do()` call
* Supported `table.Transaction.WithCommit()` method for execute query and auto-commit after
* Added `DataColumns` to `table.options.IndexDescription`
* Added `scheme.EntryColumnStore` and `scheme.EntryColumnColumn` entry types
* Added `table.options.WithPartitioningBy(columns)` option

## v3.40.1
* Added constructor of `options.TimeToLiveSettings` and fluent modifiers

## v3.40.0
* Added `options.WithAddAttribute` and `options.WithDropAttribute` options for `session.AlterTable` request
* Added `options.WithAddIndex` and `options.WithDropIndex` options for `session.AlterTable` request
* Added return error while create topic writer with not equal producer id and message group id.
* Added package `meta` with methods about `YDB` metadata
* Added `meta.WithTrailerCallback(ctx, callback)` context modifier for attaching callback function which will be called on incoming metadata
* Added `meta.ConsumedUnits(metadata.MD)` method for getting consumed units from metadata
* Added `NestedCall` field to retry trace start infos for alarm on nested calls
* Added `topicoptions.WithWriterTrace` option for attach tracer into separated writer
* Added `sugar.IsTableExists()` helper for check existence of table

## v3.39.0
* Removed message level partitioning from experimental topic API. It is unavailable on server side yet.
* Supported `NullValue` type as received type from `YDB`
* Supported `types.SetValue` type
* Added `types.CastTo(types.Value, destination)` public method for cast `types.Value` to golang native type value destination
* Added `types.TupleItem(types.Value)`, `types.StructFields(types.Value)` and `types.DictValues(types.Value)` funcs (extractors of internal fields of tuple, struct and dict values)
* Added `types.Value.Yql()` func for getting values string representation as `YQL` literal
* Added `types.Type.Yql()` func for getting `YQL` representation of type
* Marked `table/types.WriteTypeStringTo` as deprecated
* Added `table/options.WithDataColumns` for supporting covering indexes
* Supported `balancer` query string parameter in `DSN`
* Fixed bug with scanning `YSON` value from result set
* Added certificate caching in `WithCertificatesFromFile` and `WithCertificatesFromPem`

## v3.38.5
* Fixed bug from scan unexpected column name

## v3.38.4
* Changed type of `table/options.{Create,Alter,Drop}TableOption` from func to interface
* Added implementations of `table/options.{Create,Alter,Drop}Option`
* Changed type of `topic/topicoptions.{Create,Alter,Drop}Option` from func to interface
* Added implementations of `topic/topicoptions.{Create,Alter}Option`
* Fix internal race-condition bugs in internal background worker

## v3.38.3
* Added retries to initial discovering

## v3.38.2
* Added missing `RetentionPeriod` parameter for topic description
* Fixed reconnect problem for topic client
* Added queue limit for sent messages and split large grpc messages while send to topic service
* Improved control plane for topic services: allow list topic in schema, read cdc feeds in table, retry on contol plane operations in topic client, full info in topic describe result
* Allowed writing zero messages to topic writer

## v3.38.1
* Fixed deadlock with implicit usage of `internal.table.Client.internalPoolAsyncCloseSession`

## v3.38.0
* Fixed commit errors for experimental topic reader
* Updated `ydb-go-genproto` dependency
* Added `table.WithSnapshotReadOnly()` `TxOption` for supporting `SnapshotReadOnly` transaction control
* Fixed bug in `db.Scripting()` queries (not checked operation results)
* Added `sugar.ToYdbParam(sql.NamedArg)` helper for converting `sql.NamedArg` to `table.ParameterOption`
* Changed type `table.ParameterOption` for getting name and value from `table.ParameterOption` instance
* Added topic writer experimental api with internal logger

## v3.37.8
* Refactored the internal closing behaviour of table client
* Implemented the `sql.driver.Validator` interface
* Fixed update token for topic reader
* Marked sessions which creates from `database/sql` driver as supported server-side session balancing

## v3.37.7
* Changed type of truncated result error from `StreamExecuteScanQuery` to retryable error
* Added closing sessions if node removed from discovery results
* Moved session status type from `table/options` package to `table`
* Changed session status source type from `uint32` to `string` alias

## v3.37.6
* Added to balancer notifying mechanism for listening in table client event about removing some nodes and closing sessions on them
* Removed from public client interfaces `closer.Closer` (for exclude undefined behaviour on client-side)

## v3.37.5
* Refactoring of `xsql` errors checking

## v3.37.4
* Revert the marking of context errors as required to delete session

## v3.37.3
* Fixed alter topic request - stop send empty setSupportedCodecs if customer not set them
* Marked the context errors as required to delete session
* Added log topic api reader for internal logger

## v3.37.2
* Fixed nil pointer exception in topic reader if reconnect failed

## v3.37.1
* Refactored the `xsql.badconn.Error`

## v3.37.0
* Supported read-only `sql.LevelSnapshot` isolation with fake transaction and `OnlineReadOnly` transaction control (transient, while YDB clusters are not updated with true snapshot isolation mode)
* Supported the `*sql.Conn` as input type `ydb.Unwrap` helper for go's 1.18

## v3.36.2
* Changed output of `sugar.GenerateDeclareSection` (added error as second result)
* Specified `sugar.GenerateDeclareSection` for `go1.18` (supports input types `*table.QueryParameters` `[]table.ParameterOption` or `[]sql.NamedArg`)
* Supports different go's primitive value types as arg of `sql.Named("name", value)`
* Added `database/sql` example and docs

## v3.36.1
* Fixed `xsql.Rows` error checking

## v3.36.0
* Changed behavior on `result.Err()` on truncated result (returns non-retryable error now, exclude `StreamExecuteScanQuery`)
* Added `ydb.WithIgnoreTruncated` option for disabling errors on truncated flag
* Added simple transaction control constructors `table.OnlineReadOnlyTxControl()` and `table.StaleReadOnlyTxControl()`
* Added transaction control specifier with context `ydb.WithTxControl`
* Added value constructors `types.BytesValue`, `types.BytesValueFromString`, `types.TextValue`
* Removed auto-prepending declare section on `xsql` queries
* Supports `time.Time` as type destination in `xsql` queries
* Defined default dial timeout (5 seconds)

## v3.35.1
* Removed the deprecation warning for `ydb.WithSessionPoolIdleThreshold` option

## v3.35.0
* Replaced internal table client background worker to plain wait group for control spawned goroutines
* Replaced internal table client background session keeper to internal background session garbage collector for idle sessions
* Extended the `DescribeTopicResult` struct

## v3.34.2
* Added some description to error message from table pool get
* Moved implementation `sugar.GenerateDeclareSection` to `internal/table`
* Added transaction trace callbacks and internal logging with them
* Stored context from `BeginTx` to `internal/xsql` transaction
* Added automatically generated declare section to query text in `database/sql` usage
* Removed supports `sql.LevelSerializable`
* Added `retry.Do` helper for retry custom lambda with `database/sql` without transactions
* Removed `retry.WithTxOptions` option (only default isolation supports)

## v3.34.1
* Changed `database/sql` driver `prepare` behaviour to `nop` with proxing call to conn exec/query with keep-in-cache flag
* Added metadata to `trace.Driver.OnInvoke` and `trace.Driver.OnNewStream` done events

## v3.34.0
* Improved the `xsql` errors mapping to `driver.ErrBadConn`
* Extended `retry.DoTx` test for to achieve equivalence with `retry.Retry` behaviour
* Added `database/sql` events for tracing `database/sql` driver events
* Added internal logging for `database/sql` events
* Supports `YDB_LOG_DETAILS` environment variable for specify scope of log messages
* Removed support of `YDB_LOG_NO_COLOR` environment variable
* Changed default behaviour of internal logger to without coloring
* Fixed coloring (to true) with environment variable `YDB_LOG_SEVERITY_LEVEL`
* Added `ydb.WithStaticCredentials(user, password)` option for make static credentials
* Supports static credentials as part of connection string (dsn - data source name)
* Changed minimal supported version of go from 1.14 to 1.16 (required for jwt library)


## v3.33.0
* Added `retry.DoTx` helper for retrying `database/sql` transactions
* Implemented `database/sql` driver over `ydb-go-sdk`
* Marked as deprecated `trace.Table.OnPoolSessionNew` and `trace.Table.OnPoolSessionClose` events
* Added `trace.Table.OnPoolSessionAdd` and `trace.Table.OnPoolSessionRemove` events
* Refactored session lifecycle in session pool for fix flaked `TestTable`
* Fixed deadlock in topicreader batcher, while add and read raw server messages
* Fixed bug in `db.Topic()` with send response to stop partition message

## v3.32.1
* Fixed flaky TestTable
* Renamed topic events in `trace.Details` enum

## v3.32.0
* Refactored `trace.Topic` (experimental) handlers
* Fixed signature and names of helpers in `topic/topicsugar` package
* Allowed parallel reading and committing topic messages

## v3.31.0
* Extended the `ydb.Connection` interface with experimental `db.Topic()` client (control plane and reader API)
* Removed `ydb.RegisterParser()` function (was needed for `database/sql` driver outside `ydb-go-sdk` repository, necessity of `ydb.RegisterParser()` disappeared with implementation `database/sql` driver in same repository)
* Refactored `db.Table().CreateSession(ctx)` (maked retryable with internal create session timeout)
* Refactored `internal/table/client.createSession(ctx)` (got rid of unnecessary goroutine)
* Supported many user-agent records

## v3.30.0
* Added `ydb.RegisterParser(name string, parser func(value string) []ydb.Option)` function for register parser of specified param name (supporting additional params in connection string)
* Fixed writing `KeepInCacheFlag` in table traces

## v3.29.5
* Fixed regression of `table/types.WriteTypeStringTo`

## v3.29.4
* Added touching of last updated timestamp in existing conns on stage of applying new endpoint list

## v3.29.3
* Reverted `xerrors.IsTransportError(err)` behaviour for raw grpc errors to false

## v3.29.2
* Enabled server-side session balancing for sessions created from internal session pool
* Removed unused public `meta.Meta` methods
* Renamed `meta.Meta.Meta(ctx)` public method to `meta.Meta.Context(ctx)`
* Reverted default balancer to `balancers.RandomChoice()`

## v3.29.1
* Changed default balancer to `balancers.PreferLocalDC(balancers.RandomChoice())`

## v3.29.0
* Refactored `internal/value` package for decrease CPU and memory workload with GC
* Added `table/types.Equal(lhs, rhs)` helper for check equal for two types

## v3.28.3
* Fixed false-positive node pessimization on receiving from stream io.EOF

## v3.28.2
* Upgraded dependencies (grpc, protobuf, testify)

## v3.28.1
* Marked dial errors as retryable
* Supported node pessimization on dialing errors
* Marked error from `Invoke` and `NewStream` as retryable if request not sended to server

## v3.28.0
* Added `sugar.GenerateDeclareSection()` helper for make declare section in `YQL`
* Added check when parameter name not started from `$` and automatically prepends it to name
* Refactored connection closing

## v3.27.0
* Added internal experimental packages `internal/value/exp` and `internal/value/exp/allocator` with alternative value implementations with zero-allocation model
* Supported parsing of database name from connection string URI path
* Added `options.WithExecuteScanQueryStats` option
* Added to query stats plan and AST
* Changed behaviour of `result.Stats()` (if query result have no stats - returns `nil`)
* Added context cancel with specific error
* Added mutex wrapper for mutex, rwmutex for guarantee unlock and better show critical section

## v3.26.10
* Fixed syntax mistake in `trace.TablePooStateChangeInfo` to `trace.TablePoolStateChangeInfo`

## v3.26.9
* Fixed bug with convert ydb value to `time.Duration` in `result.Scan[WithDefaults,Named]()`
* Fixed bug with make ydb value from `time.Duration` in `types.IntervalValueFromDuration(d)`
* Marked `table/types.{IntervalValue,NullableIntervalValue}` as deprecated

## v3.26.8
* Removed the processing of trailer metadata on stream calls

## v3.26.7
* Updated the `ydb-go-genproto` dependency

## v3.26.6
* Defined the `SerializableReadWrite` isolation level by default in `db.Table.DoTx(ctx, func(ctx, tx))`
* Updated the `ydb-go-genproto` dependency

## v3.26.5
* Disabled the `KeepInCache` policy for queries without params

## v3.26.4
* Updated the indirect dependency to `gopkg.in/yaml.v3`

## v3.26.3
* Removed `Deprecated` mark from `table/session.Prepare` method
* Added comments for `table/session.Execute` method

## v3.26.2
* Refactored of making permissions from scheme entry

## v3.26.1
* Removed deprecated traces

## v3.26.0
* Fixed data race on session stream queries
* Renamed `internal/router` package to `internal/balancer` for unambiguous understanding of package mission
* Implemented detection of local data-center with measuring tcp dial RTT
* Added `trace.Driver.OnBalancer{Init,Close,ChooseEndpoint,Update}` events
* Marked the driver cluster events as deprecated
* Simplified the balancing logic

## v3.25.3
* Changed primary license to `Apache2.0` for auto-detect license
* Refactored `types.Struct` value creation

## v3.25.2
* Fixed repeater initial force timeout from 500 to 0.5 second

## v3.25.1
* Fixed bug with unexpected failing of call `Invoke` and `NewStream` on closed cluster
* Fixed bug with releasing `internal/conn/conn.Pool` in cluster
* Replaced interface `internal/conn/conn.Pool` to struct `internal/conn/conn.Pool`

## v3.25.0
* Added `ydb.GRPCConn(ydb.Connection)` helper for connect to driver-unsupported YDB services
* Marked as deprecated `session.Prepare` callback
* Marked as deprecated `options.WithQueryCachePolicyKeepInCache` and `options.WithQueryCachePolicy` options
* Added `options.WithKeepInCache` option
* Enabled by default keep-in-cache policy for data queries
* Removed from `ydb.Connection` embedding of `grpc.ClientConnInterface`
* Fixed stopping of repeater
* Added log backoff between force repeater wake up's (from 500ms to 32s)
* Renamed `trace.DriverRepeaterTick{Start,Done}Info` to `trace.DriverRepeaterWakeUp{Start,Done}Info`
* Fixed unexpected `NullFlag` while parse nil `JSONDocument` value
* Removed `internal/conn/conn.streamUsages` and `internal/conn/conn.usages` (`internal/conn.conn` always touching last usage timestamp on API calls)
* Removed auto-reconnecting for broken conns
* Renamed `internal/database` package to `internal/router` for unambiguous understanding of package mission
* Refactored applying actual endpoints list after re-discovery (replaced diff-merge logic to swap cluster struct, cluster and balancers are immutable now)
* Added `trace.Driver.OnUnpessimizeNode` trace event

## v3.24.2
* Changed default balancer to `RandomChoice()` because `PreferLocalDC()` balancer works incorrectly with DNS-balanced call `Discovery/ListEndpoints`

## v3.24.1
* Refactored initialization of coordination, ratelimiter, scheme, scripting and table clients from `internal/lazy` package to each client initialization with `sync.Once`
* Removed `internal/lazy` package
* Added retry option `retry.WithStackTrace` for wrapping errors with stacktrace

## v3.24.0
* Fixed re-opening case after close lazy-initialized clients
* Removed dependency of call context for initializing lazy table client
* Added `config.AutoRetry()` flag with `true` value by default. `config.AutoRetry()` affects how to errors handle in sub-clients calls.
* Added `config.WithNoAutoRetry` for disabling auto-retry on errors in sub-clients calls
* Refactored `internal/lazy` package (supported check `config.AutoRetry()`, removed all error wrappings with stacktrace)

## v3.23.0
* Added `WithTLSConfig` option for redefine TLS config
* Added `sugar.LoadCertificatesFromFile` and `sugar.LoadCertificatesFromPem` helpers

## v3.22.0
* Supported `json.Unmarshaler` type for scanning row to values
* Reimplemented `sugar.DSN` with `net/url`

## v3.21.0
* Fixed gtrace tool generation code style bug with leading spaces
* Removed accounting load factor (unused field) in balancers
* Enabled by default anonymous credentials
* Enabled by default internal dns resolver
* Removed from defaults `grpc.WithBlock()` option
* Added `ydb.Open` method with required param connection string
* Marked `ydb.New` method as deprecated
* Removed package `dsn`
* Added `sugar.DSN` helper for make dsn (connection string)
* Refactored package `retry` (moved `retryBackoff` and `retryMode` implementations to `internal`)
* Refactored `config.Config` (remove interface `Config`, renamed private struct `config` to `Config`)
* Moved `discovery/config` to `internal/discovery/config`
* Moved `coordination/config` to `internal/coordination/config`
* Moved `scheme/config` to `internal/scheme/config`
* Moved `scripting/config` to `internal/scripting/config`
* Moved `table/config` to `internal/table/config`
* Moved `ratelimiter/config` to `internal/ratelimiter/config`

## v3.20.2
* Fixed race condition on lazy clients first call

## v3.20.1
* Fixed gofumpt linter issue on `credentials/credentials.go`

## v3.20.0
* Added `table.DefaultTxControl()` transaction control creator with serializable read-write isolation mode and auto-commit
* Fixed passing nil query parameters
* Fixed locking of cluster during call `cluster.Get`

## v3.19.1
* Simplified README.md for godoc documentation in pkg.go.dev

## v3.19.0
* Added public package `dsn` for making piped data source name (connection string)
* Marked `ydb.WithEndpoint`, `ydb.WithDatabase`, `ydb.WithSecure`, `ydb.WithInsecure` options as deprecated
* Moved `ydb.RegisterParser` to package `dsn`
* Added version into all error and warn log messages

## v3.18.5
* Fixed duplicating `WithPanicCallback` proxying to table config options
* Fixed comments for `xerrros.Is` and `xerrros.As`

## v3.18.4
* Renamed internal packages `errors`, `net` and `resolver` to `xerrors`, `xnet` and `xresolver` for excluding ambiguous interpretation
* Renamed internal error wrapper `xerrors.New` to `xerrors.Wrap`

## v3.18.3
* Added `WithPanicCallback` option to all service configs (discovery, coordination, ratelimiter, scheme, scripting, table) and auto-applying from `ydb.WithPanicCallback`
* Added panic recovering (if defined `ydb.WithPanicCallback` option) which thrown from retry operation

## v3.18.2
* Refactored balancers (makes concurrent-safe)
* Excluded separate balancers lock from cluster
* Refactored `cluster.Cluster` interface (`Insert` and `Remove` returning nothing now)
* Replaced unsafe `cluster.close` boolean flag to `cluster.done` chan for listening close event
* Added internal checker `cluster.isClosed()` for check cluster state
* Extracted getting available conn from balancer to internal helper `cluster.get` (called inside `cluster.Get` as last effort)
* Added checking `conn.Conn` availability with `conn.Ping()` in prefer nodeID case

## v3.18.1
* Added `conn.Ping(ctx)` method for check availability of `conn.Conn`
* Refactored `cluster.Cluster.Get(ctx)` to return only available connection (instead of returning any connection from balancer)
* Added address to error description thrown from `conn.take()`
* Renamed package `internal/db` to `internal/database` to exclude collisions with variable name `db`

## v3.18.0
* Added `go1.18` to test matrix
* Added `ydb.WithOperationTimeout` and `ydb.WithOperationCancelAfter` context modifiers

## v3.17.0
* Removed redundant `trace.With{Table,Driver,Retry}` and `trace.Context{Table,Driver,Retry}` funcs
* Moved `gtrace` tool from `./cmd/gtrace` to `./internal/cmd/gtrace`
* Refactored `gtrace` tool for generate `Compose` options
* Added panic recover on trace calls in `Compose` call step
* Added `trace.With{Discovery,Driver,Coordination,Ratelimiter,Table,Scheme,Scripting}PanicCallback` options
* Added `ydb.WithPanicCallback` option

## v3.16.12
* Fixed bug with check acquire error over `ydb.IsRatelimiterAcquireError`
* Added full changelog link to github release description

## v3.16.11
* Added stacktrace to errors with issues

## v3.16.10
* Refactored `cluster.Cluster` and `balancer.Balancer` interfaces (removed `Update` method)
* Replaced `cluster.Update` with `cluster.Remove` and `cluster.Insert` calls
* Removed `trace.Driver.OnClusterUpdate` event
* Fixed bug with unexpected changing of local datacenter flag in endpoint
* Refactored errors wrapping (stackedError are not ydb error now, checking `errors.IsYdb(err)` with `errors.As` now)
* Wrapped retry operation errors with `errors.WithStackTrace(err)`
* Changed `trace.RetryLoopStartInfo.Context` type from `context.Context` to `*context.Context`

## v3.16.9
* Refactored internal operation and transport errors

## v3.16.8
* Added `config.ExcludeGRPCCodesForPessimization()` opttion for exclude some grpc codes from pessimization rules
* Refactored pessimization node conditions
* Added closing of ticker in `conn.Conn.connParker`
* Removed `config.WithSharedPool` and usages it
* Removed `conn.Creator` interface and usage it
* Removed unnecessary options append in `ydb.With`

## v3.16.7
* Added closing `conn.Conn` if discovery client build failure
* Added wrapping errors with stacktrace
* Added discharging banned state of `conn.Conn` on `cluster.Update` step

## v3.16.6
* Rollback moving `meta.Meta` call to conn exclusively from `internal/db` and `internal/discovery`
* Added `WithMeta()` discovery config option

## v3.16.5
* Added `config.SharedPool()` setting and `config.WithSharedPool()` option
* Added management of shared pool flag on change dial timeout and credentials
* Removed explicit checks of conditions for use (or not) shared pool in `ydb.With()`
* Renamed `internal/db` interfaces
* Changed signature of `conn.Conn.Release` (added error as result)

## v3.16.4
* Removed `WithMeta()` discovery config option
* Moved `meta.Meta` call to conn exclusively

## v3.16.3
* Replaced panic on cluster close to error issues

## v3.16.2
* Fixed bug in `types.Nullable()`
* Refactored package `meta`
* Removed explicit call meta in `db.New()`

## v3.16.1
* Added `WithMeta()` discovery config option
* Fixed bug with credentials on discovery

## v3.16.0
* Refactored internal dns-resolver
* Added option `config.WithInternalDNSResolver` for use internal dns-resolver and use resolved IP-address for dialing instead FQDN-address

## v3.15.1
* Removed all conditions for trace retry errors
* Fixed background color of warn messages
* Added to log messages additional information about error, such as retryable (or not), delete session (or not), etc.

## v3.15.0
* Added github action for publish release tags
* Refactored version constant (split to major, minor and patch constants)
* Added `table.types.Nullable{*}Value` helpers and `table.types.Nullable()` common helper
* Fixed race on check trailer on closing table grpc-stream
* Refactored traces (start and done struct names have prefix about trace)
* Replaced `errors.Error`, `errors.Errorf` and `errors.ErrorfSkip` to single `errors.WithStackTrace`
* Refactored table client options
* Declared and implemented interface `errors.isYdbError` for checking ybd/non-ydb errors
* Fixed double tracing table do events
* Added `retry.WithFastBackoff` and `retry.WithFastBackoff` options
* Refactored `table.CreateSession` as retry operation with options
* Moved log level from root of repository to package `log`
* Added details and address to transport error
* Fixed `recursive` param in `ratelimiter.ListResource`
* Added counting stream usages for exclude park connection if it in use
* Added `trace.Driver` events about change stream usage and `conn.Release()` call

## 3.14.4
* Implemented auto-removing `conn.Conn` from `conn.Pool` with counting usages of `conn.Conn`
* Refactored naming of source files which declares service client interfaces

## 3.14.3
* Fixed bug with update balancer element with nil handle

## 3.14.2
* Refactored internal error wrapping (with file and line identification) - replaced `fmt.Printf("%w", err)` error wrapping to internal `stackError`

## 3.14.1
* Added `balacers.CreateFromConfig` balancer creator
* Added `Create` method to interface `balancer.Balancer`

## 3.14.0
* Added `balacers.FromConfig` balancer creator

## 3.13.3
* Fixed linter issues

## 3.13.2
* Fixed race with read/write pool conns on closing conn

## 3.13.1
* Improved error messages
* Defended `cluster.balancer` with `sync.RWMutex` on `cluster.Insert`, `cluster.Update`, `cluster.Remove` and `cluster.Get`
* Excluded `Close` and `Park` methods from `conn.Conn` interface
* Fixed bug with `Multi` balancer `Create()`
* Improved `errors.IsTransportError` (check a few transport error codes instead check single transport error code)
* Improved `errors.Is` (check a few errors instead check single error)
* Refactored YDB errors checking API on client-side
* Implemented of scripting traces

## 3.13.0
* Refactored `Connection` interface
* Removed `CustomOption` and taking client with custom options
* Removed `proxy` package
* Improved `db.With()` helper for child connections creation
* Set shared `conn.Pool` for all children `ydb.Connection`
* Fixed bug with `RoundRobin` and `RandomChoice` balancers `Create()`

## 3.12.1
* Added `trace.Driver.OnConnPark` event
* Added `trace.Driver.OnConnClose` event
* Fixed bug with closing nil session in table retryer
* Restored repeater `Force` call on pessimize event
* Changed mutex type in `conn.Conn` from `sync.Mutex` to `sync.RWMutex` for exclude deadlocks
* Reverted applying empty `discovery` results to `cluster`

## 3.12.0
* Added `balancers.Prefer` and `balancers.PreferWithFallback` constructors

## 3.11.13
* Added `trace.Driver.OnRepeaterWakeUp` event
* Refactored package `repeater`

## 3.11.12
* Added `trace.ClusterInsertDoneInfo.Inserted` boolean flag for notify about success of insert endpoint into balancer
* Added `trace.ClusterRemoveDoneInfo.Removed` boolean flag for notify about success of remove endpoint from balancer

## 3.11.11
* Reverted usage of `math/rand` (instead `crypto/rand`)

## 3.11.10
* Imported tool gtrace to `./cmd/gtrace`
* Changed minimal version of go from 1.13 to 1.14

## 3.11.9
* Fixed composing of service traces
* Fixed end-call of `trace.Driver.OnConnStateChange`

## 3.11.8
* Added `trace.EndpointInfo.LastUpdated()` timestamp
* Refactored `endpoint.Endpoint` (split to struct `endopint` and interface `Endpoint`)
* Returned safe-thread copy of `endpoint.Endpoint` to trace callbacks
* Added `endpoint.Endpoint.Touch()` func for refresh endpoint info
* Added `conn.conn.onClose` slice for call optional funcs on close step
* Added removing `conn.Conn` from `conn.Pool` on `conn.Conn.Close()` call
* Checked cluster close/empty on keeper goroutine
* Fixed `internal.errors.New` wrapping depth
* Added context flag for no wrapping operation results as error
* Refactored `trace.Driver` conn events

## 3.11.7
* Removed internal alias-type `errors.IssuesIterator`

## 3.11.6
* Changed `trace.GetCredentialsDoneInfo` token representation from bool to string
* Added `log.Secret` helper for mask token

## 3.11.5
* Replaced meta in `proxyConnection.Invoke` and `proxyConnection.NewStream`

## 3.11.4
* Refactored `internal/cluster.Cluster` (add option for notify about external lock, lock cluster for update cluster endpoints)
* Reverted `grpc.ClientConnInterface` API to `ydb.Connection`

## 3.11.3
* Replaced in `table/types/compare_test.go` checking error by error message to checking with `errors.Is()`

## 3.11.2
* Wrapped internal errors in retry operations

## 3.11.1
* Excluded error wrapping from retry operations

## 3.11.0
* Added `ydb.WithTLSSInsecureSkipVerify()` option
* Added `trace.Table.OnPoolStateChange` event
* Wrapped internal errors with print <func, file, line>
* Removed `trace.Table.OnPoolTake` event (unused)
* Refactored `trace.Details` matching by string pattern
* Added resolver trace callback
* Refactored initialization step of grpc dial options
* Added internal package `net` with `net.Conn` proxy object
* Fixed closing proxy clients
* Added `ydb.Connection.With(opts ...ydb.CustomOption)` for taking proxy `ydb.Connection` with some redefined options
* Added `ydb.MetaRequestType` and `ydb.MetaTraceID` aliases to internal `meta` package constants
* Added `ydb.WithCustomCredentials()` option
* Refactored `ydb.Ratelimiter().AcquireResource()` method (added options for defining type of acquire request)
* Removed single point to define operation mode params (each grpc-call with `OperationParams` must explicit define `OperationParams`)
* Removed defining operation params over context
* Removed `config.RequestTimeout` and `config.StreamTimeout` (each grpc-call must manage context instead define `config.RequestTimeout` or `config.StreamTimeout`)
* Added internal `OperationTimeout` and `OperationCancelAfter` to each client (ratelimiter, coordination, table, scheme, scripting, discovery) config. `OperationTimeout` and `OperationCancelAfter` config params defined from root config

## 3.10.0
* Extended `trace.Details` constants for support per-service events
* Added `trace.Discovery` struct for traces discovery events
* Added `trace.Ratelimiter`, `trace.Coordination`, `trace.Scripting`, `trace.Scheme` stubs (will be implements in the future)
* Added `ratelimiter/config`, `coordination/config`, `scripting/config`, `scheme/config`, `discovery/config` packages for specify per-service configs
* Removed `trace.Driver.OnDiscovery` callback (moved to `trace.Discovery`)
* Refactored initialization step (firstly makes discovery client)
* Removed `internal/lazy.Discovery` (discovery client always initialized)
* Fixed `trace.Table` event structs
* Refactored grpc options for define dns-balancing configuration
* Refactored `retry.Retry` signature (added `retry.WithID`, `retry.WithTrace` and `retry.WithIdempotent` opt-in args, required param `isIdempotentOperation` removed)
* Refactored package `internal/repeater`

## 3.9.4
* Fixed data race on closing session pool

## 3.9.3
* Fixed busy loop on call internal logger with external logger implementation of `log.Logger`

## 3.9.2
* Fixed `WithDiscoveryInterval()` option with negative argument (must use `SingleConn` balancer)

## 3.9.1
* Added `WithMinTLSVersion` option

## 3.9.0
* Removed `ydb.EndpointDatabase`, `ydb.ConnectionString` and `ydb.MustConnectionString` helpers
* Removed `ydb.ConnectParams` struct and `ydb.WithConnectParams` option creator
* Added internal package `dsn` for register external parsers and parse connection string
* Added `ydb.RegisterParser` method for registering external parser of connection string

## 3.8.12
* Unwrap sub-tests called as `t.Run(...)` in integration tests
* Updated `grpc` dependency (from `v1.38.0` to `v1.43.0`)
* Updated `protobuf` dependency (from `v1.26.0` to `v1.27.1`)
* Added internal retryers into `lazy.Ratelimiter`
* Added internal retryers into `lazy.Coordination`
* Added internal retryers into `lazy.Discovery`
* Added internal retryers into `lazy.Scheme`
* Added internal retryers into `lazy.Scripting`
* Added internal retryer into `lazy.Table.CreateSession`

## 3.8.11
* Fixed version

## 3.8.10
* Fixed misspell linter issue

## 3.8.9
* Removed debug print to log

## 3.8.8
* Refactored session shutdown test

## 3.8.7
* Ignored session shutdown test if no defined `YDB_SHUTDOWN_URLS` environment variable

## 3.8.6
* Added `ydb.WithInsecure()` option

## 3.8.5
* Fixed version

## 3.8.4
* Fixed syntax error in `CHANGELOG.md`

## 3.8.3
* Fixed `CHANGELOG.md`

## 3.8.2
* Updated `github.com/ydb-platform/ydb-go-genproto`

## 3.8.1
* Fixed `trace.Table.OnPoolDoTx` - added `Idempotent` flag to `trace.PoolDoTxStartInfo`

## 3.8.0
* Added `table.result.Result.ScanNamed()` scan function
* Changed connection secure to `true` by default
* Renamed public package `balancer` to `balancers` (this package contains only constructors of balancers)
* Moved interfaces from package `internal/balancer/ibalancer` to `internal/balancer`
* Added `NextResultSetErr()` func for select next result set and return error
* Added package `table/result/indexed` with interfaces `indexed.Required`, `indexed.Optional`, `indexed.RequiredOrOptional`
* Replaced abstract `interface{}` in `Scan` to `indexed.RequiredOrOptional`
* Replaced abstract `interface{}` in `ScanWithDefaults` to `indexed.Required`
* Replaced `trace.Table.OnPoolRetry` callback to `trace.Table.OnPoolDo` and `trace.Table.OnPoolDoTx` callbacks
* Supports server hint `session-close` for gracefully shutdown session

## 3.7.2
* Retry remove directory in `sugar.RemoveRecursive()` for retryable error

## 3.7.1
* Fixed panic on `result.Reset(nil)`

## 3.7.0
* Replaced `Option` to `CustomOption` on `Connection` interface methods
* Implements `WithCustom[Token,Database]` options for redefine database and token
* Removed experimental `balancer.PreferEndpoints[WithFallback][RegEx]` balancers
* Supported connections `TTL` with `Option` `WithConnectionTTL`
* Remove unnecessary `WithFastDial` option (lazy connections are always fast inserts into cluster)
* Added `Scripting` service client with API methods `Execute()`, `StreamExecute()` and `Explain()`
* Added `String()` method to `table.types.Type` interface
* Added `With[Custom]UserAgent()` `Option` and `CustomOption` constructors
* Refactored `log.Logger` interface and internal implementation
* Added `retry.RetryableError()` for returns user-defined error which must be retryed
* Renamed internal type `internal.errors.OperationCompleted` to `internal.errors.OperationStatus`
* Added `String()` method to `table.KeyRange` and `table.Value` types
* Replaced creation of goroutine on each stream call to explicit call stream.Recv() on NextResultSet()

## 3.6.2
* Refactored table retry helpers
* Added new `PreferLocations[WithFallback][RegEx]` balancers
* Added `trace.Details.String()` and `trace.Details.Strings()` helpers
* Added `trace.DetailsFromString(s)` and `trace.DetailsFromStrings(s)` helper

## 3.6.1
* Switched closing cluster after closing all sub-services
* Added windows and macOS runtimes to unit and integration tests

## 3.6.0
* Added `config/balancer` package with popular balancers
* Added new `PreferEndpoints[WithFallback][RegEx]` balancers
* Removed `config.BalancerConfig` struct
* Refactored internal packages (tree to flat, split balancers to different packages)
* Moved a taking conn to start of `conn.Invoke` /` conn.NewStream` for applying timeouts to alive conn instead lazy conn (previous logic applied timeouts to all request including dialing on lazy conn)

## 3.5.4
* Added auto-close stream result on end of stream

## 3.5.3
* Changed `Logger` interface for support custom loggers
* Added public type `LoggerOption` for proxies to internal `logger.Option`
* Fixed deadlock on table stream requests

## 3.5.2
* Fixed data race on closing table result
* Added custom dns-resolver to grpc options for use dns-balancing with round_robin balancing policy
* Wrapped with `recover()` system panic on getting system certificates pool
* Added linters and fixed issues from them
* Changed API of `sugar` package

## 3.5.1
* Added system certificates for `darwin` system
* Fixed `table.StreamResult` finishing
* Fixes `sugar.MakePath()`
* Added helper `ydb.MergeOptions()` for merge several `ydb.Option` to single `ydb.Option`

## 3.5.0
* Added `ClosabelSession` interface which extends `Session` interface and provide `Close` method
* Added `CreateSession` method into `table.Client` interface
* Added `Context` field into `trace.Driver.Net{Dial,Read,Write,Close}StartInfo` structs
* Added `Address` field into `trace.Driver.DiscoveryStartInfo` struct
* Improved logger options (provide err and out writers, provide external logger)
* Renamed package `table.resultset` to `table.result`
* Added `trace.Driver.{OnInit,OnClose}` events
* Changed unit/integration tests running
* Fixed/added YDB error checkers
* Dropped `ydb.WithDriverConfigOptions` (duplicate of `ydb.With`)
* Fixed freeze on closing driver
* Fixed `CGO` race on `Darwin` system when driver tried to expand tilde on certificates path
* Removed `EnsurePathExists` and `CleanupDatabase` from API of `scheme.Client`
* Added helpers `MakePath` and `CleanPath` to root of package `ydb-go-sdk`
* Removed call `types.Scanner.UnmarshalYDB()` inside `scanner.setDefaults()`
* Added `DoTx()` API method into `table.Client`
* Added `String()` method into `ConnectParams` for serialize params to connection string
* Added early exit from Rollback for committed transaction
* Moved `HasNextResultSet()` method from `Result` interface to common `result` interface. It provides access to `HasNextResultSet()` on both result interfaces (unary and stream results)
* Added public credentials constructors `credentials.NewAnonymousCredentials()` and `credentials.NewAccessTokenCredentials(token)`

## 3.4.4
* Prefer `ydb.table.types.Scanner` scanner implementation over `sql.Scanner`, when both available.

## 3.4.3
* Forced `round_robin` grpc load balancing instead default `pick_first`
* Added checker `IsTransportErrorCancelled`

## 3.4.2
* Simplified `Is{Transport,Operation}Error`
* Added `IsYdbError` helper

## 3.4.1
* Fixed retry reaction on operation error NotFound (non-retryable now)

## 3.4.0
* Fixed logic bug in `trace.Table.ExecuteDataQuery{Start,Done}Info`

## 3.3.3
* Cleared repeater context for discovery goroutine
* Fixed type of `trace.Details`

## 3.3.2
* Added `table.options.WithPartitioningSettings`

## 3.3.1
* Added `trace.DriverConnEvents` constant

## 3.3.0
* Stored node ID into `endpoint.Endpoint` struct
* Simplified <Host,Port> in `endpoint.Endpoint` to single fqdn Address
* On table session requests now preferred the endpoint by `ID` extracted from session `ID`. If
  endpoint by `ID` not found - using the endpoint from balancer
* Upgraded internal logger for print colored messages

## 3.2.7
* Fixed compare endpoints func

## 3.2.6
* Reverted `NodeID` as key for link between session and endpoint because yandex-cloud YDB
  installation not supported `Endpoint.ID` entity

## 3.2.5
* Dropped endpoint.Addr entity as unused. After change link type between session and endpoint
  to NodeID endpoint.Addr became unnecessary for internal logic of driver
* Enabled integration test table pool health
* Fixed race on session stream requests

## 3.2.4
* Returned context error when context is done on `session.StreamExecuteScanQuery`
  and `session.StreamReadTable`

## 3.2.3
* Fixed bug of interpret tilda in path of certificates file
* Added chapter to `README.md` about ecosystem of debug tools over `ydb-go-sdk`

## 3.2.2
* Fixed result type of `RawValue.String` (ydb string compatible)
* Fixed scans ydb types into string and slice byte receivers

## 3.2.1
* Upgraded dependencies
* Added `WithEndpoint` and `WithDatabase` Option constructors

## 3.2.0
* added package `log` with interface `log.Logger`
* implements `trace.Driver` and `trace.Table` with `log.Logger`
* added internal leveled logger which implement interface `log.Logger`
* supported environment variable `YDB_LOG_SEVERITY_LEVEL`
* changed name of the field `RetryAttempts` to` Attempts` in the structure `trace.PoolGetDoneInfo`.
  This change reduces back compatibility, but there are no external uses of v3 sdk, so this change is
  fine. We are sorry if this change broke your code

## 3.1.0
* published scheme Client interface

## 3.0.1
* refactored integration tests
* fixed table retry trace calls

## 3.0.0
* Refactored sources for splitting public interfaces and internal
  implementation for core changes in the future without change major version
* Refactored of transport level of driver - now we use grpc code generation by stock `protoc-gen-go` instead internal protoc codegen. New API provide operate from codegen grpc-clients with driver as a single grpc client connection. But driver hide inside self a pool of grpc connections to different cluster endpoints YDB. All communications with YDB (base services includes to driver: table, discovery, coordiantion and ratelimiter) provides stock codegen grpc-clients now.
* Much changed API of driver for easy usage.
* Dropped package `ydbsql` (moved to external project)
* Extracted yandex-cloud authentication to external project
* Extracted examples to external project
* Changed of traces API for next usage in jaeger и prometheus
* Dropped old APIs marked as `deprecated`
* Added integration tests with docker ydb container
* Changed table session and endpoint link type from string address to integer NodeID

## 2.11.0
* Added possibility to override `x-ydb-database` metadata value

## 2.10.9
* Fixed context cancellation inside repeater loop

## 2.10.8
* Fixed data race on cluster get/pessimize

## 2.10.7
* Dropped internal cluster connections tracker
* Switched initial connect to all endpoints after discovery to lazy connect
* Added reconnect for broken conns

## 2.10.6
* Thrown context without deadline into discovery goroutine
* Added `Address` param to `DiscoveryStartInfo` struct
* Forced `round_bobin` grpc load balancing config instead default `pick_first`
* Fixed applying driver trace from context in `connect.New`
* Excluded using session pool usage for create/take sessions in `database/sql`
  driver implementation. Package `ydbsql` with `database/sql` driver implementation
  used direct `CreateSession` table client call in the best effort loop

## 2.10.5
* Fixed panic when ready conns is zero

## 2.10.4
* Initialized repeater permanently regardless of the value `DriverConfig.DiscoveryInterval`
  This change allow forcing re-discovery depends on cluster state

## 2.10.3
* Returned context error when context is done on `StreamExecuteScanQuery`

## 2.10.2
* Fixed `mapBadSessionError()` in `ydbsql` package

## 2.10.1
* Fixed race on `ydbsql` concurrent connect. This hotfix only for v2 version

## 2.10.0
* Added `GlobalAsyncIndex` implementation of index interface

## 2.9.6
* Replaced `<session, endpoint>` link type from raw conn to plain endpoint address
* Moved checking linked endpoint from `driver.{Call,StreamRead}` to `cluster.Get`
* Added pessimization endpoint code for `driver.StreamRead` if transport error received
* Setted transport error `Cancelled` as needs to remove session from pool
* Deprecated connection use policy (used auto policy)
* Fixed goroutines leak on StreamRead call
* Fixed force re-discover on receive error after 1 second
* Added timeout to context in `cluster.Get` if context deadline not defined

## 2.9.5
* Renamed context idempotent operation flag

## 2.9.4
* Forced cancelled transport error as retriable (only idempotent operations)
* Renamed some internal retry mode types

## 2.9.3
* Forced grpc keep-alive PermitWithoutStream parameter to true

## 2.9.2
* Added errors without panic

## 2.9.1
* Added check nil grpc.ClientConn connection
* Processed nil connection error in keeper loop

## 2.9.0
* Added RawValue and supported ydb.Scanner in Scan

## 2.8.0
* Added NextResultSet for both streaming and non-streaming operations

## 2.7.0
* Dropped busy checker logic
* Refactoring of `RetryMode`, `RetryChecker` and `Retryer`
* Added fast/slow retry logic
* Supported context param for retry operation with no idempotent errors
* Added secondary indexes info to table describing method

## 2.6.1
* fix panic on lazy put to full pool

## 2.6.0
* Exported `SessionProvider.CloseSession` func
* Implements by default async closing session and putting busy
  session into pool
* Added some session pool trace funcs for execution control of
  goroutines in tests
* Switched internal session pool boolean field closed from atomic
  usage to mutex-locked usage

## 2.5.7
* Added panic on double scan per row

## 2.5.6
* Supported nil and time conventions for scanner

## 2.5.5
* Reverted adds async sessionGet and opDo into `table.Retry`.
* Added `sessionClose()` func into `SessionProvider` interface.

## 2.5.4
* Remove ready queue from session pool

## 2.5.3
* Fix put session into pool

## 2.5.2
* Fix panic on operate with result scanner

## 2.5.1
* Fix lock on write to chan in case when context is done

## 2.5.0
* Added `ScanRaw` for scan results as struct, list, tuple, map
* Created `RawScanner` interface in order to generate method With

## 2.4.1
* Fixed deadlock in the session pool

## 2.4.0
* Added new scanner API.
* Fixed dualism of interpret data (default values were deprecated for optional values)

## 2.3.3
* Fixed `internal/stats/series.go` (index out of range)
* Optimized rotate buckets in the `Series`

## 2.3.2
* Moved `api/wrap.go` to root for next replacement api package to external genproto

## 2.3.1
* Correct session pool tests
* Fixed conditions with KeepAliveMinSize and `IdleKeepAliveThreshold`

## 2.3.0
* Added credentials connect options:
  - `connect.WithAccessTokenCredentials(accessToken)`
  - `connect.WithAnonymousCredentials()`
  - `connect.WithMetadataCredentials(ctx)`
  - `connect.WithServiceAccountKeyFileCredentiials(serviceAccountKeyFile)`
* Added auth examples:
  - `example/auth/environ`
  - `example/auth/access_token_credentials`
  - `example/auth/anonymous_credentials`
  - `example/auth/metadata_credentials`
  - `example/auth/service_account_credentials`

## 2.2.1
* Fixed returning error from `table.StreamExecuteScanQuery`

## 2.2.0
* Supported loading certs from file using `YDB_SSL_ROOT_CERTIFICATES_FILE` environment variable

## 2.1.0
* Fixed erasing session from pool if session keep-alive count great then `IdleKeepAliveThreshold`
* Add major session pool config params as `connect.WithSessionPool*()` options

## 2.0.3
* Added panic for wrong `NextSet`/`NextStreamSet` call

## 2.0.2
* Fixed infinite keep alive session on transport errors `Cancelled` and `DeadlineExceeded`

## 2.0.1
* Fixed parser of connection string
* Fixed `EnsurePathExists` and `CleanupDatabase` methods
* Fixed `basic_example_v1`
* Renamed example cli flag `-link=connectionString` to `-ydb=connectionString` for connection string to YDB
* Added `-connect-timeout` flag to example cli
* Fixed some linter issues

## 2.0.0
* Renamed package ydbx to connect. New usage semantic: `connect.New()` instead `ydbx.Connect()`
* Added `healthcheck` example
* Fixed all examples with usage connect package
* Dropped `example/internal/ydbutil` package
* Simplified API of Traces - replace all pairs start/done to single handler with closure.

## 1.5.2
* Fixed `WithYdbCA` at nil certPool case

## 1.5.1
* Fixed package name of `ydbx`

## 1.5.0
* Added `ydbx` package

## 1.4.1
* Fixed `fmt.Errorf` error wrapping and some linter issues

## 1.4.0
* Added helper for create credentials from environ
* Added anonymous credentials
* Move YDB Certificate Authority from auth/iam package to root  package. YDB CA need to dial with
  dedicated YDB and not need to dial with IAM. YDB CA automatically added to all grpc calling

## 1.3.0
* Added `Compose` method to traces

## 1.2.0
* Load YDB certificates by default with TLS connection

## 1.1.0
* Support scan-query method in `ydbsql` (database/sql API)

## 1.0.7
* Use `github.com/golang-jwt/jwt` instead of `github.com/dgrijalva/jwt-go`

## 1.0.6
* Append (if not exits) SYNC Operation mode on table calls: *Session, *DataQuery, *Transaction, KeepAlive

## 1.0.5
* Remove unused ContextDeadlineMapping driver config (always used default value)
* Simplify operation params logic
* Append (if not exits) SYNC Operation mode on ExecuteDataQuery call

## 1.0.4
* Fixed timeout and cancellation setting for YDB operations
* Introduced possibility to use `ContextDeadlineNoMapping` once again

## 1.0.3
* Negative `table.Client.MaxQueryCacheSize` will disable a client query cache now
* Refactoring of `meta.go` for simple adding in the future new headers to requests
* Added support `x-ydb-trace-id` as standard SDK header

## 1.0.2
* Implements smart lazy createSession for best control of create/delete session balance. This feature fix leakage of forgotten sessions on server-side
* Some imporvements of session pool stats

## 1.0.1
* Fix closing sessions on PutBusy()
* Force setting operation timeout from client context timeout (if this timeout less then default operation timeout)
* Added helper `ydb.ContextWithoutDeadline` for clearing existing context from any deadlines

## 1.0.0
* SDK versioning switched to `Semantic Versioning 2.0.0`

## 2021.04.1
* Added `table.TimeToLiveSettings` struct and corresponding
  `table.WithTimeToLiveSettings`, `table.WithSetTimeToLive`
  and `table.WithDropTimeToLive` options.
* Deprecated `table.TTLSettings` struct alongside with
  `table.WithTTL`, `table.WithSetTTL` and `table.WithDropTTL` functions.

## 2021.03.2
* Add Truncated flag support.

## 2021.03.1
* Fixed a race between `SessionPool.Put` and `SessionPool.Get`, where the latter
  would end up waiting forever for a session that is already in the pool.

## 2021.02.1
* Changed semantics of `table.Result.O...` methods (e.g., `OUTF8`):
  it will not fail if current item is non-optional primitive.

## 2020.12.1
* added CommitTx method, which returns QueryStats

## 2020.11.4
* re-implementation of ydb.Value comparison
* fix basic examples

## 2020.11.3
* increase default and minimum `Dialer.KeepAlive` setting

## 2020.11.2
* added `ydbsql/connector` options to configure default list of `ExecDataQueryOption`

## 2020.11.1
* tune `grpc.Conn` behaviour

## 2020.10.4
* function to compare two ydb.Value

## 2020.10.3
* support scan query execution

## 2020.10.2
* add table Ttl options

## 2020.10.1
* added `KeyBloomFilter` support for `CreateTable`, `AlterTable` and `DescribeTalbe`
* added `PartitioningSettings` support for `CreateTable`, `AlterTable` and `DescribeTalbe`. Move to `PartitioningSettings` object

## 2020.09.3
* add `FastDial` option to `DriverConfig`.
  This will allow `Dialer` to return `Driver` as soon as the 1st connection is ready.

## 2020.09.2
* parallelize endpoint operations

## 2020.09.1
* added `ProcessCPUTime` method to `QueryStats`
* added `ReadReplicasSettings` support for `CreateTable`, `AlterTable` and `DescribeTalbe`
* added `StorageSettings` support for `CreateTable`, `AlterTable` and `DescribeTalbe`

## 2020.08.2
* added `PartitioningSettings` support for `CreateTable` and `AlterTable`

## 2020.08.1
* added `CPUTime` and `AffectedShards` fields to `QueryPhase` struct
* added `CompilationStats` statistics

## 2020.07.7
* support manage table attributes

## 2020.07.6
* support Column Families

## 2020.07.5
* support new types: DyNumber, JsonDocument

## 2020.07.4
* added coordination service
* added rate_limiter service

## 2020.07.3
* made `api` wrapper for `internal` api subset

## 2020.07.2
* return TableStats and PartitionStats on DescribeTable request with options
* added `ydbsql/connector` option to configure `DefaultTxControl`

## 2020.07.1
* support go modules tooling for ydbgen

## 2020.06.2
* refactored `InstanceServiceAccount`: refresh token in background.
  Also, will never produce error on creation
* added getting `ydb.Credentials` examples

## 2020.06.1

* exported internal `api.Wrap`/`api.Unwrap` methods and linked structures

## 2020.04.5

* return on discovery only endpoints that match SSL status of driver

## 2020.04.4

* added GCP metadata auth style with `InstanceServiceAccount` in `auth.iam`

## 2020.04.3

* fix race in `auth.metadata`
* fix races in test hooks

## 2020.04.2

* set limits to grpc `MaxCallRecvMsgSize` and `MaxCallSendMsgSize` to 64MB
* remove deprecated IAM (jwt) `Client` structure
* fix panic on nil dereference while accessing optional fields of `IssueMessage` message

## 2020.04.1

* added options to `DescribeTable` request
* added `ydbsql/connector` options to configure `pool`s  `KeepAliveBatchSize`, `KeepAliveTimeout`, `CreateSessionTimeout`, `DeleteTimeout`

## 2020.03.2

* set session keepAlive period to 5 min - same as in other SDKs
* fix panic on access to index after pool close

## 2020.03.1

* added session pre-creation limit check in pool
* added discovery trigger on more then half unhealthy transport connects
* await transport connect only if no healthy connections left

## 2020.02

* support cloud IAM (jwt) authorization from service account file
* minimum version of Go become 1.13. Started support of new `errors` features<|MERGE_RESOLUTION|>--- conflicted
+++ resolved
@@ -1,6 +1,4 @@
-<<<<<<< HEAD
-* Fixed handle reconnection timeout error 
-=======
+* Fixed handle reconnection timeout error
 * Fixed return more than one row error if real error raised on try read next row
 
 ## v3.75.0
@@ -23,7 +21,6 @@
 ## v3.74.5
 * Fixed bug with reading empty result set parts.
 * Fixed nil pointer dereference when closing result set
->>>>>>> c83a350f
 
 ## v3.74.4
 * Fixed bug with fail cast of grpc response to `operation.{Response,Status}`
