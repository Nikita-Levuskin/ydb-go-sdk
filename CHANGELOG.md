<<<<<<< HEAD
* Supported `NullValue` type as received type from `YDB`
* Added `types.CastTo(types.Value, destination)` public method for cast `types.Value` to golang native type value destination
* Refactored string representation of `types.Value`
=======
## v3.38.5
* Fixed bug from scan unexpected column name

## v3.38.4
* Changed type of `table/options.{Create,Alter,Drop}TableOption` from func to interface
* Added implementations of `table/options.{Create,Alter,Drop}Option`
* Changed type of `topic/topicoptions.{Create,Alter,Drop}Option` from func to interface
* Added implementations of `topic/topicoptions.{Create,Alter}Option`
* Fix internal race-condition bugs in internal background worker
>>>>>>> 9c69d71d

## v3.38.3
* Added retries to initial discovering

## v3.38.2
* Added missing `RetentionPeriod` parameter for topic description
* Fixed reconnect problem for topic client
* Added queue limit for sent messages and split large grpc messages while send to topic service
* Improved control plane for topic services: allow list topic in schema, read cdc feeds in table, retry on contol plane operations in topic client, full info in topic describe result
* Allowed writing zero messages to topic writer

## v3.38.1
* Fixed deadlock with implicit usage of `internal.table.Client.internalPoolAsyncCloseSession` 

## v3.38.0
* Fixed commit errors for experimental topic reader
* Updated `ydb-go-genproto` dependency
* Added `table.WithSnapshotReadOnly()` `TxOption` for supporting `SnapshotReadOnly` transaction control
* Fixed bug in `db.Scripting()` queries (not checked operation results)
* Added `sugar.ToYdbParam(sql.NamedArg)` helper for converting `sql.NamedArg` to `table.ParameterOption`
* Changed type `table.ParameterOption` for getting name and value from `table.ParameterOption` instance
* Added topic writer experimental api with internal logger

## v3.37.8
* Refactored the internal closing behaviour of table client
* Implemented the `sql.driver.Validator` interface
* Fixed update token for topic reader
* Marked sessions which creates from `database/sql` driver as supported server-side session balancing

## v3.37.7
* Changed type of truncated result error from `StreamExecuteScanQuery` to retryable error
* Added closing sessions if node removed from discovery results
* Moved session status type from `table/options` package to `table`
* Changed session status source type from `uint32` to `string` alias 

## v3.37.6
* Added to balancer notifying mechanism for listening in table client event about removing some nodes and closing sessions on them 
* Removed from public client interfaces `closer.Closer` (for exclude undefined behaviour on client-side)

## v3.37.5
* Refactoring of `xsql` errors checking

## v3.37.4
* Revert the marking of context errors as required to delete session

## v3.37.3
* Fixed alter topic request - stop send empty setSupportedCodecs if customer not set them 
* Marked the context errors as required to delete session
* Added log topic api reader for internal logger

## v3.37.2
* Fixed nil pointer exception in topic reader if reconnect failed

## v3.37.1
* Refactored the `xsql.badconn.Error`

## v3.37.0
* Supported read-only `sql.LevelSnapshot` isolation with fake transaction and `OnlineReadOnly` transaction control (transient, while YDB clusters are not updated with true snapshot isolation mode)
* Supported the `*sql.Conn` as input type `ydb.Unwrap` helper for go's 1.18

## v3.36.2
* Changed output of `sugar.GenerateDeclareSection` (added error as second result)
* Specified `sugar.GenerateDeclareSection` for `go1.18` (supports input types `*table.QueryParameters` `[]table.ParameterOption` or `[]sql.NamedArg`)
* Supports different go's primitive value types as arg of `sql.Named("name", value)`
* Added `database/sql` example and docs

## v3.36.1
* Fixed `xsql.Rows` error checking

## v3.36.0
* Changed behavior on `result.Err()` on truncated result (returns non-retryable error now, exclude `StreamExecuteScanQuery`)
* Added `ydb.WithIgnoreTruncated` option for disabling errors on truncated flag
* Added simple transaction control constructors `table.OnlineReadOnlyTxControl()` and `table.StaleReadOnlyTxControl()`
* Added transaction control specifier with context `ydb.WithTxControl`
* Added value constructors `types.BytesValue`, `types.BytesValueFromString`, `types.TextValue`
* Removed auto-prepending declare section on `xsql` queries
* Supports `time.Time` as type destination in `xsql` queries
* Defined default dial timeout (5 seconds)

## v3.35.1
* Removed the deprecation warning for `ydb.WithSessionPoolIdleThreshold` option

## v3.35.0
* Replaced internal table client background worker to plain wait group for control spawned goroutines
* Replaced internal table client background session keeper to internal background session garbage collector for idle sessions
* Extended the `DescribeTopicResult` struct

## v3.34.2
* Added some description to error message from table pool get
* Moved implementation `sugar.GenerateDeclareSection` to `internal/table`
* Added transaction trace callbacks and internal logging with them
* Stored context from `BeginTx` to `internal/xsql` transaction
* Added automatically generated declare section to query text in `database/sql` usage 
* Removed supports `sql.LevelSerializable`
* Added `retry.Do` helper for retry custom lambda with `database/sql` without transactions
* Removed `retry.WithTxOptions` option (only default isolation supports)

## v3.34.1
* Changed `database/sql` driver `prepare` behaviour to `nop` with proxing call to conn exec/query with keep-in-cache flag
* Added metadata to `trace.Driver.OnInvoke` and `trace.Driver.OnNewStream` done events

## v3.34.0
* Improved the `xsql` errors mapping to `driver.ErrBadConn` 
* Extended `retry.DoTx` test for to achieve equivalence with `retry.Retry` behaviour
* Added `database/sql` events for tracing `database/sql` driver events
* Added internal logging for `database/sql` events
* Supports `YDB_LOG_DETAILS` environment variable for specify scope of log messages
* Removed support of `YDB_LOG_NO_COLOR` environment variable
* Changed default behaviour of internal logger to without coloring
* Fixed coloring (to true) with environment variable `YDB_LOG_SEVERITY_LEVEL`
* Added `ydb.WithStaticCredentials(user, password)` option for make static credentials 
* Supports static credentials as part of connection string (dsn - data source name)
* Changed minimal supported version of go from 1.14 to 1.16 (required for jwt library)


## v3.33.0
* Added `retry.DoTx` helper for retrying `database/sql` transactions 
* Implemented `database/sql` driver over `ydb-go-sdk`
* Marked as deprecated `trace.Table.OnPoolSessionNew` and `trace.Table.OnPoolSessionClose` events
* Added `trace.Table.OnPoolSessionAdd` and `trace.Table.OnPoolSessionRemove` events
* Refactored session lifecycle in session pool for fix flaked `TestTable`
* Fixed deadlock in topicreader batcher, while add and read raw server messages
* Fixed bug in `db.Topic()` with send response to stop partition message

## v3.32.1
* Fixed flaky TestTable
* Renamed topic events in `trace.Details` enum

## v3.32.0
* Refactored `trace.Topic` (experimental) handlers
* Fixed signature and names of helpers in `topic/topicsugar` package 
* Allowed parallel reading and committing topic messages

## v3.31.0
* Extended the `ydb.Connection` interface with experimental `db.Topic()` client (control plane and reader API)
* Removed `ydb.RegisterParser()` function (was needed for `database/sql` driver outside `ydb-go-sdk` repository, necessity of `ydb.RegisterParser()` disappeared with implementation `database/sql` driver in same repository)
* Refactored `db.Table().CreateSession(ctx)` (maked retryable with internal create session timeout)
* Refactored `internal/table/client.createSession(ctx)` (got rid of unnecessary goroutine)
* Supported many user-agent records

## v3.30.0
* Added `ydb.RegisterParser(name string, parser func(value string) []ydb.Option)` function for register parser of specified param name (supporting additional params in connection string)
* Fixed writing `KeepInCacheFlag` in table traces

## v3.29.5
* Fixed regression of `table/types.WriteTypeStringTo`

## v3.29.4
* Added touching of last updated timestamp in existing conns on stage of applying new endpoint list

## v3.29.3
* Reverted `xerrors.IsTransportError(err)` behaviour for raw grpc errors to false 

## v3.29.2
* Enabled server-side session balancing for sessions created from internal session pool 
* Removed unused public `meta.Meta` methods
* Renamed `meta.Meta.Meta(ctx)` public method to `meta.Meta.Context(ctx)`
* Reverted default balancer to `balancers.RandomChoice()`

## v3.29.1
* Changed default balancer to `balancers.PreferLocalDC(balancers.RandomChoice())`

## v3.29.0
* Refactored `internal/value` package for decrease CPU and memory workload with GC
* Added `table/types.Equal(lhs, rhs)` helper for check equal for two types

## v3.28.3
* Fixed false-positive node pessimization on receiving from stream io.EOF

## v3.28.2
* Upgraded dependencies (grpc, protobuf, testify)

## v3.28.1
* Marked dial errors as retryable
* Supported node pessimization on dialing errors  
* Marked error from `Invoke` and `NewStream` as retryable if request not sended to server

## v3.28.0
* Added `sugar.GenerateDeclareSection()` helper for make declare section in `YQL`
* Added check when parameter name not started from `$` and automatically prepends it to name 
* Refactored connection closing

## v3.27.0
* Added internal experimental packages `internal/value/exp` and `internal/value/exp/allocator` with alternative value implementations with zero-allocation model
* Supported parsing of database name from connection string URI path
* Added `options.WithExecuteScanQueryStats` option
* Added to query stats plan and AST
* Changed behaviour of `result.Stats()` (if query result have no stats - returns `nil`)
* Added context cancel with specific error
* Added mutex wrapper for mutex, rwmutex for guarantee unlock and better show critical section

## v3.26.10
* Fixed syntax mistake in `trace.TablePooStateChangeInfo` to `trace.TablePoolStateChangeInfo`

## v3.26.9
* Fixed bug with convert ydb value to `time.Duration` in `result.Scan[WithDefaults,Named]()`
* Fixed bug with make ydb value from `time.Duration` in `types.IntervalValueFromDuration(d)`
* Marked `table/types.{IntervalValue,NullableIntervalValue}` as deprecated

## v3.26.8
* Removed the processing of trailer metadata on stream calls

## v3.26.7
* Updated the `ydb-go-genproto` dependency

## v3.26.6
* Defined the `SerializableReadWrite` isolation level by default in `db.Table.DoTx(ctx, func(ctx, tx))`
* Updated the `ydb-go-genproto` dependency

## v3.26.5
* Disabled the `KeepInCache` policy for queries without params

## v3.26.4
* Updated the indirect dependency to `gopkg.in/yaml.v3`

## v3.26.3
* Removed `Deprecated` mark from `table/session.Prepare` method
* Added comments for `table/session.Execute` method

## v3.26.2
* Refactored of making permissions from scheme entry

## v3.26.1
* Removed deprecated traces

## v3.26.0
* Fixed data race on session stream queries
* Renamed `internal/router` package to `internal/balancer` for unambiguous understanding of package mission
* Implemented detection of local data-center with measuring tcp dial RTT
* Added `trace.Driver.OnBalancer{Init,Close,ChooseEndpoint,Update}` events
* Marked the driver cluster events as deprecated
* Simplified the balancing logic

## v3.25.3
* Changed primary license to `Apache2.0` for auto-detect license
* Refactored `types.Struct` value creation

## v3.25.2
* Fixed repeater initial force timeout from 500 to 0.5 second

## v3.25.1
* Fixed bug with unexpected failing of call `Invoke` and `NewStream` on closed cluster
* Fixed bug with releasing `internal/conn/conn.Pool` in cluster
* Replaced interface `internal/conn/conn.Pool` to struct `internal/conn/conn.Pool`

## v3.25.0
* Added `ydb.GRPCConn(ydb.Connection)` helper for connect to driver-unsupported YDB services
* Marked as deprecated `session.Prepare` callback
* Marked as deprecated `options.WithQueryCachePolicyKeepInCache` and `options.WithQueryCachePolicy` options
* Added `options.WithKeepInCache` option
* Enabled by default keep-in-cache policy for data queries
* Removed from `ydb.Connection` embedding of `grpc.ClientConnInterface`
* Fixed stopping of repeater
* Added log backoff between force repeater wake up's (from 500ms to 32s)
* Renamed `trace.DriverRepeaterTick{Start,Done}Info` to `trace.DriverRepeaterWakeUp{Start,Done}Info`
* Fixed unexpected `NullFlag` while parse nil `JSONDocument` value
* Removed `internal/conn/conn.streamUsages` and `internal/conn/conn.usages` (`internal/conn.conn` always touching last usage timestamp on API calls)
* Removed auto-reconnecting for broken conns
* Renamed `internal/database` package to `internal/router` for unambiguous understanding of package mission
* Refactored applying actual endpoints list after re-discovery (replaced diff-merge logic to swap cluster struct, cluster and balancers are immutable now)
* Added `trace.Driver.OnUnpessimizeNode` trace event

## v3.24.2
* Changed default balancer to `RandomChoice()` because `PreferLocalDC()` balancer works incorrectly with DNS-balanced call `Discovery/ListEndpoints`

## v3.24.1
* Refactored initialization of coordination, ratelimiter, scheme, scripting and table clients from `internal/lazy` package to each client initialization with `sync.Once`
* Removed `internal/lazy` package
* Added retry option `retry.WithStackTrace` for wrapping errors with stacktrace

## v3.24.0
* Fixed re-opening case after close lazy-initialized clients
* Removed dependency of call context for initializing lazy table client
* Added `config.AutoRetry()` flag with `true` value by default. `config.AutoRetry()` affects how to errors handle in sub-clients calls.
* Added `config.WithNoAutoRetry` for disabling auto-retry on errors in sub-clients calls
* Refactored `internal/lazy` package (supported check `config.AutoRetry()`, removed all error wrappings with stacktrace)

## v3.23.0
* Added `WithTLSConfig` option for redefine TLS config
* Added `sugar.LoadCertificatesFromFile` and `sugar.LoadCertificatesFromPem` helpers

## v3.22.0
* Supported `json.Unmarshaler` type for scanning row to values
* Reimplemented `sugar.DSN` with `net/url`

## v3.21.0
* Fixed gtrace tool generation code style bug with leading spaces
* Removed accounting load factor (unused field) in balancers
* Enabled by default anonymous credentials
* Enabled by default internal dns resolver
* Removed from defaults `grpc.WithBlock()` option
* Added `ydb.Open` method with required param connection string
* Marked `ydb.New` method as deprecated
* Removed package `dsn`
* Added `sugar.DSN` helper for make dsn (connection string)
* Refactored package `retry` (moved `retryBackoff` and `retryMode` implementations to `internal`)
* Refactored `config.Config` (remove interface `Config`, renamed private struct `config` to `Config`)
* Moved `discovery/config` to `internal/discovery/config`
* Moved `coordination/config` to `internal/coordination/config`
* Moved `scheme/config` to `internal/scheme/config`
* Moved `scripting/config` to `internal/scripting/config`
* Moved `table/config` to `internal/table/config`
* Moved `ratelimiter/config` to `internal/ratelimiter/config`

## v3.20.2
* Fixed race condition on lazy clients first call

## v3.20.1
* Fixed gofumpt linter issue on `credentials/credentials.go`

## v3.20.0
* Added `table.DefaultTxControl()` transaction control creator with serializable read-write isolation mode and auto-commit
* Fixed passing nil query parameters
* Fixed locking of cluster during call `cluster.Get`

## v3.19.1
* Simplified README.md for godoc documentation in pkg.go.dev

## v3.19.0
* Added public package `dsn` for making piped data source name (connection string)
* Marked `ydb.WithEndpoint`, `ydb.WithDatabase`, `ydb.WithSecure`, `ydb.WithInsecure` options as deprecated
* Moved `ydb.RegisterParser` to package `dsn`
* Added version into all error and warn log messages

## v3.18.5
* Fixed duplicating `WithPanicCallback` proxying to table config options
* Fixed comments for `xerrros.Is` and `xerrros.As`

## v3.18.4
* Renamed internal packages `errors`, `net` and `resolver` to `xerrors`, `xnet` and `xresolver` for excluding ambiguous interpretation
* Renamed internal error wrapper `xerrors.New` to `xerrors.Wrap`

## v3.18.3
* Added `WithPanicCallback` option to all service configs (discovery, coordination, ratelimiter, scheme, scripting, table) and auto-applying from `ydb.WithPanicCallback`
* Added panic recovering (if defined `ydb.WithPanicCallback` option) which thrown from retry operation

## v3.18.2
* Refactored balancers (makes concurrent-safe)
* Excluded separate balancers lock from cluster
* Refactored `cluster.Cluster` interface (`Insert` and `Remove` returning nothing now)
* Replaced unsafe `cluster.close` boolean flag to `cluster.done` chan for listening close event
* Added internal checker `cluster.isClosed()` for check cluster state
* Extracted getting available conn from balancer to internal helper `cluster.get` (called inside `cluster.Get` as last effort)
* Added checking `conn.Conn` availability with `conn.Ping()` in prefer nodeID case

## v3.18.1
* Added `conn.Ping(ctx)` method for check availability of `conn.Conn`
* Refactored `cluster.Cluster.Get(ctx)` to return only available connection (instead of returning any connection from balancer)
* Added address to error description thrown from `conn.take()`
* Renamed package `internal/db` to `internal/database` to exclude collisions with variable name `db`

## v3.18.0
* Added `go1.18` to test matrix
* Added `ydb.WithOperationTimeout` and `ydb.WithOperationCancelAfter` context modifiers

## v3.17.0
* Removed redundant `trace.With{Table,Driver,Retry}` and `trace.Context{Table,Driver,Retry}` funcs
* Moved `gtrace` tool from `./cmd/gtrace` to `./internal/cmd/gtrace`
* Refactored `gtrace` tool for generate `Compose` options
* Added panic recover on trace calls in `Compose` call step
* Added `trace.With{Discovery,Driver,Coordination,Ratelimiter,Table,Scheme,Scripting}PanicCallback` options
* Added `ydb.WithPanicCallback` option

## v3.16.12
* Fixed bug with check acquire error over `ydb.IsRatelimiterAcquireError`
* Added full changelog link to github release description

## v3.16.11
* Added stacktrace to errors with issues

## v3.16.10
* Refactored `cluster.Cluster` and `balancer.Balancer` interfaces (removed `Update` method)
* Replaced `cluster.Update` with `cluster.Remove` and `cluster.Insert` calls
* Removed `trace.Driver.OnClusterUpdate` event
* Fixed bug with unexpected changing of local datacenter flag in endpoint
* Refactored errors wrapping (stackedError are not ydb error now, checking `errors.IsYdb(err)` with `errors.As` now)
* Wrapped retry operation errors with `errors.WithStackTrace(err)`
* Changed `trace.RetryLoopStartInfo.Context` type from `context.Context` to `*context.Context`

## v3.16.9
* Refactored internal operation and transport errors

## v3.16.8
* Added `config.ExcludeGRPCCodesForPessimization()` opttion for exclude some grpc codes from pessimization rules
* Refactored pessimization node conditions
* Added closing of ticker in `conn.Conn.connParker`
* Removed `config.WithSharedPool` and usages it
* Removed `conn.Creator` interface and usage it
* Removed unnecessary options append in `ydb.With`

## v3.16.7
* Added closing `conn.Conn` if discovery client build failure
* Added wrapping errors with stacktrace
* Added discharging banned state of `conn.Conn` on `cluster.Update` step

## v3.16.6
* Rollback moving `meta.Meta` call to conn exclusively from `internal/db` and `internal/discovery`
* Added `WithMeta()` discovery config option

## v3.16.5
* Added `config.SharedPool()` setting and `config.WithSharedPool()` option
* Added management of shared pool flag on change dial timeout and credentials
* Removed explicit checks of conditions for use (or not) shared pool in `ydb.With()`
* Renamed `internal/db` interfaces
* Changed signature of `conn.Conn.Release` (added error as result)

## v3.16.4
* Removed `WithMeta()` discovery config option
* Moved `meta.Meta` call to conn exclusively

## v3.16.3
* Replaced panic on cluster close to error issues

## v3.16.2
* Fixed bug in `types.Nullable()`
* Refactored package `meta`
* Removed explicit call meta in `db.New()`

## v3.16.1
* Added `WithMeta()` discovery config option
* Fixed bug with credentials on discovery

## v3.16.0
* Refactored internal dns-resolver
* Added option `config.WithInternalDNSResolver` for use internal dns-resolver and use resolved IP-address for dialing instead FQDN-address

## v3.15.1
* Removed all conditions for trace retry errors
* Fixed background color of warn messages
* Added to log messages additional information about error, such as retryable (or not), delete session (or not), etc.

## v3.15.0
* Added github action for publish release tags
* Refactored version constant (split to major, minor and patch constants)
* Added `table.types.Nullable{*}Value` helpers and `table.types.Nullable()` common helper
* Fixed race on check trailer on closing table grpc-stream
* Refactored traces (start and done struct names have prefix about trace)
* Replaced `errors.Error`, `errors.Errorf` and `errors.ErrorfSkip` to single `errors.WithStackTrace`
* Refactored table client options
* Declared and implemented interface `errors.isYdbError` for checking ybd/non-ydb errors
* Fixed double tracing table do events
* Added `retry.WithFastBackoff` and `retry.WithFastBackoff` options
* Refactored `table.CreateSession` as retry operation with options
* Moved log level from root of repository to package `log`
* Added details and address to transport error
* Fixed `recursive` param in `ratelimiter.ListResource`
* Added counting stream usages for exclude park connection if it in use
* Added `trace.Driver` events about change stream usage and `conn.Release()` call

## 3.14.4
* Implemented auto-removing `conn.Conn` from `conn.Pool` with counting usages of `conn.Conn`
* Refactored naming of source files which declares service client interfaces

## 3.14.3
* Fixed bug with update balancer element with nil handle

## 3.14.2
* Refactored internal error wrapping (with file and line identification) - replaced `fmt.Printf("%w", err)` error wrapping to internal `stackError`

## 3.14.1
* Added `balacers.CreateFromConfig` balancer creator
* Added `Create` method to interface `balancer.Balancer`

## 3.14.0
* Added `balacers.FromConfig` balancer creator

## 3.13.3
* Fixed linter issues

## 3.13.2
* Fixed race with read/write pool conns on closing conn

## 3.13.1
* Improved error messages
* Defended `cluster.balancer` with `sync.RWMutex` on `cluster.Insert`, `cluster.Update`, `cluster.Remove` and `cluster.Get`
* Excluded `Close` and `Park` methods from `conn.Conn` interface
* Fixed bug with `Multi` balancer `Create()`
* Improved `errors.IsTransportError` (check a few transport error codes instead check single transport error code)
* Improved `errors.Is` (check a few errors instead check single error)
* Refactored YDB errors checking API on client-side
* Implemented of scripting traces

## 3.13.0
* Refactored `Connection` interface
* Removed `CustomOption` and taking client with custom options
* Removed `proxy` package
* Improved `db.With()` helper for child connections creation
* Set shared `conn.Pool` for all children `ydb.Connection`
* Fixed bug with `RoundRobin` and `RandomChoice` balancers `Create()`

## 3.12.1
* Added `trace.Driver.OnConnPark` event
* Added `trace.Driver.OnConnClose` event
* Fixed bug with closing nil session in table retryer
* Restored repeater `Force` call on pessimize event
* Changed mutex type in `conn.Conn` from `sync.Mutex` to `sync.RWMutex` for exclude deadlocks
* Reverted applying empty `discovery` results to `cluster`

## 3.12.0
* Added `balancers.Prefer` and `balancers.PreferWithFallback` constructors

## 3.11.13
* Added `trace.Driver.OnRepeaterWakeUp` event
* Refactored package `repeater`

## 3.11.12
* Added `trace.ClusterInsertDoneInfo.Inserted` boolean flag for notify about success of insert endpoint into balancer
* Added `trace.ClusterRemoveDoneInfo.Removed` boolean flag for notify about success of remove endpoint from balancer

## 3.11.11
* Reverted usage of `math/rand` (instead `crypto/rand`)

## 3.11.10
* Imported tool gtrace to `./cmd/gtrace`
* Changed minimal version of go from 1.13 to 1.14

## 3.11.9
* Fixed composing of service traces
* Fixed end-call of `trace.Driver.OnConnStateChange`

## 3.11.8
* Added `trace.EndpointInfo.LastUpdated()` timestamp
* Refactored `endpoint.Endpoint` (split to struct `endopint` and interface `Endpoint`)
* Returned safe-thread copy of `endpoint.Endpoint` to trace callbacks
* Added `endpoint.Endpoint.Touch()` func for refresh endpoint info
* Added `conn.conn.onClose` slice for call optional funcs on close step
* Added removing `conn.Conn` from `conn.Pool` on `conn.Conn.Close()` call
* Checked cluster close/empty on keeper goroutine
* Fixed `internal.errors.New` wrapping depth
* Added context flag for no wrapping operation results as error
* Refactored `trace.Driver` conn events

## 3.11.7
* Removed internal alias-type `errors.IssuesIterator`

## 3.11.6
* Changed `trace.GetCredentialsDoneInfo` token representation from bool to string
* Added `log.Secret` helper for mask token

## 3.11.5
* Replaced meta in `proxyConnection.Invoke` and `proxyConnection.NewStream`

## 3.11.4
* Refactored `internal/cluster.Cluster` (add option for notify about external lock, lock cluster for update cluster endpoints)
* Reverted `grpc.ClientConnInterface` API to `ydb.Connection`

## 3.11.3
* Replaced in `table/types/compare_test.go` checking error by error message to checking with `errors.Is()`

## 3.11.2
* Wrapped internal errors in retry operations

## 3.11.1
* Excluded error wrapping from retry operations

## 3.11.0
* Added `ydb.WithTLSSInsecureSkipVerify()` option
* Added `trace.Table.OnPoolStateChange` event
* Wrapped internal errors with print <func, file, line>
* Removed `trace.Table.OnPoolTake` event (unused)
* Refactored `trace.Details` matching by string pattern
* Added resolver trace callback
* Refactored initialization step of grpc dial options
* Added internal package `net` with `net.Conn` proxy object
* Fixed closing proxy clients
* Added `ydb.Connection.With(opts ...ydb.CustomOption)` for taking proxy `ydb.Connection` with some redefined options
* Added `ydb.MetaRequestType` and `ydb.MetaTraceID` aliases to internal `meta` package constants
* Added `ydb.WithCustomCredentials()` option
* Refactored `ydb.Ratelimiter().AcquireResource()` method (added options for defining type of acquire request)
* Removed single point to define operation mode params (each grpc-call with `OperationParams` must explicit define `OperationParams`)
* Removed defining operation params over context
* Removed `config.RequestTimeout` and `config.StreamTimeout` (each grpc-call must manage context instead define `config.RequestTimeout` or `config.StreamTimeout`)
* Added internal `OperationTimeout` and `OperationCancelAfter` to each client (ratelimiter, coordination, table, scheme, scripting, discovery) config. `OperationTimeout` and `OperationCancelAfter` config params defined from root config

## 3.10.0
* Extended `trace.Details` constants for support per-service events
* Added `trace.Discovery` struct for traces discovery events
* Added `trace.Ratelimiter`, `trace.Coordination`, `trace.Scripting`, `trace.Scheme` stubs (will be implements in the future)
* Added `ratelimiter/config`, `coordination/config`, `scripting/config`, `scheme/config`, `discovery/config` packages for specify per-service configs
* Removed `trace.Driver.OnDiscovery` callback (moved to `trace.Discovery`)
* Refactored initialization step (firstly makes discovery client)
* Removed `internal/lazy.Discovery` (discovery client always initialized)
* Fixed `trace.Table` event structs
* Refactored grpc options for define dns-balancing configuration
* Refactored `retry.Retry` signature (added `retry.WithID`, `retry.WithTrace` and `retry.WithIdempotent` opt-in args, required param `isIdempotentOperation` removed)
* Refactored package `internal/repeater`

## 3.9.4
* Fixed data race on closing session pool

## 3.9.3
* Fixed busy loop on call internal logger with external logger implementation of `log.Logger`

## 3.9.2
* Fixed `WithDiscoveryInterval()` option with negative argument (must use `SingleConn` balancer)

## 3.9.1
* Added `WithMinTLSVersion` option

## 3.9.0
* Removed `ydb.EndpointDatabase`, `ydb.ConnectionString` and `ydb.MustConnectionString` helpers
* Removed `ydb.ConnectParams` struct and `ydb.WithConnectParams` option creator
* Added internal package `dsn` for register external parsers and parse connection string
* Added `ydb.RegisterParser` method for registering external parser of connection string

## 3.8.12
* Unwrap sub-tests called as `t.Run(...)` in integration tests
* Updated `grpc` dependency (from `v1.38.0` to `v1.43.0`)
* Updated `protobuf` dependency (from `v1.26.0` to `v1.27.1`)
* Added internal retryers into `lazy.Ratelimiter`
* Added internal retryers into `lazy.Coordination`
* Added internal retryers into `lazy.Discovery`
* Added internal retryers into `lazy.Scheme`
* Added internal retryers into `lazy.Scripting`
* Added internal retryer into `lazy.Table.CreateSession`

## 3.8.11
* Fixed version

## 3.8.10
* Fixed misspell linter issue

## 3.8.9
* Removed debug print to log

## 3.8.8
* Refactored session shutdown test

## 3.8.7
* Ignored session shutdown test if no defined `YDB_SHUTDOWN_URLS` environment variable

## 3.8.6
* Added `ydb.WithInsecure()` option

## 3.8.5
* Fixed version

## 3.8.4
* Fixed syntax error in `CHANGELOG.md`

## 3.8.3
* Fixed `CHANGELOG.md`

## 3.8.2
* Updated `github.com/ydb-platform/ydb-go-genproto`

## 3.8.1
* Fixed `trace.Table.OnPoolDoTx` - added `Idempotent` flag to `trace.PoolDoTxStartInfo`

## 3.8.0
* Added `table.result.Result.ScanNamed()` scan function
* Changed connection secure to `true` by default
* Renamed public package `balancer` to `balancers` (this package contains only constructors of balancers)
* Moved interfaces from package `internal/balancer/ibalancer` to `internal/balancer`
* Added `NextResultSetErr()` func for select next result set and return error
* Added package `table/result/indexed` with interfaces `indexed.Required`, `indexed.Optional`, `indexed.RequiredOrOptional`
* Replaced abstract `interface{}` in `Scan` to `indexed.RequiredOrOptional`
* Replaced abstract `interface{}` in `ScanWithDefaults` to `indexed.Required`
* Replaced `trace.Table.OnPoolRetry` callback to `trace.Table.OnPoolDo` and `trace.Table.OnPoolDoTx` callbacks
* Supports server hint `session-close` for gracefully shutdown session

## 3.7.2
* Retry remove directory in `sugar.RemoveRecursive()` for retryable error

## 3.7.1
* Fixed panic on `result.Reset(nil)`

## 3.7.0
* Replaced `Option` to `CustomOption` on `Connection` interface methods
* Implements `WithCustom[Token,Database]` options for redefine database and token
* Removed experimental `balancer.PreferEndpoints[WithFallback][RegEx]` balancers
* Supported connections `TTL` with `Option` `WithConnectionTTL`
* Remove unnecessary `WithFastDial` option (lazy connections are always fast inserts into cluster)
* Added `Scripting` service client with API methods `Execute()`, `StreamExecute()` and `Explain()`
* Added `String()` method to `table.types.Type` interface
* Added `With[Custom]UserAgent()` `Option` and `CustomOption` constructors
* Refactored `log.Logger` interface and internal implementation
* Added `retry.RetryableError()` for returns user-defined error which must be retryed
* Renamed internal type `internal.errors.OperationCompleted` to `internal.errors.OperationStatus`
* Added `String()` method to `table.KeyRange` and `table.Value` types
* Replaced creation of goroutine on each stream call to explicit call stream.Recv() on NextResultSet()

## 3.6.2
* Refactored table retry helpers
* Added new `PreferLocations[WithFallback][RegEx]` balancers
* Added `trace.Details.String()` and `trace.Details.Strings()` helpers
* Added `trace.DetailsFromString(s)` and `trace.DetailsFromStrings(s)` helper

## 3.6.1
* Switched closing cluster after closing all sub-services
* Added windows and macOS runtimes to unit and integration tests

## 3.6.0
* Added `config/balancer` package with popular balancers
* Added new `PreferEndpoints[WithFallback][RegEx]` balancers
* Removed `config.BalancerConfig` struct
* Refactored internal packages (tree to flat, split balancers to different packages)
* Moved a taking conn to start of `conn.Invoke` /` conn.NewStream` for applying timeouts to alive conn instead lazy conn (previous logic applied timeouts to all request including dialing on lazy conn)

## 3.5.4
* Added auto-close stream result on end of stream

## 3.5.3
* Changed `Logger` interface for support custom loggers
* Added public type `LoggerOption` for proxies to internal `logger.Option`
* Fixed deadlock on table stream requests

## 3.5.2
* Fixed data race on closing table result
* Added custom dns-resolver to grpc options for use dns-balancing with round_robin balancing policy
* Wrapped with `recover()` system panic on getting system certificates pool
* Added linters and fixed issues from them
* Changed API of `sugar` package

## 3.5.1
* Added system certificates for `darwin` system
* Fixed `table.StreamResult` finishing
* Fixes `sugar.MakePath()`
* Added helper `ydb.MergeOptions()` for merge several `ydb.Option` to single `ydb.Option`

## 3.5.0
* Added `ClosabelSession` interface which extends `Session` interface and provide `Close` method
* Added `CreateSession` method into `table.Client` interface
* Added `Context` field into `trace.Driver.Net{Dial,Read,Write,Close}StartInfo` structs
* Added `Address` field into `trace.Driver.DiscoveryStartInfo` struct
* Improved logger options (provide err and out writers, provide external logger)
* Renamed package `table.resultset` to `table.result`
* Added `trace.Driver.{OnInit,OnClose}` events
* Changed unit/integration tests running
* Fixed/added YDB error checkers
* Dropped `ydb.WithDriverConfigOptions` (duplicate of `ydb.With`)
* Fixed freeze on closing driver
* Fixed `CGO` race on `Darwin` system when driver tried to expand tilde on certificates path
* Removed `EnsurePathExists` and `CleanupDatabase` from API of `scheme.Client`
* Added helpers `MakePath` and `CleanPath` to root of package `ydb-go-sdk`
* Removed call `types.Scanner.UnmarshalYDB()` inside `scanner.setDefaults()`
* Added `DoTx()` API method into `table.Client`
* Added `String()` method into `ConnectParams` for serialize params to connection string
* Added early exit from Rollback for committed transaction
* Moved `HasNextResultSet()` method from `Result` interface to common `result` interface. It provides access to `HasNextResultSet()` on both result interfaces (unary and stream results)
* Added public credentials constructors `credentials.NewAnonymousCredentials()` and `credentials.NewAccessTokenCredentials(token)`

## 3.4.4
* Prefer `ydb.table.types.Scanner` scanner implementation over `sql.Scanner`, when both available.

## 3.4.3
* Forced `round_robin` grpc load balancing instead default `pick_first`
* Added checker `IsTransportErrorCancelled`

## 3.4.2
* Simplified `Is{Transport,Operation}Error`
* Added `IsYdbError` helper

## 3.4.1
* Fixed retry reaction on operation error NotFound (non-retryable now)

## 3.4.0
* Fixed logic bug in `trace.Table.ExecuteDataQuery{Start,Done}Info`

## 3.3.3
* Cleared repeater context for discovery goroutine
* Fixed type of `trace.Details`

## 3.3.2
* Added `table.options.WithPartitioningSettings`

## 3.3.1
* Added `trace.DriverConnEvents` constant

## 3.3.0
* Stored node ID into `endpoint.Endpoint` struct
* Simplified <Host,Port> in `endpoint.Endpoint` to single fqdn Address
* On table session requests now preferred the endpoint by `ID` extracted from session `ID`. If
  endpoint by `ID` not found - using the endpoint from balancer
* Upgraded internal logger for print colored messages

## 3.2.7
* Fixed compare endpoints func

## 3.2.6
* Reverted `NodeID` as key for link between session and endpoint because yandex-cloud YDB
  installation not supported `Endpoint.ID` entity

## 3.2.5
* Dropped endpoint.Addr entity as unused. After change link type between session and endpoint
  to NodeID endpoint.Addr became unnecessary for internal logic of driver
* Enabled integration test table pool health
* Fixed race on session stream requests

## 3.2.4
* Returned context error when context is done on `session.StreamExecuteScanQuery`
  and `session.StreamReadTable`

## 3.2.3
* Fixed bug of interpret tilda in path of certificates file
* Added chapter to `README.md` about ecosystem of debug tools over `ydb-go-sdk`

## 3.2.2
* Fixed result type of `RawValue.String` (ydb string compatible)
* Fixed scans ydb types into string and slice byte receivers

## 3.2.1
* Upgraded dependencies
* Added `WithEndpoint` and `WithDatabase` Option constructors

## 3.2.0
* added package `log` with interface `log.Logger`
* implements `trace.Driver` and `trace.Table` with `log.Logger`
* added internal leveled logger which implement interface `log.Logger`
* supported environment variable `YDB_LOG_SEVERITY_LEVEL`
* changed name of the field `RetryAttempts` to` Attempts` in the structure `trace.PoolGetDoneInfo`.
  This change reduces back compatibility, but there are no external uses of v3 sdk, so this change is
  fine. We are sorry if this change broke your code

## 3.1.0
* published scheme Client interface

## 3.0.1
* refactored integration tests
* fixed table retry trace calls

## 3.0.0
* Refactored sources for splitting public interfaces and internal
  implementation for core changes in the future without change major version
* Refactored of transport level of driver - now we use grpc code generation by stock `protoc-gen-go` instead internal protoc codegen. New API provide operate from codegen grpc-clients with driver as a single grpc client connection. But driver hide inside self a pool of grpc connections to different cluster endpoints YDB. All communications with YDB (base services includes to driver: table, discovery, coordiantion and ratelimiter) provides stock codegen grpc-clients now.
* Much changed API of driver for easy usage.
* Dropped package `ydbsql` (moved to external project)
* Extracted yandex-cloud authentication to external project
* Extracted examples to external project
* Changed of traces API for next usage in jaeger и prometheus
* Dropped old APIs marked as `deprecated`
* Added integration tests with docker ydb container
* Changed table session and endpoint link type from string address to integer NodeID

## 2.11.0
* Added possibility to override `x-ydb-database` metadata value

## 2.10.9
* Fixed context cancellation inside repeater loop

## 2.10.8
* Fixed data race on cluster get/pessimize

## 2.10.7
* Dropped internal cluster connections tracker
* Switched initial connect to all endpoints after discovery to lazy connect
* Added reconnect for broken conns

## 2.10.6
* Thrown context without deadline into discovery goroutine
* Added `Address` param to `DiscoveryStartInfo` struct
* Forced `round_bobin` grpc load balancing config instead default `pick_first`
* Fixed applying driver trace from context in `connect.New`
* Excluded using session pool usage for create/take sessions in `database/sql`
  driver implementation. Package `ydbsql` with `database/sql` driver implementation
  used direct `CreateSession` table client call in the best effort loop

## 2.10.5
* Fixed panic when ready conns is zero

## 2.10.4
* Initialized repeater permanently regardless of the value `DriverConfig.DiscoveryInterval`
  This change allow forcing re-discovery depends on cluster state

## 2.10.3
* Returned context error when context is done on `StreamExecuteScanQuery`

## 2.10.2
* Fixed `mapBadSessionError()` in `ydbsql` package

## 2.10.1
* Fixed race on `ydbsql` concurrent connect. This hotfix only for v2 version

## 2.10.0
* Added `GlobalAsyncIndex` implementation of index interface

## 2.9.6
* Replaced `<session, endpoint>` link type from raw conn to plain endpoint address
* Moved checking linked endpoint from `driver.{Call,StreamRead}` to `cluster.Get`
* Added pessimization endpoint code for `driver.StreamRead` if transport error received
* Setted transport error `Cancelled` as needs to remove session from pool
* Deprecated connection use policy (used auto policy)
* Fixed goroutines leak on StreamRead call
* Fixed force re-discover on receive error after 1 second
* Added timeout to context in `cluster.Get` if context deadline not defined

## 2.9.5
* Renamed context idempotent operation flag

## 2.9.4
* Forced cancelled transport error as retriable (only idempotent operations)
* Renamed some internal retry mode types

## 2.9.3
* Forced grpc keep-alive PermitWithoutStream parameter to true

## 2.9.2
* Added errors without panic

## 2.9.1
* Added check nil grpc.ClientConn connection
* Processed nil connection error in keeper loop

## 2.9.0
* Added RawValue and supported ydb.Scanner in Scan

## 2.8.0
* Added NextResultSet for both streaming and non-streaming operations

## 2.7.0
* Dropped busy checker logic
* Refactoring of `RetryMode`, `RetryChecker` and `Retryer`
* Added fast/slow retry logic
* Supported context param for retry operation with no idempotent errors
* Added secondary indexes info to table describing method

## 2.6.1
* fix panic on lazy put to full pool

## 2.6.0
* Exported `SessionProvider.CloseSession` func
* Implements by default async closing session and putting busy
  session into pool
* Added some session pool trace funcs for execution control of
  goroutines in tests
* Switched internal session pool boolean field closed from atomic
  usage to mutex-locked usage

## 2.5.7
* Added panic on double scan per row

## 2.5.6
* Supported nil and time conventions for scanner

## 2.5.5
* Reverted adds async sessionGet and opDo into `table.Retry`.
* Added `sessionClose()` func into `SessionProvider` interface.

## 2.5.4
* Remove ready queue from session pool

## 2.5.3
* Fix put session into pool

## 2.5.2
* Fix panic on operate with result scanner

## 2.5.1
* Fix lock on write to chan in case when context is done

## 2.5.0
* Added `ScanRaw` for scan results as struct, list, tuple, map
* Created `RawScanner` interface in order to generate method With

## 2.4.1
* Fixed deadlock in the session pool

## 2.4.0
* Added new scanner API.
* Fixed dualism of interpret data (default values were deprecated for optional values)

## 2.3.3
* Fixed `internal/stats/series.go` (index out of range)
* Optimized rotate buckets in the `Series`

## 2.3.2
* Moved `api/wrap.go` to root for next replacement api package to external genproto

## 2.3.1
* Correct session pool tests
* Fixed conditions with KeepAliveMinSize and `IdleKeepAliveThreshold`

## 2.3.0
* Added credentials connect options:
  - `connect.WithAccessTokenCredentials(accessToken)`
  - `connect.WithAnonymousCredentials()`
  - `connect.WithMetadataCredentials(ctx)`
  - `connect.WithServiceAccountKeyFileCredentiials(serviceAccountKeyFile)`
* Added auth examples:
  - `example/auth/environ`
  - `example/auth/access_token_credentials`
  - `example/auth/anonymous_credentials`
  - `example/auth/metadata_credentials`
  - `example/auth/service_account_credentials`

## 2.2.1
* Fixed returning error from `table.StreamExecuteScanQuery`

## 2.2.0
* Supported loading certs from file using `YDB_SSL_ROOT_CERTIFICATES_FILE` environment variable

## 2.1.0
* Fixed erasing session from pool if session keep-alive count great then `IdleKeepAliveThreshold`
* Add major session pool config params as `connect.WithSessionPool*()` options

## 2.0.3
* Added panic for wrong `NextSet`/`NextStreamSet` call

## 2.0.2
* Fixed infinite keep alive session on transport errors `Cancelled` and `DeadlineExceeded`

## 2.0.1
* Fixed parser of connection string
* Fixed `EnsurePathExists` and `CleanupDatabase` methods
* Fixed `basic_example_v1`
* Renamed example cli flag `-link=connectionString` to `-ydb=connectionString` for connection string to YDB
* Added `-connect-timeout` flag to example cli
* Fixed some linter issues

## 2.0.0
* Renamed package ydbx to connect. New usage semantic: `connect.New()` instead `ydbx.Connect()`
* Added `healthcheck` example
* Fixed all examples with usage connect package
* Dropped `example/internal/ydbutil` package
* Simplified API of Traces - replace all pairs start/done to single handler with closure.

## 1.5.2
* Fixed `WithYdbCA` at nil certPool case

## 1.5.1
* Fixed package name of `ydbx`

## 1.5.0
* Added `ydbx` package

## 1.4.1
* Fixed `fmt.Errorf` error wrapping and some linter issues

## 1.4.0
* Added helper for create credentials from environ
* Added anonymous credentials
* Move YDB Certificate Authority from auth/iam package to root  package. YDB CA need to dial with
  dedicated YDB and not need to dial with IAM. YDB CA automatically added to all grpc calling

## 1.3.0
* Added `Compose` method to traces

## 1.2.0
* Load YDB certificates by default with TLS connection

## 1.1.0
* Support scan-query method in `ydbsql` (database/sql API)

## 1.0.7
* Use `github.com/golang-jwt/jwt` instead of `github.com/dgrijalva/jwt-go`

## 1.0.6
* Append (if not exits) SYNC Operation mode on table calls: *Session, *DataQuery, *Transaction, KeepAlive

## 1.0.5
* Remove unused ContextDeadlineMapping driver config (always used default value)
* Simplify operation params logic
* Append (if not exits) SYNC Operation mode on ExecuteDataQuery call

## 1.0.4
* Fixed timeout and cancellation setting for YDB operations
* Introduced possibility to use `ContextDeadlineNoMapping` once again

## 1.0.3
* Negative `table.Client.MaxQueryCacheSize` will disable a client query cache now
* Refactoring of `meta.go` for simple adding in the future new headers to requests
* Added support `x-ydb-trace-id` as standard SDK header

## 1.0.2
* Implements smart lazy createSession for best control of create/delete session balance. This feature fix leakage of forgotten sessions on server-side
* Some imporvements of session pool stats

## 1.0.1
* Fix closing sessions on PutBusy()
* Force setting operation timeout from client context timeout (if this timeout less then default operation timeout)
* Added helper `ydb.ContextWithoutDeadline` for clearing existing context from any deadlines

## 1.0.0
* SDK versioning switched to `Semantic Versioning 2.0.0`

## 2021.04.1
* Added `table.TimeToLiveSettings` struct and corresponding
  `table.WithTimeToLiveSettings`, `table.WithSetTimeToLive`
  and `table.WithDropTimeToLive` options.
* Deprecated `table.TTLSettings` struct alongside with
  `table.WithTTL`, `table.WithSetTTL` and `table.WithDropTTL` functions.

## 2021.03.2
* Add Truncated flag support.

## 2021.03.1
* Fixed a race between `SessionPool.Put` and `SessionPool.Get`, where the latter
  would end up waiting forever for a session that is already in the pool.

## 2021.02.1
* Changed semantics of `table.Result.O...` methods (e.g., `OUTF8`):
  it will not fail if current item is non-optional primitive.

## 2020.12.1
* added CommitTx method, which returns QueryStats

## 2020.11.4
* re-implementation of ydb.Value comparison
* fix basic examples

## 2020.11.3
* increase default and minimum `Dialer.KeepAlive` setting

## 2020.11.2
* added `ydbsql/connector` options to configure default list of `ExecDataQueryOption`

## 2020.11.1
* tune `grpc.Conn` behaviour

## 2020.10.4
* function to compare two ydb.Value

## 2020.10.3
* support scan query execution

## 2020.10.2
* add table Ttl options

## 2020.10.1
* added `KeyBloomFilter` support for `CreateTable`, `AlterTable` and `DescribeTalbe`
* added `PartitioningSettings` support for `CreateTable`, `AlterTable` and `DescribeTalbe`. Move to `PartitioningSettings` object

## 2020.09.3
* add `FastDial` option to `DriverConfig`.
  This will allow `Dialer` to return `Driver` as soon as the 1st connection is ready.

## 2020.09.2
* parallelize endpoint operations

## 2020.09.1
* added `ProcessCPUTime` method to `QueryStats`
* added `ReadReplicasSettings` support for `CreateTable`, `AlterTable` and `DescribeTalbe`
* added `StorageSettings` support for `CreateTable`, `AlterTable` and `DescribeTalbe`

## 2020.08.2
* added `PartitioningSettings` support for `CreateTable` and `AlterTable`

## 2020.08.1
* added `CPUTime` and `AffectedShards` fields to `QueryPhase` struct
* added `CompilationStats` statistics

## 2020.07.7
* support manage table attributes

## 2020.07.6
* support Column Families

## 2020.07.5
* support new types: DyNumber, JsonDocument

## 2020.07.4
* added coordination service
* added rate_limiter service

## 2020.07.3
* made `api` wrapper for `internal` api subset

## 2020.07.2
* return TableStats and PartitionStats on DescribeTable request with options
* added `ydbsql/connector` option to configure `DefaultTxControl`

## 2020.07.1
* support go modules tooling for ydbgen

## 2020.06.2
* refactored `InstanceServiceAccount`: refresh token in background.
  Also, will never produce error on creation
* added getting `ydb.Credentials` examples

## 2020.06.1

* exported internal `api.Wrap`/`api.Unwrap` methods and linked structures

## 2020.04.5

* return on discovery only endpoints that match SSL status of driver

## 2020.04.4

* added GCP metadata auth style with `InstanceServiceAccount` in `auth.iam`

## 2020.04.3

* fix race in `auth.metadata`
* fix races in test hooks

## 2020.04.2

* set limits to grpc `MaxCallRecvMsgSize` and `MaxCallSendMsgSize` to 64MB
* remove deprecated IAM (jwt) `Client` structure
* fix panic on nil dereference while accessing optional fields of `IssueMessage` message

## 2020.04.1

* added options to `DescribeTable` request
* added `ydbsql/connector` options to configure `pool`s  `KeepAliveBatchSize`, `KeepAliveTimeout`, `CreateSessionTimeout`, `DeleteTimeout`

## 2020.03.2

* set session keepAlive period to 5 min - same as in other SDKs
* fix panic on access to index after pool close

## 2020.03.1

* added session pre-creation limit check in pool
* added discovery trigger on more then half unhealthy transport connects
* await transport connect only if no healthy connections left

## 2020.02

* support cloud IAM (jwt) authorization from service account file
* minimum version of Go become 1.13. Started support of new `errors` features<|MERGE_RESOLUTION|>--- conflicted
+++ resolved
@@ -1,8 +1,7 @@
-<<<<<<< HEAD
 * Supported `NullValue` type as received type from `YDB`
 * Added `types.CastTo(types.Value, destination)` public method for cast `types.Value` to golang native type value destination
 * Refactored string representation of `types.Value`
-=======
+
 ## v3.38.5
 * Fixed bug from scan unexpected column name
 
@@ -12,7 +11,6 @@
 * Changed type of `topic/topicoptions.{Create,Alter,Drop}Option` from func to interface
 * Added implementations of `topic/topicoptions.{Create,Alter}Option`
 * Fix internal race-condition bugs in internal background worker
->>>>>>> 9c69d71d
 
 ## v3.38.3
 * Added retries to initial discovering
