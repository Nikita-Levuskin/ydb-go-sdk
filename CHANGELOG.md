--- conflicted
+++ resolved
@@ -1,11 +1,8 @@
-<<<<<<< HEAD
 * Refactored internal packages by `ifshort` linter issues
   
-=======
-## v3.66.3
+* ## v3.66.3
 * Fixed the OAuth2 test
 
->>>>>>> 7842cf9d
 ## v3.66.2
 * Added `trace.DriverConnStreamEvents` details bit
 * Added `trace.Driver.OnConnStreamFinish` event
