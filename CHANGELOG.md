--- conflicted
+++ resolved
@@ -1,8 +1,5 @@
-<<<<<<< HEAD
 * Fixed handle reconnection timeout error
-=======
 * Fixed experimental topic listener handle stop partition event
->>>>>>> 1c582112
 
 ## v3.76.1
 * Fixed `query.WithCommit()` flag behaviour for `tx.Execute` in query service
