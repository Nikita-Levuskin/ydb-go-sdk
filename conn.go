--- conflicted
+++ resolved
@@ -65,11 +65,7 @@
 
 	start := timeutil.Now()
 	c.runtime.operationStart(start)
-<<<<<<< HEAD
-	operationDone := driverTraceOnOperation(c.d.trace, ctx, c.Address(), Method(method), params)
-=======
-	driverTraceOperationDone := driverTraceOnOperation(ctx, d.trace, ctx, c.Address(), Method(method), params)
->>>>>>> 9631cf66
+	operationDone := driverTraceOnOperation(d.trace, ctx, c.Address(), Method(method), params)
 	defer func() {
 		operationDone(rawCtx, c.Address(), Method(method), params, opId, issues, err)
 		c.runtime.operationDone(
@@ -84,13 +80,8 @@
 		err = mapGRPCError(err)
 		if te, ok := err.(*TransportError); ok && te.Reason != TransportErrorCanceled {
 			// remove node from discovery cache on any transport error
-<<<<<<< HEAD
-			pessimizationDone := driverTraceOnPessimization(c.d.trace, ctx, c.Address(), err)
-			pessimizationDone(ctx, c.Address(), c.d.cluster.Pessimize(c.addr))
-=======
-			driverTracePessimizationDone := driverTraceOnPessimization(ctx, d.trace, ctx, c.Address(), err)
-			driverTracePessimizationDone(ctx, c.Address(), d.cluster.Pessimize(c.addr))
->>>>>>> 9631cf66
+			pessimizationDone := driverTraceOnPessimization(d.trace, ctx, c.Address(), err)
+			pessimizationDone(ctx, c.Address(), d.cluster.Pessimize(c.addr))
 		}
 		return
 	}
@@ -140,11 +131,7 @@
 	}
 
 	c.runtime.streamStart(timeutil.Now())
-<<<<<<< HEAD
-	streamRecv := driverTraceOnStream(c.d.trace, ctx, c.Address(), Method(method))
-=======
-	driverTraceStreamDone := driverTraceOnStream(ctx, d.trace, ctx, c.Address(), Method(method))
->>>>>>> 9631cf66
+	streamRecv := driverTraceOnStream(d.trace, ctx, c.Address(), Method(method))
 	defer func() {
 		if err != nil {
 			c.runtime.streamDone(timeutil.Now(), err)
