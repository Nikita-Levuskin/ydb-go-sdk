# Breaking changes for the next major release
<<<<<<< HEAD
- [x] Delete deprecated api package
- [x] Delete deprecated internalapi package
- [x] Delete deprecated parameter KeepAliveBatchSize from session pool
- [x] Delete deprecated ConnUsePolicy, EndpointInfo, WithEndpointInfo, WithEndpointInfoAndPolicy, ContextConn
- [x] Delete deprecated client option DefaultMaxQueryCacheSize, MaxQueryCacheSize and client query cache
- [x] Change `proto` codegen code in `api` from `internal/cmd/protoc-gen` tool to standard `protoc-gen-go` tool. 
  This need for change imports to standard. Current imports are deprecated and linters alarms
- [x] Replace grpc and protobuf libraries to actual
- [x] Replace all internal usages of `driver.Call()` and `driver.StreamRead()` to code-generated grpc-clients,
      which will be use driver as `grpc.ClientConnInterface`  provider.
- [ ] Delete deprecated Driver interface
- [ ] Remove or hide (do private) deprecated API for new `scanner`.
- [ ] Hide (do private) entity `table.Client` or `table.SessionPool` because it most difficultly for SDK users
- [ ] Extract auth package to neighbour project(-s) for isolation ydb-go-sdk from unnecessary dependencies
- [x] Extract coordination package to neighbour project as plugin over ydb-go-sdk
- [x] Extract ratelimiter package to neighbour project as plugin over ydb-go-sdk
- [ ] Extract experimental package to neighbour project as plugin over ydb-go-sdk
- [ ] Refactoring Trace API: exclude duplicates of data from closure Trace functions
- [x] Move traceutil from internal to root
=======
- [ ] Delete deprecated ready statistics from session pool
- [ ] Delete deprecated api package
- [ ] Delete deprecated internalapi package
- [ ] Delete deprecated parameter KeepAliveBatchSize from session pool
- [ ] Delete deprecated client option DefaultMaxQueryCacheSize, MaxQueryCacheSize and client query cache
- [ ] Change `proto` codegen from `internal/cmd/protoc-gen` to standard `protoc-gen-go`. This need for change
  imports to standard. Current imports are deprecated and linters alarms
- [ ] Remove and hide deprecated API for new `scanner`.
- [ ] Hide (do private) entity `table.Client` or `table.SessionPool` because it most difficultly for SDK users
>>>>>>> 88ed748f
<|MERGE_RESOLUTION|>--- conflicted
+++ resolved
@@ -1,5 +1,4 @@
 # Breaking changes for the next major release
-<<<<<<< HEAD
 - [x] Delete deprecated api package
 - [x] Delete deprecated internalapi package
 - [x] Delete deprecated parameter KeepAliveBatchSize from session pool
@@ -12,21 +11,11 @@
       which will be use driver as `grpc.ClientConnInterface`  provider.
 - [ ] Delete deprecated Driver interface
 - [ ] Remove or hide (do private) deprecated API for new `scanner`.
+- [ ] Delete deprecated ready statistics from session pool
 - [ ] Hide (do private) entity `table.Client` or `table.SessionPool` because it most difficultly for SDK users
 - [ ] Extract auth package to neighbour project(-s) for isolation ydb-go-sdk from unnecessary dependencies
 - [x] Extract coordination package to neighbour project as plugin over ydb-go-sdk
 - [x] Extract ratelimiter package to neighbour project as plugin over ydb-go-sdk
 - [ ] Extract experimental package to neighbour project as plugin over ydb-go-sdk
 - [ ] Refactoring Trace API: exclude duplicates of data from closure Trace functions
-- [x] Move traceutil from internal to root
-=======
-- [ ] Delete deprecated ready statistics from session pool
-- [ ] Delete deprecated api package
-- [ ] Delete deprecated internalapi package
-- [ ] Delete deprecated parameter KeepAliveBatchSize from session pool
-- [ ] Delete deprecated client option DefaultMaxQueryCacheSize, MaxQueryCacheSize and client query cache
-- [ ] Change `proto` codegen from `internal/cmd/protoc-gen` to standard `protoc-gen-go`. This need for change
-  imports to standard. Current imports are deprecated and linters alarms
-- [ ] Remove and hide deprecated API for new `scanner`.
-- [ ] Hide (do private) entity `table.Client` or `table.SessionPool` because it most difficultly for SDK users
->>>>>>> 88ed748f
+- [x] Move traceutil from internal to root