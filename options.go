--- conflicted
+++ resolved
@@ -56,12 +56,7 @@
 }
 
 // WithConnectionString accept connection string like
-<<<<<<< HEAD
-//
-//   grpc[s]://{endpoint}/?database={database}
-=======
 //  grpc[s]://{endpoint}/?database={database}
->>>>>>> 2a1b373a
 //
 // Warning: WithConnectionString will be removed at next major release
 // (connection string will be required string param of ydb.Open)
