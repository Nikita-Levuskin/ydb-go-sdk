module github.com/ydb-platform/ydb-go-sdk/v3

go 1.20

require (
	github.com/golang-jwt/jwt/v4 v4.4.1
	github.com/google/uuid v1.3.0
	github.com/jonboulle/clockwork v0.3.0
	github.com/ydb-platform/ydb-go-genproto v0.0.0-20240126124512-dbb0e1720dbf
	golang.org/x/sync v0.3.0
	golang.org/x/xerrors v0.0.0-20200804184101-5ec99f83aff1
	google.golang.org/grpc v1.57.1
	google.golang.org/protobuf v1.31.0
)

// requires for tests only
require (
<<<<<<< HEAD
	github.com/rekby/fixenv v0.6.1
=======
	github.com/rekby/fixenv v0.3.2
>>>>>>> c6e45cd1
	github.com/stretchr/testify v1.7.1
	go.uber.org/mock v0.3.1-0.20231011042131-892b665398ec // indirect
)

require (
	github.com/davecgh/go-spew v1.1.0 // indirect
	github.com/golang/protobuf v1.5.3 // indirect
	github.com/pmezard/go-difflib v1.0.0 // indirect
	golang.org/x/net v0.15.0 // indirect
	golang.org/x/sys v0.12.0 // indirect
	golang.org/x/text v0.13.0 // indirect
	google.golang.org/genproto/googleapis/rpc v0.0.0-20230525234030-28d5490b6b19 // indirect
	gopkg.in/yaml.v3 v3.0.0 // indirect
)<|MERGE_RESOLUTION|>--- conflicted
+++ resolved
@@ -15,11 +15,7 @@
 
 // requires for tests only
 require (
-<<<<<<< HEAD
 	github.com/rekby/fixenv v0.6.1
-=======
-	github.com/rekby/fixenv v0.3.2
->>>>>>> c6e45cd1
 	github.com/stretchr/testify v1.7.1
 	go.uber.org/mock v0.3.1-0.20231011042131-892b665398ec // indirect
 )
