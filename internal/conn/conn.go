--- conflicted
+++ resolved
@@ -4,6 +4,7 @@
 	"context"
 	"fmt"
 	"sync/atomic"
+	"time"
 
 	"github.com/ydb-platform/ydb-go-genproto/protos/Ydb"
 	"google.golang.org/grpc"
@@ -30,7 +31,8 @@
 
 type (
 	Info interface {
-		Endpoint() endpoint.Info
+		endpoint.Info
+
 		State() State
 		Ready() bool
 	}
@@ -40,25 +42,9 @@
 	}
 )
 
-<<<<<<< HEAD
 type lazyConn struct {
 	config   Config        // ro access
 	endpoint endpoint.Info // ro access
-=======
-type conn struct {
-	mtx               sync.RWMutex
-	config            Config // ro access
-	cc                *grpc.ClientConn
-	done              chan struct{}
-	endpoint          endpoint.Endpoint // ro access
-	closed            bool
-	state             atomic.Uint32
-	childStreams      *xcontext.CancelsGuard
-	lastUsage         xsync.LastUsage
-	onClose           []func(*conn)
-	onTransportErrors []func(ctx context.Context, cc Conn, cause error)
-}
->>>>>>> d38f4eca
 
 	cc *ccGuard
 
@@ -66,9 +52,25 @@
 
 	childStreams *xcontext.CancelsGuard
 
-	lastUsage *lastUsageGuard
+	lastUsage xsync.LastUsage
 
 	onClose []func(*lazyConn)
+}
+
+func (c *lazyConn) String() string {
+	return c.endpoint.String()
+}
+
+func (c *lazyConn) Location() string {
+	return c.endpoint.Location()
+}
+
+func (c *lazyConn) LastUpdated() time.Time {
+	return c.endpoint.LastUpdated()
+}
+
+func (c *lazyConn) LoadFactor() float32 {
+	return c.endpoint.LoadFactor()
 }
 
 func (c *lazyConn) Address() string {
@@ -76,11 +78,7 @@
 }
 
 func (c *lazyConn) NodeID() uint32 {
-	if c != nil {
-		return c.endpoint.NodeID()
-	}
-
-	return 0
+	return c.endpoint.NodeID()
 }
 
 func (c *lazyConn) park(ctx context.Context) (finalErr error) {
@@ -252,7 +250,6 @@
 	)
 
 	defer func() {
-<<<<<<< HEAD
 		onDone(finalErr, c.State())
 	}()
 
@@ -263,12 +260,6 @@
 	defer unlock()
 
 	cc, err := c.cc.Get(ctx)
-=======
-		onDone(finalErr, c.GetState())
-	}()
-
-	cc, err := c.realConn(ctx)
->>>>>>> d38f4eca
 	if err != nil {
 		return nil, c.wrapError(err)
 	}
@@ -289,19 +280,6 @@
 			cancel()
 		} else {
 			c.childStreams.Remember(&cancel)
-<<<<<<< HEAD
-=======
-		}
-	}()
-
-	s, err := cc.NewStream(ctx, desc, method, append(opts, grpc.OnFinish(func(err error) {
-		cancel()
-		c.childStreams.Forget(&cancel)
-	}))...)
-	if err != nil {
-		if xerrors.IsContextError(err) {
-			return nil, xerrors.WithStackTrace(err)
->>>>>>> d38f4eca
 		}
 	}()
 
@@ -388,29 +366,16 @@
 	return cc, nil
 }
 
-<<<<<<< HEAD
 func newConn(e endpoint.Info, config Config, opts ...option) *lazyConn {
 	c := &lazyConn{
 		endpoint:     e,
 		config:       config,
-		lastUsage:    newLastUsage(nil),
+		lastUsage:    xsync.NewLastUsage(),
 		childStreams: xcontext.NewCancelsGuard(),
 		onClose: []func(*lazyConn){
 			func(c *lazyConn) {
 				c.childStreams.Cancel()
 				c.inUse.Stop()
-=======
-func newConn(e endpoint.Endpoint, config Config, opts ...option) *conn {
-	c := &conn{
-		endpoint:     e,
-		config:       config,
-		done:         make(chan struct{}),
-		lastUsage:    xsync.NewLastUsage(),
-		childStreams: xcontext.NewCancelsGuard(),
-		onClose: []func(*conn){
-			func(c *conn) {
-				c.childStreams.Cancel()
->>>>>>> d38f4eca
 			},
 		},
 	}
