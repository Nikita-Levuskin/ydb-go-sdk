package conn

import (
	"context"
	"sync"
	"sync/atomic"
	"time"

	"google.golang.org/grpc"
	grpcCodes "google.golang.org/grpc/codes"

	"github.com/ydb-platform/ydb-go-sdk/v3/internal/closer"
	"github.com/ydb-platform/ydb-go-sdk/v3/internal/endpoint"
	"github.com/ydb-platform/ydb-go-sdk/v3/internal/stack"
	"github.com/ydb-platform/ydb-go-sdk/v3/internal/xcontext"
	"github.com/ydb-platform/ydb-go-sdk/v3/internal/xerrors"
	"github.com/ydb-platform/ydb-go-sdk/v3/internal/xsync"
	"github.com/ydb-platform/ydb-go-sdk/v3/trace"
)

type connsKey struct {
	address string
	nodeID  uint32
}

type Pool struct {
	usages int64
	config Config
	mtx    xsync.RWMutex
	opts   []grpc.DialOption
	conns  map[connsKey]*conn
	done   chan struct{}
}

func (p *Pool) Get(endpoint endpoint.Endpoint) Conn {
	p.mtx.Lock()
	defer p.mtx.Unlock()

	var (
		address = endpoint.Address()
		cc      *conn
		has     bool
	)

	key := connsKey{address, endpoint.NodeID()}

	if cc, has = p.conns[key]; has {
		return cc
	}

	cc = newConn(
		endpoint,
		p.config,
		withOnClose(p.remove),
		withOnTransportError(p.Ban),
	)

	p.conns[key] = cc

	return cc
}

func (p *Pool) remove(c *conn) {
	p.mtx.Lock()
	defer p.mtx.Unlock()
	delete(p.conns, connsKey{c.Endpoint().Address(), c.Endpoint().NodeID()})
}

func (p *Pool) isClosed() bool {
	select {
	case <-p.done:
		return true
	default:
		return false
	}
}

func (p *Pool) Ban(ctx context.Context, cc Conn, cause error) {
	if p.isClosed() {
		return
	}

	if !xerrors.IsTransportError(cause,
		grpcCodes.ResourceExhausted,
		grpcCodes.Unavailable,
		// grpcCodes.OK,
		// grpcCodes.Canceled,
		// grpcCodes.Unknown,
		// grpcCodes.InvalidArgument,
		// grpcCodes.DeadlineExceeded,
		// grpcCodes.NotFound,
		// grpcCodes.AlreadyExists,
		// grpcCodes.PermissionDenied,
		// grpcCodes.FailedPrecondition,
		// grpcCodes.Aborted,
		// grpcCodes.OutOfRange,
		// grpcCodes.Unimplemented,
		// grpcCodes.Internal,
		// grpcCodes.DataLoss,
		// grpcCodes.Unauthenticated,
	) {
		return
	}

	e := cc.Endpoint().Copy()

	p.mtx.RLock()
	defer p.mtx.RUnlock()

	cc, ok := p.conns[connsKey{e.Address(), e.NodeID()}]
	if !ok {
		return
	}

	trace.DriverOnConnBan(
		p.config.Trace(), &ctx,
		stack.FunctionID("github.com/ydb-platform/ydb-go-sdk/3/internal/conn.(*Pool).Ban"),
		e, cc.GetState(), cause,
	)(cc.SetState(ctx, Banned))
}

func (p *Pool) Allow(ctx context.Context, cc Conn) {
	if p.isClosed() {
		return
	}

	e := cc.Endpoint().Copy()

	p.mtx.RLock()
	defer p.mtx.RUnlock()

	cc, ok := p.conns[connsKey{e.Address(), e.NodeID()}]
	if !ok {
		return
	}

	trace.DriverOnConnAllow(
		p.config.Trace(), &ctx,
		stack.FunctionID("github.com/ydb-platform/ydb-go-sdk/3/internal/conn.(*Pool).Allow"),
		e, cc.GetState(),
	)(cc.Unban(ctx))
}

func (p *Pool) Take(context.Context) error {
	atomic.AddInt64(&p.usages, 1)

	return nil
}

func (p *Pool) Release(ctx context.Context) (finalErr error) {
	onDone := trace.DriverOnPoolRelease(p.config.Trace(), &ctx,
		stack.FunctionID("github.com/ydb-platform/ydb-go-sdk/3/internal/conn.(*Pool).Release"),
	)
	defer func() {
		onDone(finalErr)
	}()

	if atomic.AddInt64(&p.usages, -1) > 0 {
		return nil
	}

	close(p.done)

	var conns []closer.Closer
	p.mtx.WithRLock(func() {
		conns = make([]closer.Closer, 0, len(p.conns))
		for _, c := range p.conns {
			conns = append(conns, c)
		}
	})

	var (
		errCh = make(chan error, len(conns))
		wg    sync.WaitGroup
	)

	wg.Add(len(conns))
	for _, c := range conns {
		go func(c closer.Closer) {
			defer wg.Done()
			if err := c.Close(ctx); err != nil {
				errCh <- err
			}
		}(c)
	}
	wg.Wait()
	close(errCh)

	issues := make([]error, 0, len(conns))
	for err := range errCh {
		issues = append(issues, err)
	}

	if len(issues) > 0 {
		return xerrors.WithStackTrace(xerrors.NewWithIssues("connection pool close failed", issues...))
	}

	return nil
}

func (p *Pool) connParker(ctx context.Context, ttl, interval time.Duration) {
	ticker := time.NewTicker(interval)
	defer ticker.Stop()
	for {
		select {
		case <-p.done:
			return
		case <-ticker.C:
			for _, c := range p.collectConns() {
				if time.Since(c.LastUsage()) > ttl {
					switch c.GetState() {
					case Online, Banned:
						_ = c.park(ctx)
					default:
						// nop
					}
				}
			}
		}
	}
}

func (p *Pool) collectConns() []*conn {
	p.mtx.RLock()
	defer p.mtx.RUnlock()
	conns := make([]*conn, 0, len(p.conns))
	for _, c := range p.conns {
		conns = append(conns, c)
	}

	return conns
}

func NewPool(ctx context.Context, config Config) *Pool {
	onDone := trace.DriverOnPoolNew(config.Trace(), &ctx,
		stack.FunctionID("github.com/ydb-platform/ydb-go-sdk/3/internal/conn.NewPool"),
	)
	defer onDone()

	p := &Pool{
		usages: 1,
		config: config,
		opts:   config.GrpcDialOptions(),
		conns:  make(map[connsKey]*conn),
		done:   make(chan struct{}),
	}

	if ttl := config.ConnectionTTL(); ttl > 0 {
<<<<<<< HEAD
		go p.connParker(xcontext.WithoutDeadline(ctx), ttl, ttl/2) //nolint:gomnd
=======
		go p.connParker(xcontext.ValueOnly(ctx), ttl, ttl/2)
>>>>>>> 2cd28c9a
	}

	return p
}<|MERGE_RESOLUTION|>--- conflicted
+++ resolved
@@ -246,11 +246,7 @@
 	}
 
 	if ttl := config.ConnectionTTL(); ttl > 0 {
-<<<<<<< HEAD
 		go p.connParker(xcontext.WithoutDeadline(ctx), ttl, ttl/2) //nolint:gomnd
-=======
-		go p.connParker(xcontext.ValueOnly(ctx), ttl, ttl/2)
->>>>>>> 2cd28c9a
 	}
 
 	return p
