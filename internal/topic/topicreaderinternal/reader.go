package topicreaderinternal

import (
	"context"
	"errors"
	"fmt"
	"sync"
	"sync/atomic"
	"time"

	"github.com/ydb-platform/ydb-go-sdk/v3/credentials"
	"github.com/ydb-platform/ydb-go-sdk/v3/internal/clone"
	"github.com/ydb-platform/ydb-go-sdk/v3/internal/config"
	"github.com/ydb-platform/ydb-go-sdk/v3/internal/grpcwrapper/rawtopic/rawtopicreader"
	"github.com/ydb-platform/ydb-go-sdk/v3/internal/topic"
	"github.com/ydb-platform/ydb-go-sdk/v3/internal/xerrors"
	"github.com/ydb-platform/ydb-go-sdk/v3/trace"
)

var (
	errUnconnected = xerrors.Retryable(xerrors.Wrap(
		errors.New("ydb: first connection attempt not finished"),
	))
	errReaderClosed                 = xerrors.Wrap(errors.New("ydb: reader closed"))
	errCommitSessionFromOtherReader = xerrors.Wrap(errors.New("ydb: commit with session from other reader"))
)

var globalReaderCounter int64

func nextReaderID() int64 {
	return atomic.AddInt64(&globalReaderCounter, 1)
}

//go:generate mockgen -destination raw_topic_reader_stream_mock_test.go -package topicreaderinternal -write_package_comment=false . RawTopicReaderStream

type RawTopicReaderStream interface {
	Recv() (rawtopicreader.ServerMessage, error)
	Send(msg rawtopicreader.ClientMessage) error
	CloseSend() error
}

// TopicSteamReaderConnect connect to grpc stream
// when connectionCtx closed stream must stop work and return errors for all methods
type TopicSteamReaderConnect func(connectionCtx context.Context) (RawTopicReaderStream, error)

type Reader struct {
	reader             batchedStreamReader
	defaultBatchConfig ReadMessageBatchOptions
	tracer             *trace.Topic
	readerID           int64
}

type ReadMessageBatchOptions struct {
	batcherGetOptions
}

func (o ReadMessageBatchOptions) clone() ReadMessageBatchOptions {
	return o
}

func newReadMessageBatchOptions() ReadMessageBatchOptions {
	return ReadMessageBatchOptions{}
}

// PublicReadBatchOption для различных пожеланий к батчу вроде WithMaxMessages(int)
//
// # Experimental
//
// Notice: This API is EXPERIMENTAL and may be changed or removed in a later release.
type PublicReadBatchOption interface {
	Apply(options ReadMessageBatchOptions) ReadMessageBatchOptions
}

type readExplicitMessagesCount int

// Apply
//
// # Experimental
//
// Notice: This API is EXPERIMENTAL and may be changed or removed in a later release.
func (count readExplicitMessagesCount) Apply(options ReadMessageBatchOptions) ReadMessageBatchOptions {
	options.MinCount = int(count)
	options.MaxCount = int(count)
	return options
}

func NewReader(
	connector TopicSteamReaderConnect,
	consumer string,
	readSelectors []PublicReadSelector,
	opts ...PublicReaderOption,
) Reader {
	cfg := convertNewParamsToStreamConfig(consumer, readSelectors, opts...)
	readerID := nextReaderID()

	readerConnector := func(ctx context.Context) (batchedStreamReader, error) {
		stream, err := connector(ctx)
		if err != nil {
			return nil, err
		}

		return newTopicStreamReader(readerID, stream, cfg.topicStreamReaderConfig)
	}

	res := Reader{
		reader: newReaderReconnector(
			readerID,
			readerConnector,
			cfg.OperationTimeout(),
			cfg.RetrySettings,
			cfg.Trace,
			cfg.BaseContext,
		),
		defaultBatchConfig: cfg.DefaultBatchConfig,
		tracer:             cfg.Trace,
		readerID:           readerID,
	}

	return res
}

<<<<<<< HEAD
func (r *Reader) WaitInit(ctx context.Context) error {
	return r.reader.WaitInit(ctx)
=======
func (r *Reader) ID() int64 {
	return r.readerID
}

func (r *Reader) Tracer() *trace.Topic {
	return r.tracer
>>>>>>> 2a743f60
}

func (r *Reader) Close(ctx context.Context) error {
	return r.reader.CloseWithError(ctx, xerrors.WithStackTrace(errReaderClosed))
}

// ReadMessage read exactly one message
func (r *Reader) ReadMessage(ctx context.Context) (*PublicMessage, error) {
	res, err := r.ReadMessageBatch(ctx, readExplicitMessagesCount(1))
	if err != nil {
		return nil, err
	}

	return res.Messages[0], nil
}

// ReadMessageBatch read batch of messages.
// Batch is collection of messages, which can be atomically committed
func (r *Reader) ReadMessageBatch(ctx context.Context, opts ...PublicReadBatchOption) (batch *PublicBatch, err error) {
	readOptions := r.defaultBatchConfig.clone()

	for _, opt := range opts {
		if opt != nil {
			readOptions = opt.Apply(readOptions)
		}
	}

	for {
		if err = ctx.Err(); err != nil {
			return nil, err
		}

		batch, err = r.reader.ReadMessageBatch(ctx, readOptions)
		if err != nil {
			return nil, err
		}

		// if batch context is canceled - do not return it to client
		// and read next batch
		if batch.Context().Err() == nil {
			return batch, nil
		}
	}
}

func (r *Reader) Commit(ctx context.Context, offsets PublicCommitRangeGetter) (err error) {
	cr := offsets.getCommitRange().priv
	if cr.partitionSession.readerID != r.readerID {
		return xerrors.WithStackTrace(xerrors.Wrap(fmt.Errorf(
			"ydb: messages session reader id (%v) != current reader id (%v): %w",
			cr.partitionSession.readerID, r.readerID, errCommitSessionFromOtherReader,
		)))
	}

	return r.reader.Commit(ctx, cr)
}

func (r *Reader) CommitRanges(ctx context.Context, ranges []PublicCommitRange) error {
	for i := range ranges {
		if ranges[i].priv.partitionSession.readerID != r.readerID {
			return xerrors.WithStackTrace(xerrors.Wrap(fmt.Errorf(
				"ydb: commit ranges (range item %v) "+
					"messages session reader id (%v) != current reader id (%v): %w",
				i, ranges[i].priv.partitionSession.readerID, r.readerID, errCommitSessionFromOtherReader,
			)))
		}
	}

	commitRanges := NewCommitRangesFromPublicCommits(ranges)
	commitRanges.optimize()

	commitErrors := make(chan error, commitRanges.len())

	var wg sync.WaitGroup

	commit := func(cr commitRange) {
		defer wg.Done()
		commitErrors <- r.Commit(ctx, &cr)
	}

	wg.Add(commitRanges.len())
	for _, cr := range commitRanges.ranges {
		go commit(cr)
	}
	wg.Wait()
	close(commitErrors)

	// return first error
	for err := range commitErrors {
		if err != nil {
			return err
		}
	}

	return nil
}

type ReaderConfig struct {
	config.Common

	RetrySettings      topic.RetrySettings
	DefaultBatchConfig ReadMessageBatchOptions
	topicStreamReaderConfig
}

// PublicReaderOption
//
// # Experimental
//
// Notice: This API is EXPERIMENTAL and may be changed or removed in a later release.
type PublicReaderOption func(cfg *ReaderConfig)

func WithCredentials(cred credentials.Credentials) PublicReaderOption {
	return func(cfg *ReaderConfig) {
		if cred == nil {
			cred = credentials.NewAnonymousCredentials()
		}
		cfg.Cred = cred
	}
}

func WithTrace(tracer *trace.Topic) PublicReaderOption {
	return func(cfg *ReaderConfig) {
		cfg.Trace = cfg.Trace.Compose(tracer)
	}
}

func convertNewParamsToStreamConfig(
	consumer string,
	readSelectors []PublicReadSelector,
	opts ...PublicReaderOption,
) (cfg ReaderConfig) {
	cfg.topicStreamReaderConfig = newTopicStreamReaderConfig()
	cfg.Consumer = consumer

	// make own copy, for prevent changing internal states if readSelectors will change outside
	cfg.ReadSelectors = make([]*PublicReadSelector, len(readSelectors))
	for i := range readSelectors {
		cfg.ReadSelectors[i] = readSelectors[i].Clone()
	}

	for _, f := range opts {
		if f != nil {
			f(&cfg)
		}
	}

	return cfg
}

// PublicReadSelector
//
// # Experimental
//
// Notice: This API is EXPERIMENTAL and may be changed or removed in a later release.
type PublicReadSelector struct {
	Path       string
	Partitions []int64
	ReadFrom   time.Time     // zero value mean skip read from filter
	MaxTimeLag time.Duration // 0 mean skip time lag filter
}

// Clone create deep clone of the selector
//
// # Experimental
//
// Notice: This API is EXPERIMENTAL and may be changed or removed in a later release.
func (s PublicReadSelector) Clone() *PublicReadSelector { //nolint:gocritic
	s.Partitions = clone.Int64Slice(s.Partitions)
	return &s
}<|MERGE_RESOLUTION|>--- conflicted
+++ resolved
@@ -119,17 +119,16 @@
 	return res
 }
 
-<<<<<<< HEAD
 func (r *Reader) WaitInit(ctx context.Context) error {
 	return r.reader.WaitInit(ctx)
-=======
+}
+
 func (r *Reader) ID() int64 {
 	return r.readerID
 }
 
 func (r *Reader) Tracer() *trace.Topic {
 	return r.tracer
->>>>>>> 2a743f60
 }
 
 func (r *Reader) Close(ctx context.Context) error {
