--- conflicted
+++ resolved
@@ -244,14 +244,10 @@
 		opts.MinCount = 2
 		batch, err := e.reader.ReadMessageBatch(e.ctx, opts)
 		require.NoError(t, err)
-<<<<<<< HEAD
-		require.ErrorIs(t, e.reader.Commit(e.ctx, topicreadercommon.GetCommitRange(batch.Messages[1])), ErrWrongCommitOrderInSyncMode)
-=======
 		require.ErrorIs(t, e.reader.Commit(
 			e.ctx,
 			topicreadercommon.GetCommitRange(batch.Messages[1]),
 		), ErrWrongCommitOrderInSyncMode)
->>>>>>> dbd6566f
 		xtest.WaitChannelClosed(t, readRequestReceived)
 	})
 
