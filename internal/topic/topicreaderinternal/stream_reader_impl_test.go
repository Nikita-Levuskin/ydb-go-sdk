package topicreaderinternal

import (
	"bytes"
	"compress/gzip"
	"context"
	"errors"
	"io"
	"testing"
	"time"

	"github.com/stretchr/testify/require"
	"go.uber.org/mock/gomock"

	"github.com/ydb-platform/ydb-go-sdk/v3/internal/empty"
	"github.com/ydb-platform/ydb-go-sdk/v3/internal/grpcwrapper/rawtopic/rawtopiccommon"
	"github.com/ydb-platform/ydb-go-sdk/v3/internal/grpcwrapper/rawtopic/rawtopicreader"
	"github.com/ydb-platform/ydb-go-sdk/v3/internal/grpcwrapper/rawydb"
	"github.com/ydb-platform/ydb-go-sdk/v3/internal/topic/topicreadercommon"
	"github.com/ydb-platform/ydb-go-sdk/v3/internal/xcontext"
	"github.com/ydb-platform/ydb-go-sdk/v3/internal/xerrors"
	"github.com/ydb-platform/ydb-go-sdk/v3/internal/xsync"
	"github.com/ydb-platform/ydb-go-sdk/v3/internal/xtest"
	"github.com/ydb-platform/ydb-go-sdk/v3/trace"
)

func TestTopicStreamReaderImpl_BufferCounterOnStopPartition(t *testing.T) {
	table := []struct {
		name     string
		graceful bool
	}{
		{
			name:     "graceful",
			graceful: true,
		},
		{
			name:     "force",
			graceful: false,
		},
	}

	for _, test := range table {
		t.Run(test.name, func(t *testing.T) {
			e := newTopicReaderTestEnv(t)
			e.Start()

			initialBufferSize := e.reader.restBufferSizeBytes.Load()
			messageSize := initialBufferSize - 1

			e.stream.EXPECT().Send(&rawtopicreader.ReadRequest{BytesSize: int(messageSize)}).MaxTimes(1)

			messageReaded := make(empty.Chan)
			e.SendFromServerAndSetNextCallback(&rawtopicreader.ReadResponse{
				BytesSize: int(messageSize),
				PartitionData: []rawtopicreader.PartitionData{
					{
						PartitionSessionID: e.partitionSessionID,
						Batches: []rawtopicreader.Batch{
							{
								Codec:            0,
								ProducerID:       "",
								WriteSessionMeta: nil,
								WrittenAt:        time.Time{},
								MessageData: []rawtopicreader.MessageData{
									{
										Offset: 1,
										SeqNo:  1,
									},
								},
							},
						},
					},
				},
			}, func() {
				close(messageReaded)
			})
			<-messageReaded
			require.Equal(t, int64(1), e.reader.restBufferSizeBytes.Load())

			partitionStopped := make(empty.Chan)
			e.SendFromServerAndSetNextCallback(&rawtopicreader.StopPartitionSessionRequest{
				ServerMessageMetadata: rawtopiccommon.ServerMessageMetadata{},
				PartitionSessionID:    e.partitionSessionID,
				Graceful:              test.graceful,
				CommittedOffset:       0,
			}, func() {
				close(partitionStopped)
			})
			<-partitionStopped

			fixedBufferSizeCtx, cancel := context.WithCancel(e.ctx)
			go func() {
				xtest.SpinWaitCondition(t, nil, func() bool {
					return initialBufferSize == e.reader.restBufferSizeBytes.Load()
				})
				cancel()
			}()

			_, _ = e.reader.ReadMessageBatch(fixedBufferSizeCtx, newReadMessageBatchOptions())
			<-fixedBufferSizeCtx.Done()
			require.Equal(t, initialBufferSize, e.reader.restBufferSizeBytes.Load())
		})
	}
}

func TestTopicStreamReaderImpl_CommitStolen(t *testing.T) {
	xtest.TestManyTimesWithName(t, "SimpleCommit", func(t testing.TB) {
		e := newTopicReaderTestEnv(t)
		e.Start()

		lastOffset := e.partitionSession.LastReceivedMessageOffset()
		const dataSize = 4

		// request new data portion
		readRequestReceived := make(empty.Chan)
		e.stream.EXPECT().Send(&rawtopicreader.ReadRequest{BytesSize: dataSize * 2}).Do(func(_ interface{}) {
			close(readRequestReceived)
		})

		commitReceived := make(empty.Chan)
		// Expect commit message with stole
		e.stream.EXPECT().Send(
			&rawtopicreader.CommitOffsetRequest{
				CommitOffsets: []rawtopicreader.PartitionCommitOffset{
					{
						PartitionSessionID: e.partitionSessionID,
						Offsets: []rawtopiccommon.OffsetRange{
							{
								Start: lastOffset + 1,
								End:   lastOffset + 16,
							},
						},
					},
				},
			},
		).Do(func(req *rawtopicreader.CommitOffsetRequest) {
			close(commitReceived)
		})

		// send message with stole offsets
		//
		e.SendFromServer(&rawtopicreader.ReadResponse{
			BytesSize: dataSize,
			PartitionData: []rawtopicreader.PartitionData{
				{
					PartitionSessionID: e.partitionSessionID,
					Batches: []rawtopicreader.Batch{
						{
							Codec:      rawtopiccommon.CodecRaw,
							ProducerID: "1",
							MessageData: []rawtopicreader.MessageData{
								{
									Offset: lastOffset + 10,
								},
							},
						},
					},
				},
			},
		})

		e.SendFromServer(&rawtopicreader.ReadResponse{
			BytesSize: dataSize,
			PartitionData: []rawtopicreader.PartitionData{
				{
					PartitionSessionID: e.partitionSessionID,
					Batches: []rawtopicreader.Batch{
						{
							Codec:      rawtopiccommon.CodecRaw,
							ProducerID: "1",
							MessageData: []rawtopicreader.MessageData{
								{
									Offset: lastOffset + 15,
								},
							},
						},
					},
				},
			},
		})

		opts := newReadMessageBatchOptions()
		opts.MinCount = 2
		batch, err := e.reader.ReadMessageBatch(e.ctx, opts)
		require.NoError(t, err)
		require.NoError(t, e.reader.Commit(e.ctx, topicreadercommon.GetCommitRange(batch)))
		xtest.WaitChannelClosed(t, commitReceived)
		xtest.WaitChannelClosed(t, readRequestReceived)
	})
	xtest.TestManyTimesWithName(t, "WrongOrderCommitWithSyncMode", func(t testing.TB) {
		e := newTopicReaderTestEnv(t)
		e.reader.cfg.CommitMode = CommitModeSync
		e.Start()

		lastOffset := e.partitionSession.LastReceivedMessageOffset()
		const dataSize = 4
		// request new data portion
		readRequestReceived := make(empty.Chan)
		e.stream.EXPECT().Send(&rawtopicreader.ReadRequest{BytesSize: dataSize * 2}).Do(func(_ interface{}) {
			close(readRequestReceived)
		})

		e.SendFromServer(&rawtopicreader.ReadResponse{
			BytesSize: dataSize,
			PartitionData: []rawtopicreader.PartitionData{
				{
					PartitionSessionID: e.partitionSessionID,
					Batches: []rawtopicreader.Batch{
						{
							Codec:      rawtopiccommon.CodecRaw,
							ProducerID: "1",
							MessageData: []rawtopicreader.MessageData{
								{
									Offset: lastOffset + 1,
								},
							},
						},
					},
				},
			},
		})

		e.SendFromServer(&rawtopicreader.ReadResponse{
			BytesSize: dataSize,
			PartitionData: []rawtopicreader.PartitionData{
				{
					PartitionSessionID: e.partitionSessionID,
					Batches: []rawtopicreader.Batch{
						{
							Codec:      rawtopiccommon.CodecRaw,
							ProducerID: "1",
							MessageData: []rawtopicreader.MessageData{
								{
									Offset: lastOffset + 2,
								},
							},
						},
					},
				},
			},
		})

		opts := newReadMessageBatchOptions()
		opts.MinCount = 2
		batch, err := e.reader.ReadMessageBatch(e.ctx, opts)
		require.NoError(t, err)
		require.ErrorIs(t, e.reader.Commit(
			e.ctx,
			topicreadercommon.GetCommitRange(batch.Messages[1]),
		), ErrWrongCommitOrderInSyncMode)
		xtest.WaitChannelClosed(t, readRequestReceived)
	})

	xtest.TestManyTimesWithName(t, "CommitAfterGracefulStopPartition", func(t testing.TB) {
		e := newTopicReaderTestEnv(t)

		committed := e.partitionSession.CommittedOffset()
		commitReceived := make(empty.Chan)
		e.stream.EXPECT().Send(&rawtopicreader.CommitOffsetRequest{CommitOffsets: []rawtopicreader.PartitionCommitOffset{
			{
				PartitionSessionID: e.partitionSessionID,
				Offsets: []rawtopiccommon.OffsetRange{
					{
						Start: committed,
						End:   committed + 1,
					},
				},
			},
		}}).Do(func(_ interface{}) {
			close(commitReceived)
		}).Return(nil)

		stopPartitionResponseSent := make(empty.Chan)
		e.stream.EXPECT().Send(&rawtopicreader.StopPartitionSessionResponse{PartitionSessionID: e.partitionSessionID}).
			Do(func(_ interface{}) {
				close(stopPartitionResponseSent)
			}).Return(nil)

		e.Start()

		// send from server message, then partition graceful stop request
		go func() {
			e.SendFromServer(&rawtopicreader.ReadResponse{
				PartitionData: []rawtopicreader.PartitionData{
					{
						PartitionSessionID: e.partitionSessionID,
						Batches: []rawtopicreader.Batch{
							{
								Codec: rawtopiccommon.CodecRaw,
								MessageData: []rawtopicreader.MessageData{
									{
										Offset: committed,
										SeqNo:  1,
									},
								},
							},
						},
					},
				},
			})
			e.SendFromServer(&rawtopicreader.StopPartitionSessionRequest{
				PartitionSessionID: e.partitionSessionID,
				Graceful:           true,
			})
		}()

		readCtx, readCtxCancel := xcontext.WithCancel(e.ctx)
		go func() {
			<-stopPartitionResponseSent
			readCtxCancel()
		}()

		batch, err := e.reader.ReadMessageBatch(readCtx, newReadMessageBatchOptions())
		require.NoError(t, err)
		err = e.reader.Commit(e.ctx, topicreadercommon.GetCommitRange(batch))
		require.NoError(t, err)
		_, err = e.reader.ReadMessageBatch(readCtx, newReadMessageBatchOptions())
		require.ErrorIs(t, err, context.Canceled)

		select {
		case <-e.partitionSession.Context().Done():
			// pass
		case <-time.After(time.Second):
			t.Fatal("partition session not closed")
		}

		xtest.WaitChannelClosed(t, commitReceived)
	})
}

func TestTopicStreamReaderImpl_Create(t *testing.T) {
	xtest.TestManyTimesWithName(t, "BadSessionInitialization", func(t testing.TB) {
		mc := gomock.NewController(t)
		stream := NewMockRawTopicReaderStream(mc)
		stream.EXPECT().Send(gomock.Any()).Return(nil)
		stream.EXPECT().Recv().Return(&rawtopicreader.StartPartitionSessionRequest{
			ServerMessageMetadata: rawtopiccommon.ServerMessageMetadata{Status: rawydb.StatusInternalError},
		}, nil)
		stream.EXPECT().CloseSend().Return(nil)

<<<<<<< HEAD
		reader, err := newTopicStreamReader(nil, nextReaderID(), stream, newTopicStreamReaderConfig())
=======
		reader, err := newTopicStreamReader(topicreadercommon.NextReaderID(), stream, newTopicStreamReaderConfig())
>>>>>>> 1a85c100
		require.Error(t, err)
		require.Nil(t, reader)
	})
}

func TestTopicStreamReaderImpl_WaitInit(t *testing.T) {
	t.Run("OK", func(t *testing.T) {
		e := newTopicReaderTestEnv(t)
		e.Start()
		err := e.reader.WaitInit(context.Background())
		require.NoError(t, err)
	})

	t.Run("not started", func(t *testing.T) {
		e := newTopicReaderTestEnv(t)
		err := e.reader.WaitInit(context.Background())
		require.Error(t, err)
	})
}

func TestStreamReaderImpl_OnPartitionCloseHandle(t *testing.T) {
	xtest.TestManyTimesWithName(t, "GracefulFalseCancelPartitionContext", func(t testing.TB) {
		e := newTopicReaderTestEnv(t)
		e.Start()

		require.NoError(t, e.partitionSession.Context().Err())

		// stop partition
		e.SendFromServerAndSetNextCallback(
			&rawtopicreader.StopPartitionSessionRequest{PartitionSessionID: e.partitionSessionID},
			func() {
				require.Error(t, e.partitionSession.Context().Err())
			})
		e.WaitMessageReceived()
	})
	xtest.TestManyTimesWithName(t, "TraceGracefulTrue", func(t testing.TB) {
		e := newTopicReaderTestEnv(t)

		readMessagesCtx, readMessagesCtxCancel := xcontext.WithCancel(context.Background())
		committedOffset := int64(222)

		e.reader.cfg.Trace.OnReaderPartitionReadStopResponse = func(info trace.TopicReaderPartitionReadStopResponseStartInfo) func(doneInfo trace.TopicReaderPartitionReadStopResponseDoneInfo) { //nolint:lll
			expected := trace.TopicReaderPartitionReadStopResponseStartInfo{
				ReaderConnectionID: e.reader.readConnectionID,
				PartitionContext:   e.partitionSession.Context(),
				Topic:              e.partitionSession.Topic,
				PartitionID:        e.partitionSession.PartitionID,
				PartitionSessionID: e.partitionSession.StreamPartitionSessionID.ToInt64(),
				CommittedOffset:    committedOffset,
				Graceful:           true,
			}
			require.Equal(t, expected, info)

			require.NoError(t, info.PartitionContext.Err())

			readMessagesCtxCancel()

			return nil
		}

		e.Start()

		stopPartitionResponseSent := make(empty.Chan)
		e.stream.EXPECT().Send(&rawtopicreader.StopPartitionSessionResponse{
			PartitionSessionID: e.partitionSessionID,
		}).Return(nil).Do(func(_ interface{}) {
			close(stopPartitionResponseSent)
		})

		e.SendFromServer(&rawtopicreader.StopPartitionSessionRequest{
			PartitionSessionID: e.partitionSessionID,
			Graceful:           true,
			CommittedOffset:    rawtopiccommon.NewOffset(committedOffset),
		})

		_, err := e.reader.ReadMessageBatch(readMessagesCtx, newReadMessageBatchOptions())
		require.Error(t, err)
		require.Error(t, readMessagesCtx.Err())
		xtest.WaitChannelClosed(t, stopPartitionResponseSent)
	})
	xtest.TestManyTimesWithName(t, "TraceGracefulFalse", func(t testing.TB) {
		e := newTopicReaderTestEnv(t)

		readMessagesCtx, readMessagesCtxCancel := xcontext.WithCancel(context.Background())
		committedOffset := int64(222)

		e.reader.cfg.Trace.OnReaderPartitionReadStopResponse = func(info trace.TopicReaderPartitionReadStopResponseStartInfo) func(doneInfo trace.TopicReaderPartitionReadStopResponseDoneInfo) { //nolint:lll
			expected := trace.TopicReaderPartitionReadStopResponseStartInfo{
				ReaderConnectionID: e.reader.readConnectionID,
				PartitionContext:   e.partitionSession.Context(),
				Topic:              e.partitionSession.Topic,
				PartitionID:        e.partitionSession.PartitionID,
				PartitionSessionID: e.partitionSession.StreamPartitionSessionID.ToInt64(),
				CommittedOffset:    committedOffset,
				Graceful:           false,
			}
			require.Equal(t, expected, info)
			require.Error(t, info.PartitionContext.Err())

			readMessagesCtxCancel()

			return nil
		}

		e.Start()

		e.SendFromServer(&rawtopicreader.StopPartitionSessionRequest{
			PartitionSessionID: e.partitionSessionID,
			Graceful:           false,
			CommittedOffset:    rawtopiccommon.NewOffset(committedOffset),
		})

		_, err := e.reader.ReadMessageBatch(readMessagesCtx, newReadMessageBatchOptions())
		require.Error(t, err)
		require.Error(t, readMessagesCtx.Err())
	})
}

func TestTopicStreamReaderImpl_ReadMessages(t *testing.T) {
	t.Run("BufferSize", func(t *testing.T) {
		waitChangeRestBufferSizeBytes := func(r *topicStreamReaderImpl, old int64) {
			xtest.SpinWaitCondition(t, nil, func() bool {
				return r.restBufferSizeBytes.Load() != old
			})
		}

		xtest.TestManyTimesWithName(t, "InitialBufferSize", func(t testing.TB) {
			e := newTopicReaderTestEnv(t)
			e.Start()
			waitChangeRestBufferSizeBytes(e.reader, 0)
			require.Equal(t, e.initialBufferSizeBytes, e.reader.restBufferSizeBytes.Load())
		})

		xtest.TestManyTimesWithName(t, "DecrementIncrementBufferSize", func(t testing.TB) {
			e := newTopicReaderTestEnv(t)

			// doesn't check sends
			e.stream.EXPECT().Send(gomock.Any()).Return(nil).MinTimes(1)

			e.Start()
			waitChangeRestBufferSizeBytes(e.reader, 0)

			const dataSize = 1000
			e.SendFromServer(&rawtopicreader.ReadResponse{BytesSize: dataSize, PartitionData: []rawtopicreader.PartitionData{
				{
					PartitionSessionID: e.partitionSessionID,
					Batches: []rawtopicreader.Batch{
						{
							MessageData: []rawtopicreader.MessageData{
								{
									Offset: 1,
									SeqNo:  1,
									Data:   []byte{1, 2},
								},
								{
									Offset: 2,
									SeqNo:  2,
									Data:   []byte{4, 5, 6},
								},
								{
									Offset: 3,
									SeqNo:  3,
									Data:   []byte{7},
								},
							},
						},
					},
				},
			}})
			waitChangeRestBufferSizeBytes(e.reader, e.initialBufferSizeBytes)
			expectedBufferSizeAfterReceiveMessages := e.initialBufferSizeBytes - dataSize
			require.Equal(t, expectedBufferSizeAfterReceiveMessages, e.reader.restBufferSizeBytes.Load())

			oneOption := newReadMessageBatchOptions()
			oneOption.MaxCount = 1
			_, err := e.reader.ReadMessageBatch(e.ctx, oneOption)
			require.NoError(t, err)

			waitChangeRestBufferSizeBytes(e.reader, expectedBufferSizeAfterReceiveMessages)

			bufferSizeAfterReadOneMessage := e.reader.restBufferSizeBytes.Load()

			_, err = e.reader.ReadMessageBatch(e.ctx, newReadMessageBatchOptions())
			require.NoError(t, err)

			waitChangeRestBufferSizeBytes(e.reader, bufferSizeAfterReadOneMessage)
			require.Equal(t, e.initialBufferSizeBytes, e.reader.restBufferSizeBytes.Load())
		})

		xtest.TestManyTimesWithName(t, "ForceReturnBatchIfBufferFull", func(t testing.TB) {
			e := newTopicReaderTestEnv(t)

			dataRequested := make(empty.Chan)
			e.stream.EXPECT().Send(&rawtopicreader.ReadRequest{BytesSize: int(e.initialBufferSizeBytes)}).
				Do(func(_ interface{}) {
					close(dataRequested)
				})

			e.Start()
			waitChangeRestBufferSizeBytes(e.reader, 0)

			e.SendFromServer(&rawtopicreader.ReadResponse{
				BytesSize: int(e.initialBufferSizeBytes),
				PartitionData: []rawtopicreader.PartitionData{
					{
						PartitionSessionID: e.partitionSessionID,
						Batches: []rawtopicreader.Batch{
							{
								MessageData: []rawtopicreader.MessageData{
									{
										Offset: 1,
										SeqNo:  1,
										Data:   []byte{1, 2, 3},
									},
								},
							},
						},
					},
				},
			})
			needReadTwoMessages := newReadMessageBatchOptions()
			needReadTwoMessages.MinCount = 2

			readTimeoutCtx, cancel := xcontext.WithTimeout(e.ctx, time.Second)
			defer cancel()

			batch, err := e.reader.ReadMessageBatch(readTimeoutCtx, needReadTwoMessages)
			require.NoError(t, err)
			require.Len(t, batch.Messages, 1)

			<-dataRequested
		})
	})

	xtest.TestManyTimesWithName(t, "ReadBatch", func(t testing.TB) {
		e := newTopicReaderTestEnv(t)
		e.Start()

		compress := func(msg string) []byte {
			b := &bytes.Buffer{}
			writer := gzip.NewWriter(b)
			_, err := writer.Write([]byte(msg))
			require.NoError(t, writer.Close())
			require.NoError(t, err)

			return b.Bytes()
		}

		prevOffset := e.partitionSession.LastReceivedMessageOffset()

		sendDataRequestCompleted := make(empty.Chan)
		dataSize := 6
		e.stream.EXPECT().Send(&rawtopicreader.ReadRequest{BytesSize: dataSize}).Do(func(_ interface{}) {
			close(sendDataRequestCompleted)
		})
		e.SendFromServer(&rawtopicreader.ReadResponse{
			BytesSize: dataSize,
			PartitionData: []rawtopicreader.PartitionData{
				{
					PartitionSessionID: e.partitionSessionID,
					Batches: []rawtopicreader.Batch{
						{
							Codec:            rawtopiccommon.CodecRaw,
							WriteSessionMeta: map[string]string{"a": "b", "c": "d"},
							WrittenAt:        testTime(5),
							MessageData: []rawtopicreader.MessageData{
								{
									Offset:           prevOffset + 1,
									SeqNo:            1,
									CreatedAt:        testTime(1),
									Data:             []byte("123"),
									UncompressedSize: 3,
									MessageGroupID:   "1",
								},
								{
									Offset:           prevOffset + 2,
									SeqNo:            2,
									CreatedAt:        testTime(2),
									Data:             []byte("4567"),
									UncompressedSize: 4,
									MessageGroupID:   "1",
								},
							},
						},
						{
							Codec:            rawtopiccommon.CodecGzip,
							WriteSessionMeta: map[string]string{"e": "f", "g": "h"},
							WrittenAt:        testTime(6),
							MessageData: []rawtopicreader.MessageData{
								{
									Offset:           prevOffset + 10,
									SeqNo:            3,
									CreatedAt:        testTime(3),
									Data:             compress("098"),
									UncompressedSize: 3,
									MessageGroupID:   "2",
								},
								{
									Offset:           prevOffset + 20,
									SeqNo:            4,
									CreatedAt:        testTime(4),
									Data:             compress("0987"),
									UncompressedSize: 4,
									MessageGroupID:   "2",
								},
							},
						},
						{
							Codec:            rawtopiccommon.CodecRaw,
							WriteSessionMeta: map[string]string{"a": "b", "c": "d"},
							WrittenAt:        testTime(7),
							MessageData: []rawtopicreader.MessageData{
								{
									Offset:           prevOffset + 30,
									SeqNo:            5,
									CreatedAt:        testTime(5),
									Data:             []byte("test"),
									UncompressedSize: 4,
									MessageGroupID:   "1",
									MetadataItems: []rawtopiccommon.MetadataItem{
										{
											Key:   "first",
											Value: []byte("first-value"),
										},
										{
											Key:   "second",
											Value: []byte("second-value"),
										},
									},
								},
								{
									Offset:           prevOffset + 31,
									SeqNo:            6,
									CreatedAt:        testTime(5),
									Data:             []byte("4567"),
									UncompressedSize: 4,
									MessageGroupID:   "1",
									MetadataItems: []rawtopiccommon.MetadataItem{
										{
											Key:   "doubled-key",
											Value: []byte("bad"),
										},
										{
											Key:   "doubled-key",
											Value: []byte("good"),
										},
									},
								},
							},
						},
					},
				},
			},
		},
		)

		expectedData := [][]byte{[]byte("123"), []byte("4567"), []byte("098"), []byte("0987"), []byte("test"), []byte("4567")}
		expectedBatch := topicreadercommon.BatchSetCommitRangeForTest(&topicreadercommon.PublicBatch{
			Messages: []*topicreadercommon.PublicMessage{
				topicreadercommon.NewPublicMessageBuilder().
					Seqno(1).
					CreatedAt(testTime(1)).
					MessageGroupID("1").
					Offset(prevOffset.ToInt64() + 1).
					WrittenAt(testTime(5)).
					WriteSessionMetadata(map[string]string{"a": "b", "c": "d"}).
					UncompressedSize(3).
					RawDataLen(3).
					CommitRange(topicreadercommon.CommitRange{
						CommitOffsetStart: prevOffset + 1,
						CommitOffsetEnd:   prevOffset + 2,
						PartitionSession:  e.partitionSession,
					}).Build(),
				topicreadercommon.NewPublicMessageBuilder().
					Seqno(2).
					CreatedAt(testTime(2)).
					MessageGroupID("1").
					Offset(prevOffset.ToInt64() + 2).
					WrittenAt(testTime(5)).
					WriteSessionMetadata(map[string]string{"a": "b", "c": "d"}).
					UncompressedSize(4).
					RawDataLen(4).
					CommitRange(topicreadercommon.CommitRange{
						CommitOffsetStart: prevOffset + 2,
						CommitOffsetEnd:   prevOffset + 3,
						PartitionSession:  e.partitionSession,
					}).Build(),
				topicreadercommon.NewPublicMessageBuilder().
					Seqno(3).
					CreatedAt(testTime(3)).
					MessageGroupID("2").
					Offset(prevOffset.ToInt64() + 10).
					WrittenAt(testTime(6)).
					WriteSessionMetadata(map[string]string{"e": "f", "g": "h"}).
					UncompressedSize(3).
					RawDataLen(len(compress("098"))).
					CommitRange(topicreadercommon.CommitRange{
						CommitOffsetStart: prevOffset + 3,
						CommitOffsetEnd:   prevOffset + 11,
						PartitionSession:  e.partitionSession,
					}).Build(),
				topicreadercommon.NewPublicMessageBuilder().
					Seqno(4).
					CreatedAt(testTime(4)).
					MessageGroupID("2").
					Offset(prevOffset.ToInt64() + 20).
					WrittenAt(testTime(6)).
					WriteSessionMetadata(map[string]string{"e": "f", "g": "h"}).
					UncompressedSize(4).
					RawDataLen(len(compress("0987"))).
					CommitRange(topicreadercommon.CommitRange{
						CommitOffsetStart: prevOffset + 11,
						CommitOffsetEnd:   prevOffset + 21,
						PartitionSession:  e.partitionSession,
					}).Build(),
				topicreadercommon.NewPublicMessageBuilder().
					Seqno(5).
					CreatedAt(testTime(5)).
					MessageGroupID("1").
					Metadata(map[string][]byte{
						"first":  []byte("first-value"),
						"second": []byte("second-value"),
					}).
					Offset(prevOffset.ToInt64() + 30).
					WrittenAt(testTime(7)).
					WriteSessionMetadata(map[string]string{"a": "b", "c": "d"}).
					UncompressedSize(4).
					RawDataLen(4).
					CommitRange(topicreadercommon.CommitRange{
						CommitOffsetStart: prevOffset + 21,
						CommitOffsetEnd:   prevOffset + 31,
						PartitionSession:  e.partitionSession,
					}).Build(),
				topicreadercommon.NewPublicMessageBuilder().
					Seqno(6).
					CreatedAt(testTime(5)).
					MessageGroupID("1").
					Metadata(map[string][]byte{
						"doubled-key": []byte("good"),
					}).
					Offset(prevOffset.ToInt64() + 31).
					WrittenAt(testTime(7)).
					WriteSessionMetadata(map[string]string{"a": "b", "c": "d"}).
					UncompressedSize(4).
					RawDataLen(4).
					CommitRange(topicreadercommon.CommitRange{
						CommitOffsetStart: prevOffset + 31,
						CommitOffsetEnd:   prevOffset + 32,
						PartitionSession:  e.partitionSession,
					}).Build(),
			},
		}, topicreadercommon.CommitRange{
			CommitOffsetStart: prevOffset + 1,
			CommitOffsetEnd:   prevOffset + 32,
			PartitionSession:  e.partitionSession,
		})

		opts := newReadMessageBatchOptions()
		opts.MinCount = 6
		batch, err := e.reader.ReadMessageBatch(e.ctx, opts)
		require.NoError(t, err)

		data := make([][]byte, 0, len(batch.Messages))
		for i := range batch.Messages {
			content, err := io.ReadAll(batch.Messages[i])
			require.NoError(t, err)
			data = append(data, content)
			topicreadercommon.MessageSetNilDataForTest(batch.Messages[i])
		}

		require.Equal(t, expectedData, data)
		require.Equal(t, expectedBatch, batch)
		<-sendDataRequestCompleted
	})
}

func TestTopicStreamReadImpl_BatchReaderWantMoreMessagesThenBufferCanHold(t *testing.T) {
	sendMessageWithFullBuffer := func(e *streamEnv) empty.Chan {
		nextDataRequested := make(empty.Chan)
		e.stream.EXPECT().Send(&rawtopicreader.ReadRequest{BytesSize: int(e.initialBufferSizeBytes)}).Do(func(_ interface{}) {
			close(nextDataRequested)
		})

		e.SendFromServer(
			&rawtopicreader.ReadResponse{
				BytesSize: int(e.initialBufferSizeBytes),
				PartitionData: []rawtopicreader.PartitionData{
					{
						PartitionSessionID: e.partitionSessionID,
						Batches: []rawtopicreader.Batch{
							{
								Codec: rawtopiccommon.CodecRaw,
								MessageData: []rawtopicreader.MessageData{
									{
										Offset: 1,
									},
								},
							},
						},
					},
				},
			})

		return nextDataRequested
	}

	xtest.TestManyTimesWithName(t, "ReadAfterMessageInBuffer", func(t testing.TB) {
		e := newTopicReaderTestEnv(t)
		e.Start()

		nextDataRequested := sendMessageWithFullBuffer(&e)

		// wait message received to internal buffer
		xtest.SpinWaitCondition(t, &e.reader.batcher.m, func() bool {
			return len(e.reader.batcher.messages) > 0
		})

		xtest.SpinWaitCondition(t, nil, func() bool {
			return e.reader.restBufferSizeBytes.Load() == 0
		})

		opts := newReadMessageBatchOptions()
		opts.MinCount = 2

		readCtx, cancel := xcontext.WithTimeout(e.ctx, time.Second)
		defer cancel()
		batch, err := e.reader.ReadMessageBatch(readCtx, opts)
		require.NoError(t, err)
		require.Len(t, batch.Messages, 1)
		require.Equal(t, int64(1), batch.Messages[0].Offset)

		<-nextDataRequested
		require.Equal(t, e.initialBufferSizeBytes, e.reader.restBufferSizeBytes.Load())
	})

	xtest.TestManyTimesWithName(t, "ReadBeforeMessageInBuffer", func(t testing.TB) {
		e := newTopicReaderTestEnv(t)
		e.Start()

		readCompleted := make(empty.Chan)
		var batch *topicreadercommon.PublicBatch
		var readErr error
		go func() {
			defer close(readCompleted)

			opts := newReadMessageBatchOptions()
			opts.MinCount = 2

			readCtx, cancel := xcontext.WithTimeout(e.ctx, time.Second)
			defer cancel()
			batch, readErr = e.reader.ReadMessageBatch(readCtx, opts)
		}()

		// wait to start pop
		e.reader.batcher.notifyAboutNewMessages()
		xtest.SpinWaitCondition(t, &e.reader.batcher.m, func() bool {
			return len(e.reader.batcher.hasNewMessages) == 0
		})

		nextDataRequested := sendMessageWithFullBuffer(&e)

		<-readCompleted
		require.NoError(t, readErr)
		require.Len(t, batch.Messages, 1)
		require.Equal(t, int64(1), batch.Messages[0].Offset)

		<-nextDataRequested
		require.Equal(t, e.initialBufferSizeBytes, e.reader.restBufferSizeBytes.Load())
	})
}

func TestTopicStreamReadImpl_CommitWithBadSession(t *testing.T) {
	commitByMode := func(mode PublicCommitMode) error {
		sleep := func() {
			time.Sleep(time.Second / 10)
		}
		e := newTopicReaderTestEnv(t)
		e.reader.cfg.CommitMode = mode
		e.Start()

		cr := topicreadercommon.CommitRange{
			PartitionSession: topicreadercommon.NewPartitionSession(
				context.Background(),
				"asd",
				123,
				topicreadercommon.NextReaderID(),
				"bad-connection-id",
				222,
				322,
				213,
			),
		}
		commitErr := e.reader.Commit(e.ctx, cr)

		sleep()

		require.False(t, e.reader.closed)

		return commitErr
	}
	t.Run("CommitModeNone", func(t *testing.T) {
		require.ErrorIs(t, commitByMode(CommitModeNone), ErrCommitDisabled)
	})
	t.Run("CommitModeSync", func(t *testing.T) {
		require.ErrorIs(t, commitByMode(CommitModeSync), PublicErrCommitSessionToExpiredSession)
	})
	t.Run("CommitModeAsync", func(t *testing.T) {
		require.NoError(t, commitByMode(CommitModeAsync))
	})
}

type streamEnv struct {
	ctx                    context.Context //nolint:containedctx
	t                      testing.TB
	reader                 *topicStreamReaderImpl
	stopReadEvents         empty.Chan
	stream                 *MockRawTopicReaderStream
	partitionSessionID     partitionSessionID
	mc                     *gomock.Controller
	partitionSession       *topicreadercommon.PartitionSession
	initialBufferSizeBytes int64

	m                          xsync.Mutex
	messagesFromServerToClient chan testStreamResult
	nextMessageNeedCallback    func()
}

type testStreamResult struct {
	nextMessageCallback func()
	msg                 rawtopicreader.ServerMessage
	err                 error
	waitOnly            bool
}

func newTopicReaderTestEnv(t testing.TB) streamEnv {
	ctx := xtest.Context(t)

	mc := gomock.NewController(t)

	stream := NewMockRawTopicReaderStream(mc)

	const initialBufferSizeBytes = 1000000

	cfg := newTopicStreamReaderConfig()
	cfg.BaseContext = ctx
	cfg.BufferSizeProtoBytes = initialBufferSizeBytes
	cfg.CommitterBatchTimeLag = 0

<<<<<<< HEAD
	reader := newTopicStreamReaderStopped(nil, nextReaderID(), stream, cfg)
=======
	reader := newTopicStreamReaderStopped(topicreadercommon.NextReaderID(), stream, cfg)
>>>>>>> 1a85c100
	// reader.initSession() - skip stream level initialization

	const testPartitionID = 5
	const testSessionID = 15
	const testClientSessionID = 115
	const testSessionComitted = 20

	session := topicreadercommon.NewPartitionSession(
		ctx,
		"/test",
		testPartitionID,
		reader.readerID,
		reader.readConnectionID,
		testSessionID,
		testClientSessionID,
		testSessionComitted,
	)
	require.NoError(t, reader.sessionController.Add(session))

	env := streamEnv{
		ctx:                        ctx,
		t:                          t,
		initialBufferSizeBytes:     initialBufferSizeBytes,
		reader:                     reader,
		stopReadEvents:             make(empty.Chan),
		stream:                     stream,
		messagesFromServerToClient: make(chan testStreamResult),
		partitionSession:           session,
		partitionSessionID:         session.StreamPartitionSessionID,
		mc:                         mc,
	}

	stream.EXPECT().Recv().AnyTimes().DoAndReturn(env.receiveMessageHandler)

	// initial data request
	stream.EXPECT().Send(&rawtopicreader.ReadRequest{BytesSize: initialBufferSizeBytes}).MaxTimes(1)

	// allow in test send data without explicit sizes
	stream.EXPECT().Send(&rawtopicreader.ReadRequest{BytesSize: 0}).AnyTimes()

	streamClosed := make(empty.Chan)
	stream.EXPECT().CloseSend().Return(nil).Do(func() {
		close(streamClosed)
	})

	t.Cleanup(func() {
		close(env.stopReadEvents)
		_ = env.reader.CloseWithError(ctx, errors.New("test finished"))
		xtest.WaitChannelClosed(t, streamClosed)
	})

	t.Cleanup(func() {
		if messLen := len(env.messagesFromServerToClient); messLen != 0 {
			t.Fatalf("not all messages consumed from server: %v", messLen)
		}
	})

	//nolint:govet
	return env
}

func (e *streamEnv) Start() {
	require.NoError(e.t, e.reader.startBackgroundWorkers())
	xtest.SpinWaitCondition(e.t, nil, func() bool {
		return e.reader.restBufferSizeBytes.Load() == e.initialBufferSizeBytes
	})
}

func (e *streamEnv) readerReceiveWaitClose(callback func()) {
	e.stream.EXPECT().Recv().Do(func() {
		if callback != nil {
			callback()
		}
		<-e.ctx.Done()
	}).Return(nil, errors.New("test reader closed"))
}

func (e *streamEnv) SendFromServer(msg rawtopicreader.ServerMessage) {
	e.SendFromServerAndSetNextCallback(msg, nil)
}

func (e *streamEnv) SendFromServerAndSetNextCallback(msg rawtopicreader.ServerMessage, callback func()) {
	if msg.StatusData().Status == 0 {
		msg.SetStatus(rawydb.StatusSuccess)
	}
	e.messagesFromServerToClient <- testStreamResult{msg: msg, nextMessageCallback: callback}
}

func (e *streamEnv) WaitMessageReceived() {
	e.messagesFromServerToClient <- testStreamResult{waitOnly: true}
}

func (e *streamEnv) receiveMessageHandler() (rawtopicreader.ServerMessage, error) {
	if e.ctx.Err() != nil {
		return nil, e.ctx.Err()
	}

	var callback func()
	e.m.WithLock(func() {
		callback = e.nextMessageNeedCallback
		e.nextMessageNeedCallback = nil
	})

	if callback != nil {
		callback()
	}

readMessages:
	for {
		select {
		case <-e.ctx.Done():
			return nil, e.ctx.Err()
		case <-e.stopReadEvents:
			return nil, xerrors.Wrap(errors.New("mock reader closed"))
		case res := <-e.messagesFromServerToClient:
			if res.waitOnly {
				continue readMessages
			}
			e.m.WithLock(func() {
				e.nextMessageNeedCallback = res.nextMessageCallback
			})

			return res.msg, res.err
		}
	}
}<|MERGE_RESOLUTION|>--- conflicted
+++ resolved
@@ -338,11 +338,7 @@
 		}, nil)
 		stream.EXPECT().CloseSend().Return(nil)
 
-<<<<<<< HEAD
-		reader, err := newTopicStreamReader(nil, nextReaderID(), stream, newTopicStreamReaderConfig())
-=======
-		reader, err := newTopicStreamReader(topicreadercommon.NextReaderID(), stream, newTopicStreamReaderConfig())
->>>>>>> 1a85c100
+		reader, err := newTopicStreamReader(nil, topicreadercommon.NextReaderID(), stream, newTopicStreamReaderConfig())
 		require.Error(t, err)
 		require.Nil(t, reader)
 	})
@@ -991,11 +987,7 @@
 	cfg.BufferSizeProtoBytes = initialBufferSizeBytes
 	cfg.CommitterBatchTimeLag = 0
 
-<<<<<<< HEAD
-	reader := newTopicStreamReaderStopped(nil, nextReaderID(), stream, cfg)
-=======
-	reader := newTopicStreamReaderStopped(topicreadercommon.NextReaderID(), stream, cfg)
->>>>>>> 1a85c100
+	reader := newTopicStreamReaderStopped(nil, topicreadercommon.NextReaderID(), stream, cfg)
 	// reader.initSession() - skip stream level initialization
 
 	const testPartitionID = 5
