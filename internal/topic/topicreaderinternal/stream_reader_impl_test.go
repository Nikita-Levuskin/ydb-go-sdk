package topicreaderinternal

import (
	"bytes"
	"compress/gzip"
	"context"
	"errors"
	"io"
	"sync"
	"testing"
	"time"

	"github.com/stretchr/testify/require"
	"go.uber.org/mock/gomock"

	"github.com/ydb-platform/ydb-go-sdk/v3/internal/empty"
	"github.com/ydb-platform/ydb-go-sdk/v3/internal/grpcwrapper/rawtopic"
	"github.com/ydb-platform/ydb-go-sdk/v3/internal/grpcwrapper/rawtopic/rawtopiccommon"
	"github.com/ydb-platform/ydb-go-sdk/v3/internal/grpcwrapper/rawtopic/rawtopicreader"
	"github.com/ydb-platform/ydb-go-sdk/v3/internal/grpcwrapper/rawydb"
	"github.com/ydb-platform/ydb-go-sdk/v3/internal/topic/topicreadercommon"
	"github.com/ydb-platform/ydb-go-sdk/v3/internal/xcontext"
	"github.com/ydb-platform/ydb-go-sdk/v3/internal/xerrors"
	"github.com/ydb-platform/ydb-go-sdk/v3/internal/xsync"
	"github.com/ydb-platform/ydb-go-sdk/v3/internal/xtest"
	"github.com/ydb-platform/ydb-go-sdk/v3/trace"
)

func TestTopicStreamReaderImpl_BufferCounterOnStopPartition(t *testing.T) {
	table := []struct {
		name     string
		graceful bool
	}{
		{
			name:     "graceful",
			graceful: true,
		},
		{
			name:     "force",
			graceful: false,
		},
	}

	for _, test := range table {
		t.Run(test.name, func(t *testing.T) {
			e := newTopicReaderTestEnv(t)
			e.Start()

			initialBufferSize := e.reader.restBufferSizeBytes.Load()
			messageSize := initialBufferSize - 1

			e.stream.EXPECT().Send(&rawtopicreader.ReadRequest{BytesSize: int(messageSize)}).MaxTimes(1)

			messageReaded := make(empty.Chan)
			e.SendFromServerAndSetNextCallback(&rawtopicreader.ReadResponse{
				BytesSize: int(messageSize),
				PartitionData: []rawtopicreader.PartitionData{
					{
						PartitionSessionID: e.partitionSessionID,
						Batches: []rawtopicreader.Batch{
							{
								Codec:            0,
								ProducerID:       "",
								WriteSessionMeta: nil,
								WrittenAt:        time.Time{},
								MessageData: []rawtopicreader.MessageData{
									{
										Offset: 1,
										SeqNo:  1,
									},
								},
							},
						},
					},
				},
			}, func() {
				close(messageReaded)
			})
			<-messageReaded
			require.Equal(t, int64(1), e.reader.restBufferSizeBytes.Load())

			partitionStopped := make(empty.Chan)
			e.SendFromServerAndSetNextCallback(&rawtopicreader.StopPartitionSessionRequest{
				ServerMessageMetadata: rawtopiccommon.ServerMessageMetadata{},
				PartitionSessionID:    e.partitionSessionID,
				Graceful:              test.graceful,
				CommittedOffset:       0,
			}, func() {
				close(partitionStopped)
			})
			<-partitionStopped

			fixedBufferSizeCtx, cancel := context.WithCancel(e.ctx)
			go func() {
				xtest.SpinWaitCondition(t, nil, func() bool {
					return initialBufferSize == e.reader.restBufferSizeBytes.Load()
				})
				cancel()
			}()

			_, _ = e.reader.ReadMessageBatch(fixedBufferSizeCtx, newReadMessageBatchOptions())
			<-fixedBufferSizeCtx.Done()
			require.Equal(t, initialBufferSize, e.reader.restBufferSizeBytes.Load())
		})
	}
}

func TestTopicStreamReaderImpl_CommitStolen(t *testing.T) {
	xtest.TestManyTimesWithName(t, "SimpleCommit", func(t testing.TB) {
		e := newTopicReaderTestEnv(t)
		e.Start()

		lastOffset := e.partitionSession.LastReceivedMessageOffset()
		const dataSize = 4

		// request new data portion
		readRequestReceived := make(empty.Chan)
		e.stream.EXPECT().Send(
			&rawtopicreader.ReadRequest{BytesSize: dataSize * 2},
		).DoAndReturn(func(_ rawtopicreader.ClientMessage) error {
			close(readRequestReceived)

			return nil
		})

		commitReceived := make(empty.Chan)
		// Expect commit message with stole
		e.stream.EXPECT().Send(
			&rawtopicreader.CommitOffsetRequest{
				CommitOffsets: []rawtopicreader.PartitionCommitOffset{
					{
						PartitionSessionID: e.partitionSessionID,
						Offsets: []rawtopiccommon.OffsetRange{
							{
								Start: lastOffset + 1,
								End:   lastOffset + 16,
							},
						},
					},
				},
			},
		).DoAndReturn(func(_ rawtopicreader.ClientMessage) error {
			close(commitReceived)

			return nil
		})

		// send message with stole offsets
		//
		e.SendFromServer(&rawtopicreader.ReadResponse{
			BytesSize: dataSize,
			PartitionData: []rawtopicreader.PartitionData{
				{
					PartitionSessionID: e.partitionSessionID,
					Batches: []rawtopicreader.Batch{
						{
							Codec:      rawtopiccommon.CodecRaw,
							ProducerID: "1",
							MessageData: []rawtopicreader.MessageData{
								{
									Offset: lastOffset + 10,
								},
							},
						},
					},
				},
			},
		})

		e.SendFromServer(&rawtopicreader.ReadResponse{
			BytesSize: dataSize,
			PartitionData: []rawtopicreader.PartitionData{
				{
					PartitionSessionID: e.partitionSessionID,
					Batches: []rawtopicreader.Batch{
						{
							Codec:      rawtopiccommon.CodecRaw,
							ProducerID: "1",
							MessageData: []rawtopicreader.MessageData{
								{
									Offset: lastOffset + 15,
								},
							},
						},
					},
				},
			},
		})

		opts := newReadMessageBatchOptions()
		opts.MinCount = 2
		batch, err := e.reader.ReadMessageBatch(e.ctx, opts)
		require.NoError(t, err)
		require.NoError(t, e.reader.Commit(e.ctx, topicreadercommon.GetCommitRange(batch)))
		xtest.WaitChannelClosed(t, commitReceived)
		xtest.WaitChannelClosed(t, readRequestReceived)
	})
	xtest.TestManyTimesWithName(t, "WrongOrderCommitWithSyncMode", func(t testing.TB) {
		e := newTopicReaderTestEnv(t)
		e.reader.cfg.CommitMode = CommitModeSync
		e.Start()

		lastOffset := e.partitionSession.LastReceivedMessageOffset()
		const dataSize = 4
		// request new data portion
		readRequestReceived := make(empty.Chan)
		e.stream.EXPECT().Send(
			&rawtopicreader.ReadRequest{BytesSize: dataSize * 2},
		).DoAndReturn(func(_ rawtopicreader.ClientMessage) error {
			close(readRequestReceived)

			return nil
		})

		e.SendFromServer(&rawtopicreader.ReadResponse{
			BytesSize: dataSize,
			PartitionData: []rawtopicreader.PartitionData{
				{
					PartitionSessionID: e.partitionSessionID,
					Batches: []rawtopicreader.Batch{
						{
							Codec:      rawtopiccommon.CodecRaw,
							ProducerID: "1",
							MessageData: []rawtopicreader.MessageData{
								{
									Offset: lastOffset + 1,
								},
							},
						},
					},
				},
			},
		})

		e.SendFromServer(&rawtopicreader.ReadResponse{
			BytesSize: dataSize,
			PartitionData: []rawtopicreader.PartitionData{
				{
					PartitionSessionID: e.partitionSessionID,
					Batches: []rawtopicreader.Batch{
						{
							Codec:      rawtopiccommon.CodecRaw,
							ProducerID: "1",
							MessageData: []rawtopicreader.MessageData{
								{
									Offset: lastOffset + 2,
								},
							},
						},
					},
				},
			},
		})

		opts := newReadMessageBatchOptions()
		opts.MinCount = 2
		batch, err := e.reader.ReadMessageBatch(e.ctx, opts)
		require.NoError(t, err)
		require.ErrorIs(t, e.reader.Commit(
			e.ctx,
			topicreadercommon.GetCommitRange(batch.Messages[1]),
		), ErrWrongCommitOrderInSyncMode)
		xtest.WaitChannelClosed(t, readRequestReceived)
	})

	xtest.TestManyTimesWithName(t, "CommitAfterGracefulStopPartition", func(t testing.TB) {
		e := newTopicReaderTestEnv(t)

		committed := e.partitionSession.CommittedOffset()
		commitReceived := make(empty.Chan)
		e.stream.EXPECT().Send(&rawtopicreader.CommitOffsetRequest{CommitOffsets: []rawtopicreader.PartitionCommitOffset{
			{
				PartitionSessionID: e.partitionSessionID,
				Offsets: []rawtopiccommon.OffsetRange{
					{
						Start: committed,
						End:   committed + 1,
					},
				},
			},
		}}).DoAndReturn(func(_ rawtopicreader.ClientMessage) error {
			close(commitReceived)

			return nil
		})

		stopPartitionResponseSent := make(empty.Chan)
		e.stream.EXPECT().Send(&rawtopicreader.StopPartitionSessionResponse{PartitionSessionID: e.partitionSessionID}).
			DoAndReturn(func(_ rawtopicreader.ClientMessage) error {
				close(stopPartitionResponseSent)

				return nil
			})

		e.Start()

		// send from server message, then partition graceful stop request
		go func() {
			e.SendFromServer(&rawtopicreader.ReadResponse{
				PartitionData: []rawtopicreader.PartitionData{
					{
						PartitionSessionID: e.partitionSessionID,
						Batches: []rawtopicreader.Batch{
							{
								Codec: rawtopiccommon.CodecRaw,
								MessageData: []rawtopicreader.MessageData{
									{
										Offset: committed,
										SeqNo:  1,
									},
								},
							},
						},
					},
				},
			})
			e.SendFromServer(&rawtopicreader.StopPartitionSessionRequest{
				PartitionSessionID: e.partitionSessionID,
				Graceful:           true,
			})
		}()

		readCtx, readCtxCancel := xcontext.WithCancel(e.ctx)
		go func() {
			<-stopPartitionResponseSent
			readCtxCancel()
		}()

		batch, err := e.reader.ReadMessageBatch(readCtx, newReadMessageBatchOptions())
		require.NoError(t, err)
		err = e.reader.Commit(e.ctx, topicreadercommon.GetCommitRange(batch))
		require.NoError(t, err)
		_, err = e.reader.ReadMessageBatch(readCtx, newReadMessageBatchOptions())
		require.ErrorIs(t, err, context.Canceled)

		select {
		case <-e.partitionSession.Context().Done():
			// pass
		case <-time.After(time.Second):
			t.Fatal("partition session not closed")
		}

		xtest.WaitChannelClosed(t, commitReceived)
	})
}

func TestTopicStreamReaderImpl_Create(t *testing.T) {
	xtest.TestManyTimesWithName(t, "BadSessionInitialization", func(t testing.TB) {
		mc := gomock.NewController(t)
		stream := NewMockRawTopicReaderStream(mc)
		stream.EXPECT().Send(gomock.Any()).Return(nil)
		stream.EXPECT().Recv().Return(&rawtopicreader.StartPartitionSessionRequest{
			ServerMessageMetadata: rawtopiccommon.ServerMessageMetadata{Status: rawydb.StatusInternalError},
		}, nil)
		stream.EXPECT().CloseSend().Return(nil)

		reader, err := newTopicStreamReader(nil, topicreadercommon.NextReaderID(), stream, newTopicStreamReaderConfig())
		require.Error(t, err)
		require.Nil(t, reader)
	})
}

func TestTopicStreamReaderImpl_WaitInit(t *testing.T) {
	t.Run("OK", func(t *testing.T) {
		e := newTopicReaderTestEnv(t)
		e.Start()
		err := e.reader.WaitInit(context.Background())
		require.NoError(t, err)
	})

	t.Run("not started", func(t *testing.T) {
		e := newTopicReaderTestEnv(t)
		err := e.reader.WaitInit(context.Background())
		require.Error(t, err)
	})
}

func TestStreamReaderImpl_OnPartitionCloseHandle(t *testing.T) {
	xtest.TestManyTimesWithName(t, "GracefulFalseCancelPartitionContext", func(t testing.TB) {
		e := newTopicReaderTestEnv(t)
		e.Start()

		require.NoError(t, e.partitionSession.Context().Err())

		// stop partition
		e.SendFromServerAndSetNextCallback(
			&rawtopicreader.StopPartitionSessionRequest{PartitionSessionID: e.partitionSessionID},
			func() {
				require.Error(t, e.partitionSession.Context().Err())
			})
		e.WaitMessageReceived()
	})
	xtest.TestManyTimesWithName(t, "TraceGracefulTrue", func(t testing.TB) {
		e := newTopicReaderTestEnv(t)

		readMessagesCtx, readMessagesCtxCancel := xcontext.WithCancel(context.Background())
		committedOffset := int64(222)

		e.reader.cfg.Trace.OnReaderPartitionReadStopResponse = func(info trace.TopicReaderPartitionReadStopResponseStartInfo) func(doneInfo trace.TopicReaderPartitionReadStopResponseDoneInfo) { //nolint:lll
			expected := trace.TopicReaderPartitionReadStopResponseStartInfo{
				ReaderConnectionID: e.reader.readConnectionID,
				PartitionContext:   e.partitionSession.Context(),
				Topic:              e.partitionSession.Topic,
				PartitionID:        e.partitionSession.PartitionID,
				PartitionSessionID: e.partitionSession.StreamPartitionSessionID.ToInt64(),
				CommittedOffset:    committedOffset,
				Graceful:           true,
			}
			require.Equal(t, expected, info)

			require.NoError(t, info.PartitionContext.Err())

			readMessagesCtxCancel()

			return nil
		}

		e.Start()

		stopPartitionResponseSent := make(empty.Chan)
		e.stream.EXPECT().Send(&rawtopicreader.StopPartitionSessionResponse{
			PartitionSessionID: e.partitionSessionID,
		}).DoAndReturn(func(_ rawtopicreader.ClientMessage) error {
			close(stopPartitionResponseSent)

			return nil
		})

		e.SendFromServer(&rawtopicreader.StopPartitionSessionRequest{
			PartitionSessionID: e.partitionSessionID,
			Graceful:           true,
			CommittedOffset:    rawtopiccommon.NewOffset(committedOffset),
		})

		_, err := e.reader.ReadMessageBatch(readMessagesCtx, newReadMessageBatchOptions())
		require.Error(t, err)
		require.Error(t, readMessagesCtx.Err())
		xtest.WaitChannelClosed(t, stopPartitionResponseSent)
	})
	xtest.TestManyTimesWithName(t, "TraceGracefulFalse", func(t testing.TB) {
		e := newTopicReaderTestEnv(t)

		readMessagesCtx, readMessagesCtxCancel := xcontext.WithCancel(context.Background())
		committedOffset := int64(222)

		e.reader.cfg.Trace.OnReaderPartitionReadStopResponse = func(info trace.TopicReaderPartitionReadStopResponseStartInfo) func(doneInfo trace.TopicReaderPartitionReadStopResponseDoneInfo) { //nolint:lll
			expected := trace.TopicReaderPartitionReadStopResponseStartInfo{
				ReaderConnectionID: e.reader.readConnectionID,
				PartitionContext:   e.partitionSession.Context(),
				Topic:              e.partitionSession.Topic,
				PartitionID:        e.partitionSession.PartitionID,
				PartitionSessionID: e.partitionSession.StreamPartitionSessionID.ToInt64(),
				CommittedOffset:    committedOffset,
				Graceful:           false,
			}
			require.Equal(t, expected, info)
			require.Error(t, info.PartitionContext.Err())

			readMessagesCtxCancel()

			return nil
		}

		e.Start()

		e.SendFromServer(&rawtopicreader.StopPartitionSessionRequest{
			PartitionSessionID: e.partitionSessionID,
			Graceful:           false,
			CommittedOffset:    rawtopiccommon.NewOffset(committedOffset),
		})

		_, err := e.reader.ReadMessageBatch(readMessagesCtx, newReadMessageBatchOptions())
		require.Error(t, err)
		require.Error(t, readMessagesCtx.Err())
	})
}

func TestTopicStreamReaderImpl_ReadMessages(t *testing.T) {
	t.Run("BufferSize", func(t *testing.T) {
		waitChangeRestBufferSizeBytes := func(r *topicStreamReaderImpl, old int64) {
			xtest.SpinWaitCondition(t, nil, func() bool {
				return r.restBufferSizeBytes.Load() != old
			})
		}

		xtest.TestManyTimesWithName(t, "InitialBufferSize", func(t testing.TB) {
			e := newTopicReaderTestEnv(t)
			e.Start()
			waitChangeRestBufferSizeBytes(e.reader, 0)
			require.Equal(t, e.initialBufferSizeBytes, e.reader.restBufferSizeBytes.Load())
		})

		xtest.TestManyTimesWithName(t, "DecrementIncrementBufferSize", func(t testing.TB) {
			e := newTopicReaderTestEnv(t)

			// doesn't check sends
			e.stream.EXPECT().Send(gomock.Any()).Return(nil).MinTimes(1)

			e.Start()
			waitChangeRestBufferSizeBytes(e.reader, 0)

			const dataSize = 1000
			e.SendFromServer(&rawtopicreader.ReadResponse{BytesSize: dataSize, PartitionData: []rawtopicreader.PartitionData{
				{
					PartitionSessionID: e.partitionSessionID,
					Batches: []rawtopicreader.Batch{
						{
							MessageData: []rawtopicreader.MessageData{
								{
									Offset: 1,
									SeqNo:  1,
									Data:   []byte{1, 2},
								},
								{
									Offset: 2,
									SeqNo:  2,
									Data:   []byte{4, 5, 6},
								},
								{
									Offset: 3,
									SeqNo:  3,
									Data:   []byte{7},
								},
							},
						},
					},
				},
			}})
			waitChangeRestBufferSizeBytes(e.reader, e.initialBufferSizeBytes)
			expectedBufferSizeAfterReceiveMessages := e.initialBufferSizeBytes - dataSize
			require.Equal(t, expectedBufferSizeAfterReceiveMessages, e.reader.restBufferSizeBytes.Load())

			oneOption := newReadMessageBatchOptions()
			oneOption.MaxCount = 1
			_, err := e.reader.ReadMessageBatch(e.ctx, oneOption)
			require.NoError(t, err)

			waitChangeRestBufferSizeBytes(e.reader, expectedBufferSizeAfterReceiveMessages)

			bufferSizeAfterReadOneMessage := e.reader.restBufferSizeBytes.Load()

			_, err = e.reader.ReadMessageBatch(e.ctx, newReadMessageBatchOptions())
			require.NoError(t, err)

			waitChangeRestBufferSizeBytes(e.reader, bufferSizeAfterReadOneMessage)
			require.Equal(t, e.initialBufferSizeBytes, e.reader.restBufferSizeBytes.Load())
		})

		xtest.TestManyTimesWithName(t, "ForceReturnBatchIfBufferFull", func(t testing.TB) {
			e := newTopicReaderTestEnv(t)

			dataRequested := make(empty.Chan)
			e.stream.EXPECT().Send(
				&rawtopicreader.ReadRequest{BytesSize: int(e.initialBufferSizeBytes)},
			).
				DoAndReturn(func(_ rawtopicreader.ClientMessage) error {
					close(dataRequested)

					return nil
				})

			e.Start()
			waitChangeRestBufferSizeBytes(e.reader, 0)

			e.SendFromServer(&rawtopicreader.ReadResponse{
				BytesSize: int(e.initialBufferSizeBytes),
				PartitionData: []rawtopicreader.PartitionData{
					{
						PartitionSessionID: e.partitionSessionID,
						Batches: []rawtopicreader.Batch{
							{
								MessageData: []rawtopicreader.MessageData{
									{
										Offset: 1,
										SeqNo:  1,
										Data:   []byte{1, 2, 3},
									},
								},
							},
						},
					},
				},
			})
			needReadTwoMessages := newReadMessageBatchOptions()
			needReadTwoMessages.MinCount = 2

			readTimeoutCtx, cancel := xcontext.WithTimeout(e.ctx, time.Second)
			defer cancel()

			batch, err := e.reader.ReadMessageBatch(readTimeoutCtx, needReadTwoMessages)
			require.NoError(t, err)
			require.Len(t, batch.Messages, 1)

			<-dataRequested
		})
	})

	xtest.TestManyTimesWithName(t, "ReadBatch", func(t testing.TB) {
		e := newTopicReaderTestEnv(t)
		e.Start()

		compress := func(msg string) []byte {
			b := &bytes.Buffer{}
			writer := gzip.NewWriter(b)
			_, err := writer.Write([]byte(msg))
			require.NoError(t, writer.Close())
			require.NoError(t, err)

			return b.Bytes()
		}

		prevOffset := e.partitionSession.LastReceivedMessageOffset()

		sendDataRequestCompleted := make(empty.Chan)
		dataSize := 6
		e.stream.EXPECT().Send(
			&rawtopicreader.ReadRequest{BytesSize: dataSize},
		).DoAndReturn(func(_ rawtopicreader.ClientMessage) error {
			close(sendDataRequestCompleted)

			return nil
		})
		e.SendFromServer(&rawtopicreader.ReadResponse{
			BytesSize: dataSize,
			PartitionData: []rawtopicreader.PartitionData{
				{
					PartitionSessionID: e.partitionSessionID,
					Batches: []rawtopicreader.Batch{
						{
							Codec:            rawtopiccommon.CodecRaw,
							WriteSessionMeta: map[string]string{"a": "b", "c": "d"},
							WrittenAt:        testTime(5),
							MessageData: []rawtopicreader.MessageData{
								{
									Offset:           prevOffset + 1,
									SeqNo:            1,
									CreatedAt:        testTime(1),
									Data:             []byte("123"),
									UncompressedSize: 3,
									MessageGroupID:   "1",
								},
								{
									Offset:           prevOffset + 2,
									SeqNo:            2,
									CreatedAt:        testTime(2),
									Data:             []byte("4567"),
									UncompressedSize: 4,
									MessageGroupID:   "1",
								},
							},
						},
						{
							Codec:            rawtopiccommon.CodecGzip,
							WriteSessionMeta: map[string]string{"e": "f", "g": "h"},
							WrittenAt:        testTime(6),
							MessageData: []rawtopicreader.MessageData{
								{
									Offset:           prevOffset + 10,
									SeqNo:            3,
									CreatedAt:        testTime(3),
									Data:             compress("098"),
									UncompressedSize: 3,
									MessageGroupID:   "2",
								},
								{
									Offset:           prevOffset + 20,
									SeqNo:            4,
									CreatedAt:        testTime(4),
									Data:             compress("0987"),
									UncompressedSize: 4,
									MessageGroupID:   "2",
								},
							},
						},
						{
							Codec:            rawtopiccommon.CodecRaw,
							WriteSessionMeta: map[string]string{"a": "b", "c": "d"},
							WrittenAt:        testTime(7),
							MessageData: []rawtopicreader.MessageData{
								{
									Offset:           prevOffset + 30,
									SeqNo:            5,
									CreatedAt:        testTime(5),
									Data:             []byte("test"),
									UncompressedSize: 4,
									MessageGroupID:   "1",
									MetadataItems: []rawtopiccommon.MetadataItem{
										{
											Key:   "first",
											Value: []byte("first-value"),
										},
										{
											Key:   "second",
											Value: []byte("second-value"),
										},
									},
								},
								{
									Offset:           prevOffset + 31,
									SeqNo:            6,
									CreatedAt:        testTime(5),
									Data:             []byte("4567"),
									UncompressedSize: 4,
									MessageGroupID:   "1",
									MetadataItems: []rawtopiccommon.MetadataItem{
										{
											Key:   "doubled-key",
											Value: []byte("bad"),
										},
										{
											Key:   "doubled-key",
											Value: []byte("good"),
										},
									},
								},
							},
						},
					},
				},
			},
		},
		)

		expectedData := [][]byte{[]byte("123"), []byte("4567"), []byte("098"), []byte("0987"), []byte("test"), []byte("4567")}
		expectedBatch := topicreadercommon.BatchSetCommitRangeForTest(&topicreadercommon.PublicBatch{
			Messages: []*topicreadercommon.PublicMessage{
				topicreadercommon.NewPublicMessageBuilder().
					Seqno(1).
					CreatedAt(testTime(1)).
					MessageGroupID("1").
					Offset(prevOffset.ToInt64() + 1).
					WrittenAt(testTime(5)).
					WriteSessionMetadata(map[string]string{"a": "b", "c": "d"}).
					UncompressedSize(3).
					RawDataLen(3).
					CommitRange(topicreadercommon.CommitRange{
						CommitOffsetStart: prevOffset + 1,
						CommitOffsetEnd:   prevOffset + 2,
						PartitionSession:  e.partitionSession,
					}).Build(),
				topicreadercommon.NewPublicMessageBuilder().
					Seqno(2).
					CreatedAt(testTime(2)).
					MessageGroupID("1").
					Offset(prevOffset.ToInt64() + 2).
					WrittenAt(testTime(5)).
					WriteSessionMetadata(map[string]string{"a": "b", "c": "d"}).
					UncompressedSize(4).
					RawDataLen(4).
					CommitRange(topicreadercommon.CommitRange{
						CommitOffsetStart: prevOffset + 2,
						CommitOffsetEnd:   prevOffset + 3,
						PartitionSession:  e.partitionSession,
					}).Build(),
				topicreadercommon.NewPublicMessageBuilder().
					Seqno(3).
					CreatedAt(testTime(3)).
					MessageGroupID("2").
					Offset(prevOffset.ToInt64() + 10).
					WrittenAt(testTime(6)).
					WriteSessionMetadata(map[string]string{"e": "f", "g": "h"}).
					UncompressedSize(3).
					RawDataLen(len(compress("098"))).
					CommitRange(topicreadercommon.CommitRange{
						CommitOffsetStart: prevOffset + 3,
						CommitOffsetEnd:   prevOffset + 11,
						PartitionSession:  e.partitionSession,
					}).Build(),
				topicreadercommon.NewPublicMessageBuilder().
					Seqno(4).
					CreatedAt(testTime(4)).
					MessageGroupID("2").
					Offset(prevOffset.ToInt64() + 20).
					WrittenAt(testTime(6)).
					WriteSessionMetadata(map[string]string{"e": "f", "g": "h"}).
					UncompressedSize(4).
					RawDataLen(len(compress("0987"))).
					CommitRange(topicreadercommon.CommitRange{
						CommitOffsetStart: prevOffset + 11,
						CommitOffsetEnd:   prevOffset + 21,
						PartitionSession:  e.partitionSession,
					}).Build(),
				topicreadercommon.NewPublicMessageBuilder().
					Seqno(5).
					CreatedAt(testTime(5)).
					MessageGroupID("1").
					Metadata(map[string][]byte{
						"first":  []byte("first-value"),
						"second": []byte("second-value"),
					}).
					Offset(prevOffset.ToInt64() + 30).
					WrittenAt(testTime(7)).
					WriteSessionMetadata(map[string]string{"a": "b", "c": "d"}).
					UncompressedSize(4).
					RawDataLen(4).
					CommitRange(topicreadercommon.CommitRange{
						CommitOffsetStart: prevOffset + 21,
						CommitOffsetEnd:   prevOffset + 31,
						PartitionSession:  e.partitionSession,
					}).Build(),
				topicreadercommon.NewPublicMessageBuilder().
					Seqno(6).
					CreatedAt(testTime(5)).
					MessageGroupID("1").
					Metadata(map[string][]byte{
						"doubled-key": []byte("good"),
					}).
					Offset(prevOffset.ToInt64() + 31).
					WrittenAt(testTime(7)).
					WriteSessionMetadata(map[string]string{"a": "b", "c": "d"}).
					UncompressedSize(4).
					RawDataLen(4).
					CommitRange(topicreadercommon.CommitRange{
						CommitOffsetStart: prevOffset + 31,
						CommitOffsetEnd:   prevOffset + 32,
						PartitionSession:  e.partitionSession,
					}).Build(),
			},
		}, topicreadercommon.CommitRange{
			CommitOffsetStart: prevOffset + 1,
			CommitOffsetEnd:   prevOffset + 32,
			PartitionSession:  e.partitionSession,
		})

		opts := newReadMessageBatchOptions()
		opts.MinCount = 6
		batch, err := e.reader.ReadMessageBatch(e.ctx, opts)
		require.NoError(t, err)

		data := make([][]byte, 0, len(batch.Messages))
		for i := range batch.Messages {
			content, err := io.ReadAll(batch.Messages[i])
			require.NoError(t, err)
			data = append(data, content)
			topicreadercommon.MessageSetNilDataForTest(batch.Messages[i])
		}

		require.Equal(t, expectedData, data)
		require.Equal(t, expectedBatch, batch)
		<-sendDataRequestCompleted
	})
}

func TestTopicStreamReadImpl_BatchReaderWantMoreMessagesThenBufferCanHold(t *testing.T) {
	sendMessageWithFullBuffer := func(e *streamEnv) empty.Chan {
		nextDataRequested := make(empty.Chan)
		e.stream.EXPECT().Send(
			&rawtopicreader.ReadRequest{BytesSize: int(e.initialBufferSizeBytes)},
		).DoAndReturn(func(_ rawtopicreader.ClientMessage) error {
			close(nextDataRequested)

			return nil
		})

		e.SendFromServer(
			&rawtopicreader.ReadResponse{
				BytesSize: int(e.initialBufferSizeBytes),
				PartitionData: []rawtopicreader.PartitionData{
					{
						PartitionSessionID: e.partitionSessionID,
						Batches: []rawtopicreader.Batch{
							{
								Codec: rawtopiccommon.CodecRaw,
								MessageData: []rawtopicreader.MessageData{
									{
										Offset: 1,
									},
								},
							},
						},
					},
				},
			})

		return nextDataRequested
	}

	xtest.TestManyTimesWithName(t, "ReadAfterMessageInBuffer", func(t testing.TB) {
		e := newTopicReaderTestEnv(t)
		e.Start()

		nextDataRequested := sendMessageWithFullBuffer(&e)

		// wait message received to internal buffer
		xtest.SpinWaitCondition(t, &e.reader.batcher.m, func() bool {
			return len(e.reader.batcher.messages) > 0
		})

		xtest.SpinWaitCondition(t, nil, func() bool {
			return e.reader.restBufferSizeBytes.Load() == 0
		})

		opts := newReadMessageBatchOptions()
		opts.MinCount = 2

		readCtx, cancel := xcontext.WithTimeout(e.ctx, time.Second)
		defer cancel()
		batch, err := e.reader.ReadMessageBatch(readCtx, opts)
		require.NoError(t, err)
		require.Len(t, batch.Messages, 1)
		require.Equal(t, int64(1), batch.Messages[0].Offset)

		<-nextDataRequested
		require.Equal(t, e.initialBufferSizeBytes, e.reader.restBufferSizeBytes.Load())
	})

	xtest.TestManyTimesWithName(t, "ReadBeforeMessageInBuffer", func(t testing.TB) {
		e := newTopicReaderTestEnv(t)
		e.Start()

		readCompleted := make(empty.Chan)
		var batch *topicreadercommon.PublicBatch
		var readErr error
		go func() {
			defer close(readCompleted)

			opts := newReadMessageBatchOptions()
			opts.MinCount = 2

			readCtx, cancel := xcontext.WithTimeout(e.ctx, time.Second)
			defer cancel()
			batch, readErr = e.reader.ReadMessageBatch(readCtx, opts)
		}()

		// wait to start pop
		e.reader.batcher.notifyAboutNewMessages()
		xtest.SpinWaitCondition(t, &e.reader.batcher.m, func() bool {
			return len(e.reader.batcher.hasNewMessages) == 0
		})

		nextDataRequested := sendMessageWithFullBuffer(&e)

		<-readCompleted
		require.NoError(t, readErr)
		require.Len(t, batch.Messages, 1)
		require.Equal(t, int64(1), batch.Messages[0].Offset)

		<-nextDataRequested
		require.Equal(t, e.initialBufferSizeBytes, e.reader.restBufferSizeBytes.Load())
	})
}

func TestTopicStreamReadImpl_CommitWithBadSession(t *testing.T) {
	commitByMode := func(mode PublicCommitMode) error {
		sleep := func() {
			time.Sleep(time.Second / 10)
		}
		e := newTopicReaderTestEnv(t)
		e.reader.cfg.CommitMode = mode
		e.Start()

		cr := topicreadercommon.CommitRange{
			PartitionSession: topicreadercommon.NewPartitionSession(
				context.Background(),
				"asd",
				123,
				topicreadercommon.NextReaderID(),
				"bad-connection-id",
				222,
				322,
				213,
			),
		}
		commitErr := e.reader.Commit(e.ctx, cr)

		sleep()

		require.False(t, e.reader.closed)

		return commitErr
	}
	t.Run("CommitModeNone", func(t *testing.T) {
		require.ErrorIs(t, commitByMode(CommitModeNone), ErrCommitDisabled)
	})
	t.Run("CommitModeSync", func(t *testing.T) {
		require.ErrorIs(t, commitByMode(CommitModeSync), PublicErrCommitSessionToExpiredSession)
	})
	t.Run("CommitModeAsync", func(t *testing.T) {
		require.NoError(t, commitByMode(CommitModeAsync))
	})
}

type streamEnv struct {
	TopicClient             *MockTopicClient
	ctx                     context.Context //nolint:containedctx
	t                       testing.TB
	reader                  *topicStreamReaderImpl
	stopReadEvents          empty.Chan
	stopReadEventsCloseOnce sync.Once
	stream                  *MockRawTopicReaderStream
	partitionSessionID      partitionSessionID
	mc                      *gomock.Controller
	partitionSession        *topicreadercommon.PartitionSession
	initialBufferSizeBytes  int64

	m                          xsync.Mutex
	messagesFromServerToClient chan testStreamResult
	nextMessageNeedCallback    func()
}

type testStreamResult struct {
	nextMessageCallback func()
	msg                 rawtopicreader.ServerMessage
	err                 error
	waitOnly            bool
}

func newTopicReaderTestEnv(t testing.TB) streamEnv {
	ctx := xtest.Context(t)

	mc := gomock.NewController(t)

	stream := NewMockRawTopicReaderStream(mc)

	const initialBufferSizeBytes = 1000000

	cfg := newTopicStreamReaderConfig()
	cfg.BaseContext = ctx
	cfg.BufferSizeProtoBytes = initialBufferSizeBytes
	cfg.CommitterBatchTimeLag = 0

	topicClientMock := NewMockTopicClient(mc)
	reader := newTopicStreamReaderStopped(topicClientMock, topicreadercommon.NextReaderID(), stream, cfg)
	// reader.initSession() - skip stream level initialization

	const testPartitionID = 5
	const testSessionID = 15
	const testClientSessionID = 115
	const testSessionComitted = 20

	session := topicreadercommon.NewPartitionSession(
		ctx,
		"/test",
		testPartitionID,
		reader.readerID,
		reader.readConnectionID,
		testSessionID,
		testClientSessionID,
		testSessionComitted,
	)
	require.NoError(t, reader.sessionController.Add(session))

	env := streamEnv{
		TopicClient:                topicClientMock,
		ctx:                        ctx,
		t:                          t,
		initialBufferSizeBytes:     initialBufferSizeBytes,
		reader:                     reader,
		stopReadEvents:             make(empty.Chan),
		stream:                     stream,
		messagesFromServerToClient: make(chan testStreamResult),
		partitionSession:           session,
		partitionSessionID:         session.StreamPartitionSessionID,
		mc:                         mc,
	}

	stream.EXPECT().Recv().AnyTimes().DoAndReturn(env.receiveMessageHandler)

	// initial data request
	stream.EXPECT().Send(&rawtopicreader.ReadRequest{BytesSize: initialBufferSizeBytes}).MaxTimes(1)

	// allow in test send data without explicit sizes
	stream.EXPECT().Send(&rawtopicreader.ReadRequest{BytesSize: 0}).AnyTimes()

	streamClosed := make(empty.Chan)
	stream.EXPECT().CloseSend().Return(nil).DoAndReturn(func() error {
		close(streamClosed)
<<<<<<< HEAD
		env.closeStream()
=======

		return nil
>>>>>>> b5d12976
	})

	t.Cleanup(func() {
		env.closeStream()
		_ = env.reader.CloseWithError(ctx, errors.New("test finished"))
		xtest.WaitChannelClosed(t, streamClosed)
	})

	t.Cleanup(func() {
		if messLen := len(env.messagesFromServerToClient); messLen != 0 {
			t.Fatalf("not all messages consumed from server: %v", messLen)
		}
	})

	//nolint:govet
	return env
}

func (e *streamEnv) Start() {
	require.NoError(e.t, e.reader.startBackgroundWorkers())
	xtest.SpinWaitCondition(e.t, nil, func() bool {
		return e.reader.restBufferSizeBytes.Load() == e.initialBufferSizeBytes
	})
}

func (e *streamEnv) readerReceiveWaitClose(callback func()) {
	e.stream.EXPECT().Recv().DoAndReturn(func() (rawtopicreader.ServerMessage, error) {
		if callback != nil {
			callback()
		}
		<-e.ctx.Done()

		return nil, errors.New("test reader closed")
	})
}

func (e *streamEnv) SendFromServer(msg rawtopicreader.ServerMessage) {
	e.SendFromServerAndSetNextCallback(msg, nil)
}

func (e *streamEnv) SendFromServerAndSetNextCallback(msg rawtopicreader.ServerMessage, callback func()) {
	if msg.StatusData().Status == 0 {
		msg.SetStatus(rawydb.StatusSuccess)
	}
	e.messagesFromServerToClient <- testStreamResult{msg: msg, nextMessageCallback: callback}
}

func (e *streamEnv) WaitMessageReceived() {
	e.messagesFromServerToClient <- testStreamResult{waitOnly: true}
}

func (e *streamEnv) receiveMessageHandler() (rawtopicreader.ServerMessage, error) {
	if e.ctx.Err() != nil {
		return nil, e.ctx.Err()
	}

	var callback func()
	e.m.WithLock(func() {
		callback = e.nextMessageNeedCallback
		e.nextMessageNeedCallback = nil
	})

	if callback != nil {
		callback()
	}

readMessages:
	for {
		select {
		case <-e.ctx.Done():
			return nil, e.ctx.Err()
		case <-e.stopReadEvents:
			return nil, xerrors.Wrap(errors.New("mock reader closed"))
		case res := <-e.messagesFromServerToClient:
			if res.waitOnly {
				continue readMessages
			}
			e.m.WithLock(func() {
				e.nextMessageNeedCallback = res.nextMessageCallback
			})

			return res.msg, res.err
		}
	}
}

func (e *streamEnv) closeStream() {
	e.stopReadEventsCloseOnce.Do(func() {
		close(e.stopReadEvents)
	})
}

func TestUpdateCommitInTransaction(t *testing.T) {
	t.Run("OK", func(t *testing.T) {
		e := newTopicReaderTestEnv(t)
		e.Start()

		initialCommitOffset := e.partitionSession.CommittedOffset()
		txID := "test-tx-id"
		sessionID := "test-session-id"

		e.TopicClient.EXPECT().UpdateOffsetsInTransaction(gomock.Any(), &rawtopic.UpdateOffsetsInTransactionRequest{
			OperationParams: rawydb.OperationParams{
				OperationMode: rawydb.OperationParamsModeSync,
			},
			Tx: rawtopic.UpdateOffsetsInTransactionRequest_TransactionIdentity{
				ID:      txID,
				Session: sessionID,
			},
			Topics: []rawtopic.UpdateOffsetsInTransactionRequest_TopicOffsets{
				{
					Path: e.partitionSession.Topic,
					Partitions: []rawtopic.UpdateOffsetsInTransactionRequest_PartitionOffsets{
						{
							PartitionID: e.partitionSession.PartitionID,
							PartitionOffsets: []rawtopiccommon.OffsetRange{
								{
									Start: initialCommitOffset,
									End:   initialCommitOffset + 1,
								},
							},
						},
					},
				},
			},
			Consumer: e.reader.cfg.Consumer,
		})

		txMock := newMockTransactionWrapper(sessionID, txID)

		batch, err := topicreadercommon.NewBatch(e.partitionSession, []*topicreadercommon.PublicMessage{
			topicreadercommon.NewPublicMessageBuilder().
				Offset(e.partitionSession.CommittedOffset().ToInt64()).
				PartitionSession(e.partitionSession).
				Build(),
		})
		require.NoError(t, err)
		err = e.reader.commitWithTransaction(e.ctx, txMock, batch)
		require.NoError(t, err)

		require.Len(t, txMock.mockTx.OnCompleted, 1)
		txMock.mockTx.OnCompleted[0](nil)
		require.Equal(t, initialCommitOffset+1, e.partitionSession.CommittedOffset())
	})
	t.Run("FailedAddCommitToTransactions", func(t *testing.T) {
		e := newTopicReaderTestEnv(t)
		e.Start()

		txID := "test-tx-id"
		sessionID := "test-session-id"

		testError := errors.New("test error")
		e.TopicClient.EXPECT().UpdateOffsetsInTransaction(gomock.Any(), gomock.Any()).Return(testError)

		txMock := newMockTransactionWrapper(sessionID, txID)

		batch, err := topicreadercommon.NewBatch(e.partitionSession, []*topicreadercommon.PublicMessage{
			topicreadercommon.NewPublicMessageBuilder().
				Offset(e.partitionSession.CommittedOffset().ToInt64()).
				PartitionSession(e.partitionSession).
				Build(),
		})
		require.NoError(t, err)
		err = e.reader.commitWithTransaction(e.ctx, txMock, batch)
		require.ErrorIs(t, err, testError)
		require.NoError(t, xerrors.RetryableError(err))
		require.Empty(t, txMock.mockTx.OnCompleted)

		require.True(t, e.reader.closed)
		require.ErrorIs(t, e.reader.err, testError)
		require.Error(t, xerrors.RetryableError(e.reader.err))
		require.True(t, txMock.mockTx.RolledBack)
	})
}<|MERGE_RESOLUTION|>--- conflicted
+++ resolved
@@ -1065,12 +1065,9 @@
 	streamClosed := make(empty.Chan)
 	stream.EXPECT().CloseSend().Return(nil).DoAndReturn(func() error {
 		close(streamClosed)
-<<<<<<< HEAD
 		env.closeStream()
-=======
 
 		return nil
->>>>>>> b5d12976
 	})
 
 	t.Cleanup(func() {
