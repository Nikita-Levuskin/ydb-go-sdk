--- conflicted
+++ resolved
@@ -680,16 +680,10 @@
 	return true
 }
 
-<<<<<<< HEAD
-func (s *scanner) assertTypeOptional(typ *Ydb.Type) (t *Ydb.Type_OptionalType) {
-	if t, _ = typ.Type.(*Ydb.Type_OptionalType); t == nil {
-		s.typeError(typ.Type, t)
-=======
 func (s *valueScanner) assertTypeOptional(typ *Ydb.Type) (t *Ydb.Type_OptionalType) {
 	x := typ.GetType()
 	if t, _ = x.(*Ydb.Type_OptionalType); t == nil {
 		s.typeError(x, t)
->>>>>>> d6ceff7f
 	}
 
 	return
@@ -751,84 +745,54 @@
 }
 
 func (s *rawConverter) assertTypeList(typ *Ydb.Type) (t *Ydb.Type_ListType) {
-<<<<<<< HEAD
-	if t, _ = typ.Type.(*Ydb.Type_ListType); t == nil {
-		s.typeError(typ.Type, t)
-=======
 	x := typ.GetType()
 	if t, _ = x.(*Ydb.Type_ListType); t == nil {
 		s.typeError(x, t)
->>>>>>> d6ceff7f
 	}
 
 	return
 }
 
 func (s *rawConverter) assertTypeTuple(typ *Ydb.Type) (t *Ydb.Type_TupleType) {
-<<<<<<< HEAD
-	if t, _ = typ.Type.(*Ydb.Type_TupleType); t == nil {
-		s.typeError(typ.Type, t)
-=======
 	x := typ.GetType()
 	if t, _ = x.(*Ydb.Type_TupleType); t == nil {
 		s.typeError(x, t)
->>>>>>> d6ceff7f
 	}
 
 	return
 }
 
 func (s *rawConverter) assertTypeStruct(typ *Ydb.Type) (t *Ydb.Type_StructType) {
-<<<<<<< HEAD
-	if t, _ = typ.Type.(*Ydb.Type_StructType); t == nil {
-		s.typeError(typ.Type, t)
-=======
 	x := typ.GetType()
 	if t, _ = x.(*Ydb.Type_StructType); t == nil {
 		s.typeError(x, t)
->>>>>>> d6ceff7f
 	}
 
 	return
 }
 
 func (s *rawConverter) assertTypeDict(typ *Ydb.Type) (t *Ydb.Type_DictType) {
-<<<<<<< HEAD
-	if t, _ = typ.Type.(*Ydb.Type_DictType); t == nil {
-		s.typeError(typ.Type, t)
-=======
 	x := typ.GetType()
 	if t, _ = x.(*Ydb.Type_DictType); t == nil {
 		s.typeError(x, t)
->>>>>>> d6ceff7f
 	}
 
 	return
 }
 
 func (s *rawConverter) assertTypeDecimal(typ *Ydb.Type) (t *Ydb.Type_DecimalType) {
-<<<<<<< HEAD
-	if t, _ = typ.Type.(*Ydb.Type_DecimalType); t == nil {
-		s.typeError(typ.Type, t)
-=======
 	x := typ.GetType()
 	if t, _ = x.(*Ydb.Type_DecimalType); t == nil {
 		s.typeError(x, t)
->>>>>>> d6ceff7f
 	}
 
 	return
 }
 
 func (s *rawConverter) assertTypeVariant(typ *Ydb.Type) (t *Ydb.Type_VariantType) {
-<<<<<<< HEAD
-	if t, _ = typ.Type.(*Ydb.Type_VariantType); t == nil {
-		s.typeError(typ.Type, t)
-=======
 	x := typ.GetType()
 	if t, _ = x.(*Ydb.Type_VariantType); t == nil {
 		s.typeError(x, t)
->>>>>>> d6ceff7f
 	}
 
 	return
