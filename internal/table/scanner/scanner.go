package scanner

import (
	"database/sql"
	"encoding/json"
	"fmt"
	"io"
	"math"
	"reflect"
	"time"

	"github.com/ydb-platform/ydb-go-genproto/protos/Ydb"

	"github.com/ydb-platform/ydb-go-sdk/v3/internal/decimal"
	"github.com/ydb-platform/ydb-go-sdk/v3/internal/scanner"
	internalTypes "github.com/ydb-platform/ydb-go-sdk/v3/internal/types"
	"github.com/ydb-platform/ydb-go-sdk/v3/internal/value"
	"github.com/ydb-platform/ydb-go-sdk/v3/internal/xerrors"
	"github.com/ydb-platform/ydb-go-sdk/v3/internal/xstring"
	"github.com/ydb-platform/ydb-go-sdk/v3/internal/xsync"
	"github.com/ydb-platform/ydb-go-sdk/v3/table/options"
	"github.com/ydb-platform/ydb-go-sdk/v3/table/result"
	"github.com/ydb-platform/ydb-go-sdk/v3/table/result/indexed"
	"github.com/ydb-platform/ydb-go-sdk/v3/table/result/named"
)

type valueScanner struct {
	set                      *Ydb.ResultSet
	row                      *Ydb.Value
	converter                *rawConverter
	stack                    scanStack
	nextRow                  int
	nextItem                 int
	ignoreTruncated          bool
	markTruncatedAsRetryable bool

	columnIndexes []int

	errMtx xsync.RWMutex
	err    error
}

// ColumnCount returns number of columns in the current result set.
func (s *valueScanner) ColumnCount() int {
	if s.set == nil {
		return 0
	}

	return len(s.set.GetColumns())
}

// Columns allows to iterate over all columns of the current result set.
func (s *valueScanner) Columns(it func(options.Column)) {
	if s.set == nil {
		return
	}
	for _, m := range s.set.GetColumns() {
		it(options.Column{
			Name: m.GetName(),
			Type: internalTypes.TypeFromYDB(m.GetType()),
		})
	}
}

// RowCount returns number of rows in the result set.
func (s *valueScanner) RowCount() int {
	if s.set == nil {
		return 0
	}

	return len(s.set.GetRows())
}

// ItemCount returns number of items in the current row.
func (s *valueScanner) ItemCount() int {
	if s.row == nil {
		return 0
	}

	return len(s.row.GetItems())
}

// HasNextRow reports whether result row may be advanced.
// It may be useful to call HasNextRow() instead of NextRow() to look ahead
// without advancing the result rows.
func (s *valueScanner) HasNextRow() bool {
	return s.err == nil && s.set != nil && s.nextRow < len(s.set.GetRows())
}

// NextRow selects next row in the current result set.
// It returns false if there are no more rows in the result set.
func (s *valueScanner) NextRow() bool {
	if !s.HasNextRow() {
		return false
	}
	s.row = s.set.GetRows()[s.nextRow]
	s.nextRow++
	s.nextItem = 0
	s.stack.reset()

	return true
}

func (s *valueScanner) preScanChecks(lenValues int) (err error) {
	if s.columnIndexes != nil {
		if len(s.columnIndexes) != lenValues {
			return s.errorf(
				1,
				"scan row failed: count of values and column are different (%d != %d)",
				len(s.columnIndexes),
				lenValues,
			)
		}
	}
	if s.ColumnCount() < lenValues {
		panic(fmt.Sprintf("scan row failed: count of columns less then values (%d < %d)", s.ColumnCount(), lenValues))
	}
	if s.nextItem != 0 {
		panic("scan row failed: double scan per row")
	}

	return s.Err()
}

func (s *valueScanner) ScanWithDefaults(values ...indexed.Required) (err error) {
	if err = s.preScanChecks(len(values)); err != nil {
		return
	}
	for i := range values {
		if _, ok := values[i].(named.Value); ok {
			panic("dont use NamedValue with ScanWithDefaults. Use ScanNamed instead")
		}
		if s.columnIndexes == nil {
			if err = s.seekItemByID(i); err != nil {
				return
			}
		} else {
			if err = s.seekItemByID(s.columnIndexes[i]); err != nil {
				return
			}
		}
		if s.isCurrentTypeOptional() {
			s.scanOptional(values[i], true)
		} else {
			s.scanRequired(values[i])
		}
	}
	s.nextItem += len(values)

	return s.Err()
}

func (s *valueScanner) Scan(values ...indexed.RequiredOrOptional) (err error) {
	if err = s.preScanChecks(len(values)); err != nil {
		return
	}
	for i := range values {
		if _, ok := values[i].(named.Value); ok {
			panic("dont use NamedValue with Scan. Use ScanNamed instead")
		}
		if s.columnIndexes == nil {
			if err = s.seekItemByID(i); err != nil {
				return
			}
		} else {
			if err = s.seekItemByID(s.columnIndexes[i]); err != nil {
				return
			}
		}
		if s.isCurrentTypeOptional() {
			s.scanOptional(values[i], false)
		} else {
			s.scanRequired(values[i])
		}
	}
	s.nextItem += len(values)

	return s.Err()
}

func (s *valueScanner) ScanNamed(namedValues ...named.Value) error {
	if err := s.Err(); err != nil {
		return err
	}
	if s.ColumnCount() < len(namedValues) {
		panic(fmt.Sprintf("scan row failed: count of columns less then values (%d < %d)", s.ColumnCount(), len(namedValues)))
	}
	if s.nextItem != 0 {
		panic("scan row failed: double scan per row")
	}
	for i := range namedValues {
		if err := s.seekItemByName(namedValues[i].Name); err != nil {
			return err
		}
		switch t := namedValues[i].Type; t {
		case named.TypeRequired:
			s.scanRequired(namedValues[i].Value)
		case named.TypeOptional:
			s.scanOptional(namedValues[i].Value, false)
		case named.TypeOptionalWithUseDefault:
			s.scanOptional(namedValues[i].Value, true)
		default:
			panic(fmt.Sprintf("unknown type of named.valueType: %d", t))
		}
	}
	s.nextItem += len(namedValues)

	return s.Err()
}

// Truncated returns true if current result set has been truncated by server
func (s *valueScanner) Truncated() bool {
	if s.set == nil {
		_ = s.errorf(0, "there are no sets in the scanner")

		return false
	}

	return s.set.GetTruncated()
}

// Truncated returns true if current result set has been truncated by server
func (s *valueScanner) truncated() bool {
	if s.set == nil {
		return false
	}

	return s.set.GetTruncated()
}

// Err returns error caused Scanner to be broken.
func (s *valueScanner) Err() error {
	s.errMtx.RLock()
	defer s.errMtx.RUnlock()
	if s.err != nil {
		return s.err
	}
	if !s.ignoreTruncated && s.truncated() {
		err := xerrors.Wrap(
			fmt.Errorf("more than %d rows: %w", len(s.set.GetRows()), result.ErrTruncated),
		)
		if s.markTruncatedAsRetryable {
			err = xerrors.Retryable(err)
		}

		return xerrors.WithStackTrace(err)
	}

	return nil
}

// Must not be exported.
func (s *valueScanner) reset(set *Ydb.ResultSet, columnNames ...string) {
	s.set = set
	s.row = nil
	s.nextRow = 0
	s.nextItem = 0
	s.columnIndexes = nil
	s.setColumnIndexes(columnNames)
	s.stack.reset()
	s.converter = &rawConverter{
		valueScanner: s,
	}
}

func (s *valueScanner) path() string {
	buf := xstring.Buffer()
	defer buf.Free()
	_, _ = s.writePathTo(buf)

	return buf.String()
}

func (s *valueScanner) writePathTo(w io.Writer) (n int64, err error) {
	x := s.stack.current()
	st := x.name
	m, err := io.WriteString(w, st)
	if err != nil {
		return n, xerrors.WithStackTrace(err)
	}
	n += int64(m)

	return n, nil
}

func (s *valueScanner) getType() internalTypes.Type {
	x := s.stack.current()
	if x.isEmpty() {
		return nil
	}

	return internalTypes.TypeFromYDB(x.t)
}

func (s *valueScanner) hasItems() bool {
	return s.err == nil && s.set != nil && s.row != nil
}

func (s *valueScanner) seekItemByID(id int) error {
	if !s.hasItems() || id >= len(s.set.GetColumns()) {
		return s.notFoundColumnByIndex(id)
	}
	col := s.set.GetColumns()[id]
	s.stack.scanItem.name = col.GetName()
	s.stack.scanItem.t = col.GetType()
	s.stack.scanItem.v = s.row.GetItems()[id]

	return nil
}

func (s *valueScanner) seekItemByName(name string) error {
	if !s.hasItems() {
		return s.notFoundColumnName(name)
	}
	for i, c := range s.set.GetColumns() {
		if name != c.GetName() {
			continue
		}
		s.stack.scanItem.name = c.GetName()
		s.stack.scanItem.t = c.GetType()
		s.stack.scanItem.v = s.row.GetItems()[i]

		return s.Err()
	}

	return s.notFoundColumnName(name)
}

func (s *valueScanner) setColumnIndexes(columns []string) {
	if columns == nil {
		s.columnIndexes = nil

		return
	}
	s.columnIndexes = make([]int, len(columns))
	for i, col := range columns {
		found := false
		for j, c := range s.set.GetColumns() {
			if c.GetName() == col {
				s.columnIndexes[i] = j
				found = true

				break
			}
		}
		if !found {
			_ = s.noColumnError(col)

			return
		}
	}
}

// Any returns any primitive or optional value.
// Currently, it may return one of these types:
//
//	bool
//	int8
//	uint8
//	int16
//	uint16
//	int32
//	uint32
//	int64
//	uint64
//	float32
//	float64
//	[]byte
//	string
//	[16]byte
//
//nolint:gocyclo
func (s *valueScanner) any() interface{} {
	x := s.stack.current()
	if s.Err() != nil || x.isEmpty() {
		return nil
	}

	if s.isNull() {
		return nil
	}

	if s.isCurrentTypeOptional() {
		s.unwrap()
		x = s.stack.current()
	}

	t := internalTypes.TypeFromYDB(x.t)
	p, primitive := t.(internalTypes.Primitive)
	if !primitive {
		return s.value()
	}

	switch p {
	case internalTypes.Bool:
		return s.bool()
	case internalTypes.Int8:
		return s.int8()
	case internalTypes.Uint8:
		return s.uint8()
	case internalTypes.Int16:
		return s.int16()
	case internalTypes.Uint16:
		return s.uint16()
	case internalTypes.Int32:
		return s.int32()
	case internalTypes.Float:
		return s.float()
	case internalTypes.Double:
		return s.double()
	case internalTypes.Bytes:
		return s.bytes()
	case internalTypes.UUID:
		return s.uint128()
	case internalTypes.Uint32:
		return s.uint32()
	case internalTypes.Date:
		return value.DateToTime(s.uint32())
	case internalTypes.Datetime:
		return value.DatetimeToTime(s.uint32())
	case internalTypes.Uint64:
		return s.uint64()
	case internalTypes.Timestamp:
		return value.TimestampToTime(s.uint64())
	case internalTypes.Int64:
		return s.int64()
	case internalTypes.Interval:
		return value.IntervalToDuration(s.int64())
	case internalTypes.TzDate:
		src, err := value.TzDateToTime(s.text())
		if err != nil {
			_ = s.errorf(0, "valueScanner.any(): %w", err)
		}

		return src
	case internalTypes.TzDatetime:
		src, err := value.TzDatetimeToTime(s.text())
		if err != nil {
			_ = s.errorf(0, "valueScanner.any(): %w", err)
		}

		return src
	case internalTypes.TzTimestamp:
		src, err := value.TzTimestampToTime(s.text())
		if err != nil {
			_ = s.errorf(0, "valueScanner.any(): %w", err)
		}

		return src
	case internalTypes.Text, internalTypes.DyNumber:
		return s.text()
	case
		internalTypes.YSON,
		internalTypes.JSON,
		internalTypes.JSONDocument:
		return xstring.ToBytes(s.text())
	default:
		_ = s.errorf(0, "unknown primitive types")

		return nil
	}
}

// valueType returns current item under scan as ydb.valueType types
func (s *valueScanner) value() value.Value {
	x := s.stack.current()

	return value.FromYDB(x.t, x.v)
}

func (s *valueScanner) isCurrentTypeOptional() bool {
	c := s.stack.current()

	return isOptional(c.t)
}

func (s *valueScanner) isNull() bool {
	_, yes := s.stack.currentValue().(*Ydb.Value_NullFlagValue)

	return yes
}

// unwrap current item under scan interpreting it as Optional<Type> types
// ignores if type is not optional
func (s *valueScanner) unwrap() {
	if s.Err() != nil {
		return
	}

	t, _ := s.stack.currentType().(*Ydb.Type_OptionalType)
	if t == nil {
		return
	}

	if isOptional(t.OptionalType.GetItem()) {
		s.stack.scanItem.v = s.unwrapValue()
	}
	s.stack.scanItem.t = t.OptionalType.GetItem()
}

func (s *valueScanner) unwrapValue() (v *Ydb.Value) {
	x, _ := s.stack.currentValue().(*Ydb.Value_NestedValue)
	if x == nil {
		s.valueTypeError(s.stack.currentValue(), x)

		return
	}

	return x.NestedValue
}

func (s *valueScanner) unwrapDecimal() decimal.Decimal {
	if s.Err() != nil {
		return decimal.Decimal{}
	}
	s.unwrap()
	d := s.assertTypeDecimal(s.stack.current().t)
	if d == nil {
		return decimal.Decimal{}
	}

	return decimal.Decimal{
		Bytes:     s.uint128(),
		Precision: d.DecimalType.GetPrecision(),
		Scale:     d.DecimalType.GetScale(),
	}
}

<<<<<<< HEAD
func (s *scanner) assertTypeDecimal(typ *Ydb.Type) (t *Ydb.Type_DecimalType) {
	if t, _ = typ.Type.(*Ydb.Type_DecimalType); t == nil {
		s.typeError(typ.Type, t)
=======
func (s *valueScanner) assertTypeDecimal(typ *Ydb.Type) (t *Ydb.Type_DecimalType) {
	x := typ.GetType()
	if t, _ = x.(*Ydb.Type_DecimalType); t == nil {
		s.typeError(x, t)
>>>>>>> d6ceff7f
	}

	return
}

func (s *valueScanner) bool() (v bool) {
	x, _ := s.stack.currentValue().(*Ydb.Value_BoolValue)
	if x == nil {
		s.valueTypeError(s.stack.currentValue(), x)

		return
	}

	return x.BoolValue
}

func (s *valueScanner) int8() (v int8) {
	d := s.int32()
	if d < math.MinInt8 || math.MaxInt8 < d {
		_ = s.overflowError(d, v)

		return
	}

	return int8(d)
}

func (s *valueScanner) uint8() (v uint8) {
	d := s.uint32()
	if d > math.MaxUint8 {
		_ = s.overflowError(d, v)

		return
	}

	return uint8(d)
}

func (s *valueScanner) int16() (v int16) {
	d := s.int32()
	if d < math.MinInt16 || math.MaxInt16 < d {
		_ = s.overflowError(d, v)

		return
	}

	return int16(d)
}

func (s *valueScanner) uint16() (v uint16) {
	d := s.uint32()
	if d > math.MaxUint16 {
		_ = s.overflowError(d, v)

		return
	}

	return uint16(d)
}

func (s *valueScanner) int32() (v int32) {
	x, _ := s.stack.currentValue().(*Ydb.Value_Int32Value)
	if x == nil {
		s.valueTypeError(s.stack.currentValue(), x)

		return
	}

	return x.Int32Value
}

func (s *valueScanner) uint32() (v uint32) {
	x, _ := s.stack.currentValue().(*Ydb.Value_Uint32Value)
	if x == nil {
		s.valueTypeError(s.stack.currentValue(), x)

		return
	}

	return x.Uint32Value
}

func (s *valueScanner) int64() (v int64) {
	x, _ := s.stack.currentValue().(*Ydb.Value_Int64Value)
	if x == nil {
		s.valueTypeError(s.stack.currentValue(), x)

		return
	}

	return x.Int64Value
}

func (s *valueScanner) uint64() (v uint64) {
	x, _ := s.stack.currentValue().(*Ydb.Value_Uint64Value)
	if x == nil {
		s.valueTypeError(s.stack.currentValue(), x)

		return
	}

	return x.Uint64Value
}

func (s *valueScanner) float() (v float32) {
	x, _ := s.stack.currentValue().(*Ydb.Value_FloatValue)
	if x == nil {
		s.valueTypeError(s.stack.currentValue(), x)

		return
	}

	return x.FloatValue
}

func (s *valueScanner) double() (v float64) {
	x, _ := s.stack.currentValue().(*Ydb.Value_DoubleValue)
	if x == nil {
		s.valueTypeError(s.stack.currentValue(), x)

		return
	}

	return x.DoubleValue
}

func (s *valueScanner) bytes() (v []byte) {
	x, _ := s.stack.currentValue().(*Ydb.Value_BytesValue)
	if x == nil {
		s.valueTypeError(s.stack.currentValue(), x)

		return
	}

	return x.BytesValue
}

func (s *valueScanner) text() (v string) {
	x, _ := s.stack.currentValue().(*Ydb.Value_TextValue)
	if x == nil {
		s.valueTypeError(s.stack.currentValue(), x)

		return
	}

	return x.TextValue
}

func (s *valueScanner) low128() (v uint64) {
	x, _ := s.stack.currentValue().(*Ydb.Value_Low_128)
	if x == nil {
		s.valueTypeError(s.stack.currentValue(), x)

		return
	}

	return x.Low_128
}

func (s *valueScanner) uint128() (v [16]byte) {
	c := s.stack.current()
	if c.isEmpty() {
		_ = s.errorf(0, "not implemented convert to [16]byte")

		return
	}
	lo := s.low128()
	hi := c.v.GetHigh_128()

	return value.BigEndianUint128(hi, lo)
}

func (s *valueScanner) null() {
	x, _ := s.stack.currentValue().(*Ydb.Value_NullFlagValue)
	if x == nil {
		s.valueTypeError(s.stack.currentValue(), x)
	}
}

func (s *valueScanner) setTime(dst *time.Time) {
	switch t := s.stack.current().t.GetTypeId(); t {
	case Ydb.Type_DATE:
		*dst = value.DateToTime(s.uint32())
	case Ydb.Type_DATETIME:
		*dst = value.DatetimeToTime(s.uint32())
	case Ydb.Type_TIMESTAMP:
		*dst = value.TimestampToTime(s.uint64())
	case Ydb.Type_TZ_DATE:
		src, err := value.TzDateToTime(s.text())
		if err != nil {
			_ = s.errorf(0, "valueScanner.setTime(): %w", err)
		}
		*dst = src
	case Ydb.Type_TZ_DATETIME:
		src, err := value.TzDatetimeToTime(s.text())
		if err != nil {
			_ = s.errorf(0, "valueScanner.setTime(): %w", err)
		}
		*dst = src
	case Ydb.Type_TZ_TIMESTAMP:
		src, err := value.TzTimestampToTime(s.text())
		if err != nil {
			_ = s.errorf(0, "valueScanner.setTime(): %w", err)
		}
		*dst = src
	default:
		_ = s.errorf(0, "valueScanner.setTime(): incorrect source types %s", t)
	}
}

func (s *valueScanner) setString(dst *string) {
	switch t := s.stack.current().t.GetTypeId(); t {
	case Ydb.Type_UUID:
		src := s.uint128()
		*dst = xstring.FromBytes(src[:])
	case Ydb.Type_UTF8, Ydb.Type_DYNUMBER, Ydb.Type_YSON, Ydb.Type_JSON, Ydb.Type_JSON_DOCUMENT:
		*dst = s.text()
	case Ydb.Type_STRING:
		*dst = xstring.FromBytes(s.bytes())
	default:
		_ = s.errorf(0, "scan row failed: incorrect source types %s", t)
	}
}

func (s *valueScanner) setByte(dst *[]byte) {
	switch t := s.stack.current().t.GetTypeId(); t {
	case Ydb.Type_UUID:
		src := s.uint128()
		*dst = src[:]
	case Ydb.Type_UTF8, Ydb.Type_DYNUMBER, Ydb.Type_YSON, Ydb.Type_JSON, Ydb.Type_JSON_DOCUMENT:
		*dst = xstring.ToBytes(s.text())
	case Ydb.Type_STRING:
		*dst = s.bytes()
	default:
		_ = s.errorf(0, "scan row failed: incorrect source types %s", t)
	}
}

func (s *valueScanner) trySetByteArray(v interface{}, optional, def bool) bool {
	rv := reflect.ValueOf(v)
	if rv.Kind() == reflect.Ptr {
		rv = rv.Elem()
	}
	if rv.Kind() == reflect.Ptr {
		if !optional {
			return false
		}
		if s.isNull() {
			rv.Set(reflect.Zero(rv.Type()))

			return true
		}
		if rv.IsZero() {
			nv := reflect.New(rv.Type().Elem())
			rv.Set(nv)
		}
		rv = rv.Elem()
	}
	if rv.Kind() != reflect.Array {
		return false
	}
	if rv.Type().Elem().Kind() != reflect.Uint8 {
		return false
	}
	if def {
		rv.Set(reflect.Zero(rv.Type()))

		return true
	}
	var dst []byte
	s.setByte(&dst)
	if rv.Len() != len(dst) {
		return false
	}
	reflect.Copy(rv, reflect.ValueOf(dst))

	return true
}

//nolint:gocyclo
func (s *valueScanner) scanRequired(v interface{}) {
	switch v := v.(type) {
	case *bool:
		*v = s.bool()
	case *int8:
		*v = s.int8()
	case *int16:
		*v = s.int16()
	case *int:
		*v = int(s.int32())
	case *int32:
		*v = s.int32()
	case *int64:
		*v = s.int64()
	case *uint8:
		*v = s.uint8()
	case *uint16:
		*v = s.uint16()
	case *uint32:
		*v = s.uint32()
	case *uint:
		*v = uint(s.uint32())
	case *uint64:
		*v = s.uint64()
	case *float32:
		*v = s.float()
	case *float64:
		*v = s.double()
	case *time.Time:
		s.setTime(v)
	case *time.Duration:
		*v = value.IntervalToDuration(s.int64())
	case *string:
		s.setString(v)
	case *[]byte:
		s.setByte(v)
	case *[16]byte:
		*v = s.uint128()
	case *interface{}:
		*v = s.any()
	case *value.Value:
		*v = s.value()
	case *decimal.Decimal:
		*v = s.unwrapDecimal()
	case scanner.Scanner:
		err := v.UnmarshalYDB(s.converter)
		if err != nil {
			_ = s.errorf(0, "ydb.Scanner error: %w", err)
		}
	case sql.Scanner:
		err := v.Scan(s.any())
		if err != nil {
			_ = s.errorf(0, "sql.Scanner error: %w", err)
		}
	case json.Unmarshaler:
		var err error
		switch s.getType() {
		case internalTypes.JSON:
			err = v.UnmarshalJSON(s.converter.JSON())
		case internalTypes.JSONDocument:
			err = v.UnmarshalJSON(s.converter.JSONDocument())
		default:
			_ = s.errorf(0, "ydb required type %T not unsupported for applying to json.Unmarshaler", s.getType())
		}
		if err != nil {
			_ = s.errorf(0, "json.Unmarshaler error: %w", err)
		}
	default:
		ok := s.trySetByteArray(v, false, false)
		if !ok {
			_ = s.errorf(0, "scan row failed: type %T is unknown", v)
		}
	}
}

//nolint:gocyclo
func (s *valueScanner) scanOptional(v interface{}, defaultValueForOptional bool) {
	if defaultValueForOptional {
		if s.isNull() {
			s.setDefaultValue(v)
		} else {
			s.unwrap()
			s.scanRequired(v)
		}

		return
	}
	switch v := v.(type) {
	case **bool:
		if s.isNull() {
			*v = nil
		} else {
			src := s.bool()
			*v = &src
		}
	case **int8:
		if s.isNull() {
			*v = nil
		} else {
			src := s.int8()
			*v = &src
		}
	case **int16:
		if s.isNull() {
			*v = nil
		} else {
			src := s.int16()
			*v = &src
		}
	case **int32:
		if s.isNull() {
			*v = nil
		} else {
			src := s.int32()
			*v = &src
		}
	case **int:
		if s.isNull() {
			*v = nil
		} else {
			src := int(s.int32())
			*v = &src
		}
	case **int64:
		if s.isNull() {
			*v = nil
		} else {
			src := s.int64()
			*v = &src
		}
	case **uint8:
		if s.isNull() {
			*v = nil
		} else {
			src := s.uint8()
			*v = &src
		}
	case **uint16:
		if s.isNull() {
			*v = nil
		} else {
			src := s.uint16()
			*v = &src
		}
	case **uint32:
		if s.isNull() {
			*v = nil
		} else {
			src := s.uint32()
			*v = &src
		}
	case **uint:
		if s.isNull() {
			*v = nil
		} else {
			src := uint(s.uint32())
			*v = &src
		}
	case **uint64:
		if s.isNull() {
			*v = nil
		} else {
			src := s.uint64()
			*v = &src
		}
	case **float32:
		if s.isNull() {
			*v = nil
		} else {
			src := s.float()
			*v = &src
		}
	case **float64:
		if s.isNull() {
			*v = nil
		} else {
			src := s.double()
			*v = &src
		}
	case **time.Time:
		if s.isNull() {
			*v = nil
		} else {
			s.unwrap()
			var src time.Time
			s.setTime(&src)
			*v = &src
		}
	case **time.Duration:
		if s.isNull() {
			*v = nil
		} else {
			src := value.IntervalToDuration(s.int64())
			*v = &src
		}
	case **string:
		if s.isNull() {
			*v = nil
		} else {
			s.unwrap()
			var src string
			s.setString(&src)
			*v = &src
		}
	case **[]byte:
		if s.isNull() {
			*v = nil
		} else {
			s.unwrap()
			var src []byte
			s.setByte(&src)
			*v = &src
		}
	case **[16]byte:
		if s.isNull() {
			*v = nil
		} else {
			src := s.uint128()
			*v = &src
		}
	case **interface{}:
		if s.isNull() {
			*v = nil
		} else {
			src := s.any()
			*v = &src
		}
	case *value.Value:
		*v = s.value()
	case **decimal.Decimal:
		if s.isNull() {
			*v = nil
		} else {
			src := s.unwrapDecimal()
			*v = &src
		}
	case scanner.Scanner:
		err := v.UnmarshalYDB(s.converter)
		if err != nil {
			_ = s.errorf(0, "ydb.Scanner error: %w", err)
		}
	case sql.Scanner:
		err := v.Scan(s.any())
		if err != nil {
			_ = s.errorf(0, "sql.Scanner error: %w", err)
		}
	case json.Unmarshaler:
		s.unwrap()
		var err error
		switch s.getType() {
		case internalTypes.JSON:
			if s.isNull() {
				err = v.UnmarshalJSON(nil)
			} else {
				err = v.UnmarshalJSON(s.converter.JSON())
			}
		case internalTypes.JSONDocument:
			if s.isNull() {
				err = v.UnmarshalJSON(nil)
			} else {
				err = v.UnmarshalJSON(s.converter.JSONDocument())
			}
		default:
			_ = s.errorf(0, "ydb optional type %T not unsupported for applying to json.Unmarshaler", s.getType())
		}
		if err != nil {
			_ = s.errorf(0, "json.Unmarshaler error: %w", err)
		}
	default:
		s.unwrap()
		ok := s.trySetByteArray(v, true, false)
		if !ok {
			rv := reflect.TypeOf(v)
			if rv.Kind() == reflect.Ptr && rv.Elem().Kind() == reflect.Ptr {
				_ = s.errorf(0, "scan row failed: type %T is unknown", v)
			} else {
				_ = s.errorf(0, "scan row failed: type %T is not optional! use double pointer or sql.Scanner.", v)
			}
		}
	}
}

func (s *valueScanner) setDefaultValue(dst interface{}) {
	switch v := dst.(type) {
	case *bool:
		*v = false
	case *int8:
		*v = 0
	case *int16:
		*v = 0
	case *int32:
		*v = 0
	case *int64:
		*v = 0
	case *uint8:
		*v = 0
	case *uint16:
		*v = 0
	case *uint32:
		*v = 0
	case *uint64:
		*v = 0
	case *float32:
		*v = 0
	case *float64:
		*v = 0
	case *time.Time:
		*v = time.Time{}
	case *time.Duration:
		*v = 0
	case *string:
		*v = ""
	case *[]byte:
		*v = nil
	case *[16]byte:
		*v = [16]byte{}
	case *interface{}:
		*v = nil
	case *value.Value:
		*v = s.value()
	case *decimal.Decimal:
		*v = decimal.Decimal{}
	case sql.Scanner:
		err := v.Scan(nil)
		if err != nil {
			_ = s.errorf(0, "sql.Scanner error: %w", err)
		}
	case scanner.Scanner:
		err := v.UnmarshalYDB(s.converter)
		if err != nil {
			_ = s.errorf(0, "ydb.Scanner error: %w", err)
		}
	case json.Unmarshaler:
		err := v.UnmarshalJSON(nil)
		if err != nil {
			_ = s.errorf(0, "json.Unmarshaler error: %w", err)
		}
	default:
		ok := s.trySetByteArray(v, false, true)
		if !ok {
			_ = s.errorf(0, "scan row failed: type %T is unknown", v)
		}
	}
}

func (r *baseResult) SetErr(err error) {
	r.errMtx.WithLock(func() {
		r.err = err
	})
}

func (s *valueScanner) errorf(depth int, f string, args ...interface{}) error {
	s.errMtx.Lock()
	defer s.errMtx.Unlock()
	if s.err != nil {
		return s.err
	}
	s.err = xerrors.WithStackTrace(fmt.Errorf(f, args...), xerrors.WithSkipDepth(depth+1))

	return s.err
}

func (s *valueScanner) typeError(act, exp interface{}) {
	_ = s.errorf(
		2, //nolint:gomnd
		"unexpected types during scan at %q %s: %s; want %s",
		s.path(),
		s.getType(),
		nameIface(act),
		nameIface(exp),
	)
}

func (s *valueScanner) valueTypeError(act, exp interface{}) {
	// unexpected value during scan at \"migration_status\" Int64: NullFlag; want Int64
	_ = s.errorf(
		2, //nolint:gomnd
		"unexpected value during scan at %q %s: %s; want %s",
		s.path(),
		s.getType(),
		nameIface(act),
		nameIface(exp),
	)
}

func (s *valueScanner) notFoundColumnByIndex(idx int) error {
	return s.errorf(
		2, //nolint:gomnd
		"not found %d column",
		idx,
	)
}

func (s *valueScanner) notFoundColumnName(name string) error {
	return s.errorf(
		2, //nolint:gomnd
		"not found column '%s'",
		name,
	)
}

func (s *valueScanner) noColumnError(name string) error {
	return s.errorf(
		2, //nolint:gomnd
		"no column %q",
		name,
	)
}

func (s *valueScanner) overflowError(i, n interface{}) error {
	return s.errorf(
		2, //nolint:gomnd
		"overflow error: %d overflows capacity of %t",
		i,
		n,
	)
}

var emptyItem item

type item struct {
	name string
	i    int // Index in listing types
	t    *Ydb.Type
	v    *Ydb.Value
}

func (x item) isEmpty() bool {
	return x.v == nil
}

type scanStack struct {
	v        []item
	p        int
	scanItem item
}

func (s *scanStack) size() int {
	if !s.scanItem.isEmpty() {
		s.set(s.scanItem)
	}

	return s.p + 1
}

func (s *scanStack) get(i int) item {
	return s.v[i]
}

func (s *scanStack) reset() {
	s.scanItem = emptyItem
	s.p = 0
}

func (s *scanStack) enter() {
	// support compatibility
	if !s.scanItem.isEmpty() {
		s.set(s.scanItem)
	}
	s.scanItem = emptyItem
	s.p++
}

func (s *scanStack) leave() {
	s.set(emptyItem)
	if s.p > 0 {
		s.p--
	}
}

func (s *scanStack) set(v item) {
	if s.p == len(s.v) {
		s.v = append(s.v, v)
	} else {
		s.v[s.p] = v
	}
}

func (s *scanStack) parent() item {
	if s.p == 0 {
		return emptyItem
	}

	return s.v[s.p-1]
}

func (s *scanStack) current() item {
	if !s.scanItem.isEmpty() {
		return s.scanItem
	}
	if s.v == nil {
		return emptyItem
	}

	return s.v[s.p]
}

func (s *scanStack) currentValue() interface{} {
	if v := s.current().v; v != nil {
		return v.GetValue()
	}

	return nil
}

func (s *scanStack) currentType() interface{} {
	if t := s.current().t; t != nil {
		return t.GetType()
	}

	return nil
}

func isOptional(typ *Ydb.Type) bool {
	if typ == nil {
		return false
	}
	_, yes := typ.GetType().(*Ydb.Type_OptionalType)

	return yes
}<|MERGE_RESOLUTION|>--- conflicted
+++ resolved
@@ -526,16 +526,10 @@
 	}
 }
 
-<<<<<<< HEAD
-func (s *scanner) assertTypeDecimal(typ *Ydb.Type) (t *Ydb.Type_DecimalType) {
-	if t, _ = typ.Type.(*Ydb.Type_DecimalType); t == nil {
-		s.typeError(typ.Type, t)
-=======
 func (s *valueScanner) assertTypeDecimal(typ *Ydb.Type) (t *Ydb.Type_DecimalType) {
 	x := typ.GetType()
 	if t, _ = x.(*Ydb.Type_DecimalType); t == nil {
 		s.typeError(x, t)
->>>>>>> d6ceff7f
 	}
 
 	return
