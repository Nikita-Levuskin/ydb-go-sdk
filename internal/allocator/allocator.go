--- conflicted
+++ resolved
@@ -394,13 +394,8 @@
 
 func (a *structAllocator) Struct() (v *Ydb.StructType) {
 	v = structPool.Get()
-<<<<<<< HEAD
 	if cap(v.Members) <= 0 {
 		v.Members = make([]*Ydb.StructMember, 0, 10) //nolint:gomnd
-=======
-	if cap(v.GetMembers()) <= 0 {
-		v.Members = make([]*Ydb.StructMember, 0, 10)
->>>>>>> 2cd28c9a
 	}
 	a.allocations = append(a.allocations, v)
 
