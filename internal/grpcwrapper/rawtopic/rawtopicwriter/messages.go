package rawtopicwriter

import (
	"errors"
	"fmt"
	"reflect"
	"time"

	"github.com/ydb-platform/ydb-go-genproto/protos/Ydb_Topic"
	"google.golang.org/protobuf/types/known/timestamppb"

	"github.com/ydb-platform/ydb-go-sdk/v3/internal/grpcwrapper/rawtopic/rawtopiccommon"
	"github.com/ydb-platform/ydb-go-sdk/v3/internal/xerrors"
)

var (
	errWriteResultProtoIsNil             = xerrors.Wrap(errors.New("ydb: write result proto is nil"))
	errWriteResultResponseWriteAckIsNil  = xerrors.Wrap(errors.New("ydb: write result response write ack is nil"))
	errWriteResultResponseStatisticIsNil = xerrors.Wrap(errors.New("ydb: write result response statistic is nil"))
)

type InitRequest struct {
	clientMessageImpl

	Path             string
	ProducerID       string
	WriteSessionMeta map[string]string

	Partitioning Partitioning

	GetLastSeqNo bool
}

func (r *InitRequest) toProto() (*Ydb_Topic.StreamWriteMessage_InitRequest, error) {
	res := &Ydb_Topic.StreamWriteMessage_InitRequest{
		Path:             r.Path,
		ProducerId:       r.ProducerID,
		WriteSessionMeta: r.WriteSessionMeta,
		GetLastSeqNo:     r.GetLastSeqNo,
	}

	err := r.Partitioning.setToProtoInitRequest(res)
	if err != nil {
		return nil, err
	}

	return res, nil
}

// Partitioning is struct because it included in per-message structure and
// places on hot-path for write messages
// structure will work and compile-optimization better then interface
type Partitioning struct {
	Type           PartitioningType
	MessageGroupID string
	PartitionID    int64
}

func NewPartitioningMessageGroup(messageGroupID string) Partitioning {
	return Partitioning{
		Type:           PartitioningMessageGroupID,
		MessageGroupID: messageGroupID,
	}
}

func NewPartitioningPartitionID(partitionID int64) Partitioning {
	return Partitioning{
		Type:        PartitioningPartitionID,
		PartitionID: partitionID,
	}
}

func (p *Partitioning) setToProtoInitRequest(r *Ydb_Topic.StreamWriteMessage_InitRequest) error {
	switch p.Type {
	case PartitioningUndefined:
		r.Partitioning = nil
	case PartitioningMessageGroupID:
		r.Partitioning = &Ydb_Topic.StreamWriteMessage_InitRequest_MessageGroupId{
			MessageGroupId: p.MessageGroupID,
		}
	case PartitioningPartitionID:
		r.Partitioning = &Ydb_Topic.StreamWriteMessage_InitRequest_PartitionId{
			PartitionId: p.PartitionID,
		}
	default:
		return xerrors.WithStackTrace(xerrors.Wrap(fmt.Errorf(
			"ydb: unexpected partition type while set to init request: %v",
			p.Type,
		)))
	}

	return nil
}

func (p *Partitioning) setToProtoMessage(m *Ydb_Topic.StreamWriteMessage_WriteRequest_MessageData) error {
	switch p.Type {
	case PartitioningUndefined:
		m.Partitioning = nil
	case PartitioningMessageGroupID:
		m.Partitioning = &Ydb_Topic.StreamWriteMessage_WriteRequest_MessageData_MessageGroupId{
			MessageGroupId: p.MessageGroupID,
		}
	case PartitioningPartitionID:
		m.Partitioning = &Ydb_Topic.StreamWriteMessage_WriteRequest_MessageData_PartitionId{
			PartitionId: p.PartitionID,
		}
	default:
		return xerrors.WithStackTrace(xerrors.Wrap(fmt.Errorf(
			"ydb: unexpected partition type while set to message proto: %v",
			p.Type,
		)))
	}

	return nil
}

type PartitioningType int

const (
	PartitioningUndefined PartitioningType = iota
	PartitioningMessageGroupID
	PartitioningPartitionID
)

type InitResult struct {
	serverMessageImpl
	rawtopiccommon.ServerMessageMetadata

	LastSeqNo       int64
	SessionID       string
	PartitionID     int64
	SupportedCodecs rawtopiccommon.SupportedCodecs
}

func (r *InitResult) mustFromProto(response *Ydb_Topic.StreamWriteMessage_InitResponse) {
	r.SessionID = response.GetSessionId()
	r.PartitionID = response.GetPartitionId()
	r.LastSeqNo = response.GetLastSeqNo()
	r.SupportedCodecs.MustFromProto(response.GetSupportedCodecs())
}

type WriteRequest struct {
	clientMessageImpl

	Messages []MessageData
	Codec    rawtopiccommon.Codec
}

func (r *WriteRequest) toProto() (p *Ydb_Topic.StreamWriteMessage_FromClient_WriteRequest, err error) {
	messages := make([]*Ydb_Topic.StreamWriteMessage_WriteRequest_MessageData, len(r.Messages))

	for i := range r.Messages {
		messages[i], err = r.Messages[i].ToProto()
		if err != nil {
			return nil, err
		}
	}

	res := &Ydb_Topic.StreamWriteMessage_FromClient_WriteRequest{
		WriteRequest: &Ydb_Topic.StreamWriteMessage_WriteRequest{
			Messages: messages,
			Codec:    int32(r.Codec.ToProto()),
		},
	}

	return res, nil
}

type MessageData struct {
	SeqNo            int64
	CreatedAt        time.Time
	UncompressedSize int64
	Partitioning     Partitioning
	MetadataItems    []rawtopiccommon.MetadataItem
	Data             []byte
}

func (d *MessageData) ToProto() (*Ydb_Topic.StreamWriteMessage_WriteRequest_MessageData, error) {
	res := &Ydb_Topic.StreamWriteMessage_WriteRequest_MessageData{
		SeqNo:            d.SeqNo,
		CreatedAt:        timestamppb.New(d.CreatedAt),
		Data:             d.Data,
		UncompressedSize: d.UncompressedSize,
	}
	err := d.Partitioning.setToProtoMessage(res)
	if err != nil {
		return nil, err
	}

	for i := range d.MetadataItems {
		res.MetadataItems = append(res.GetMetadataItems(), &Ydb_Topic.MetadataItem{
			Key:   d.MetadataItems[i].Key,
			Value: d.MetadataItems[i].Value,
		})
	}

	return res, nil
}

type WriteResult struct {
	serverMessageImpl
	rawtopiccommon.ServerMessageMetadata

	Acks            []WriteAck
	PartitionID     int64
	WriteStatistics WriteStatistics
}

func (r *WriteResult) fromProto(response *Ydb_Topic.StreamWriteMessage_WriteResponse) error {
	if response == nil {
		return xerrors.WithStackTrace(errWriteResultProtoIsNil)
	}
	r.Acks = make([]WriteAck, len(response.GetAcks()))
	for i := range response.GetAcks() {
		if err := r.Acks[i].fromProto(response.GetAcks()[i]); err != nil {
			return err
		}
	}
<<<<<<< HEAD
	r.PartitionID = response.GetPartitionId()
	return r.WriteStatistics.fromProto(response.GetWriteStatistics())
=======
	r.PartitionID = response.PartitionId

	return r.WriteStatistics.fromProto(response.WriteStatistics)
>>>>>>> 9ca8650e
}

type WriteAck struct {
	SeqNo              int64
	MessageWriteStatus MessageWriteStatus
}

func (wa *WriteAck) fromProto(pb *Ydb_Topic.StreamWriteMessage_WriteResponse_WriteAck) error {
	if pb == nil {
		return xerrors.WithStackTrace(errWriteResultResponseWriteAckIsNil)
	}
<<<<<<< HEAD
	wa.SeqNo = pb.GetSeqNo()
	return wa.MessageWriteStatus.fromProto(pb.GetMessageWriteStatus())
=======
	wa.SeqNo = pb.SeqNo

	return wa.MessageWriteStatus.fromProto(pb.MessageWriteStatus)
>>>>>>> 9ca8650e
}

// MessageWriteStatus is struct because it included in per-message structure and
// places on hot-path for write messages
// structure will work and compile-optimization better then interface
type MessageWriteStatus struct {
	Type          WriteStatusType
	WrittenOffset int64
	SkippedReason WriteStatusSkipReason
}

func (s *MessageWriteStatus) fromProto(status interface{}) error {
	switch v := status.(type) {
	case *Ydb_Topic.StreamWriteMessage_WriteResponse_WriteAck_Written_:
		s.Type = WriteStatusTypeWritten
<<<<<<< HEAD
		s.WrittenOffset = v.Written.GetOffset()
		return nil
	case *Ydb_Topic.StreamWriteMessage_WriteResponse_WriteAck_Skipped_:
		s.Type = WriteStatusTypeSkipped
		s.SkippedReason = WriteStatusSkipReason(v.Skipped.GetReason())
=======
		s.WrittenOffset = v.Written.Offset

		return nil
	case *Ydb_Topic.StreamWriteMessage_WriteResponse_WriteAck_Skipped_:
		s.Type = WriteStatusTypeSkipped
		s.SkippedReason = WriteStatusSkipReason(v.Skipped.Reason)

>>>>>>> 9ca8650e
		return nil
	default:
		return xerrors.WithStackTrace(xerrors.Wrap(fmt.Errorf("ydb: unexpected write status type: %v", reflect.TypeOf(v))))
	}
}

type WriteStatusType int

const (
	WriteStatusTypeUnknown WriteStatusType = iota
	WriteStatusTypeWritten
	WriteStatusTypeSkipped
)

type WriteStatusSkipReason int

const (
	WriteStatusSkipReasonUnspecified    = WriteStatusSkipReason(Ydb_Topic.StreamWriteMessage_WriteResponse_WriteAck_Skipped_REASON_UNSPECIFIED)     //nolint:lll
	WriteStatusSkipReasonAlreadyWritten = WriteStatusSkipReason(Ydb_Topic.StreamWriteMessage_WriteResponse_WriteAck_Skipped_REASON_ALREADY_WRITTEN) //nolint:lll
)

type WriteStatistics struct {
	PersistingTime     time.Duration
	MinQueueWaitTime   time.Duration
	MaxQueueWaitTime   time.Duration
	TopicQuotaWaitTime time.Duration
}

func (s *WriteStatistics) fromProto(statistics *Ydb_Topic.StreamWriteMessage_WriteResponse_WriteStatistics) error {
	if statistics == nil {
		return xerrors.WithStackTrace(errWriteResultResponseStatisticIsNil)
	}

<<<<<<< HEAD
	s.PersistingTime = statistics.GetPersistingTime().AsDuration()
	s.MinQueueWaitTime = statistics.GetMinQueueWaitTime().AsDuration()
	s.MaxQueueWaitTime = statistics.GetMaxQueueWaitTime().AsDuration()
	s.TopicQuotaWaitTime = statistics.GetTopicQuotaWaitTime().AsDuration()
=======
	s.PersistingTime = statistics.PersistingTime.AsDuration()
	s.MinQueueWaitTime = statistics.MinQueueWaitTime.AsDuration()
	s.MaxQueueWaitTime = statistics.MaxQueueWaitTime.AsDuration()
	s.TopicQuotaWaitTime = statistics.TopicQuotaWaitTime.AsDuration()

>>>>>>> 9ca8650e
	return nil
}

type UpdateTokenRequest struct {
	clientMessageImpl

	rawtopiccommon.UpdateTokenRequest
}

type UpdateTokenResponse struct {
	serverMessageImpl

	rawtopiccommon.ServerMessageMetadata

	rawtopiccommon.UpdateTokenResponse
}<|MERGE_RESOLUTION|>--- conflicted
+++ resolved
@@ -216,14 +216,9 @@
 			return err
 		}
 	}
-<<<<<<< HEAD
 	r.PartitionID = response.GetPartitionId()
+  
 	return r.WriteStatistics.fromProto(response.GetWriteStatistics())
-=======
-	r.PartitionID = response.PartitionId
-
-	return r.WriteStatistics.fromProto(response.WriteStatistics)
->>>>>>> 9ca8650e
 }
 
 type WriteAck struct {
@@ -235,14 +230,10 @@
 	if pb == nil {
 		return xerrors.WithStackTrace(errWriteResultResponseWriteAckIsNil)
 	}
-<<<<<<< HEAD
 	wa.SeqNo = pb.GetSeqNo()
+  
 	return wa.MessageWriteStatus.fromProto(pb.GetMessageWriteStatus())
-=======
-	wa.SeqNo = pb.SeqNo
-
-	return wa.MessageWriteStatus.fromProto(pb.MessageWriteStatus)
->>>>>>> 9ca8650e
+
 }
 
 // MessageWriteStatus is struct because it included in per-message structure and
@@ -258,21 +249,13 @@
 	switch v := status.(type) {
 	case *Ydb_Topic.StreamWriteMessage_WriteResponse_WriteAck_Written_:
 		s.Type = WriteStatusTypeWritten
-<<<<<<< HEAD
 		s.WrittenOffset = v.Written.GetOffset()
+    
 		return nil
 	case *Ydb_Topic.StreamWriteMessage_WriteResponse_WriteAck_Skipped_:
 		s.Type = WriteStatusTypeSkipped
 		s.SkippedReason = WriteStatusSkipReason(v.Skipped.GetReason())
-=======
-		s.WrittenOffset = v.Written.Offset
-
-		return nil
-	case *Ydb_Topic.StreamWriteMessage_WriteResponse_WriteAck_Skipped_:
-		s.Type = WriteStatusTypeSkipped
-		s.SkippedReason = WriteStatusSkipReason(v.Skipped.Reason)
-
->>>>>>> 9ca8650e
+
 		return nil
 	default:
 		return xerrors.WithStackTrace(xerrors.Wrap(fmt.Errorf("ydb: unexpected write status type: %v", reflect.TypeOf(v))))
@@ -306,18 +289,11 @@
 		return xerrors.WithStackTrace(errWriteResultResponseStatisticIsNil)
 	}
 
-<<<<<<< HEAD
 	s.PersistingTime = statistics.GetPersistingTime().AsDuration()
 	s.MinQueueWaitTime = statistics.GetMinQueueWaitTime().AsDuration()
 	s.MaxQueueWaitTime = statistics.GetMaxQueueWaitTime().AsDuration()
 	s.TopicQuotaWaitTime = statistics.GetTopicQuotaWaitTime().AsDuration()
-=======
-	s.PersistingTime = statistics.PersistingTime.AsDuration()
-	s.MinQueueWaitTime = statistics.MinQueueWaitTime.AsDuration()
-	s.MaxQueueWaitTime = statistics.MaxQueueWaitTime.AsDuration()
-	s.TopicQuotaWaitTime = statistics.TopicQuotaWaitTime.AsDuration()
-
->>>>>>> 9ca8650e
+
 	return nil
 }
 
