package rawydb

import (
	"fmt"

	"github.com/ydb-platform/ydb-go-genproto/protos/Ydb_Operations"

	"github.com/ydb-platform/ydb-go-sdk/v3/internal/xerrors"
)

type Operation struct {
	ID     string
	Ready  bool
	Status StatusCode
	Issues Issues
}

func (o *Operation) FromProto(proto *Ydb_Operations.Operation) error {
	o.ID = proto.GetId()
	o.Ready = proto.GetReady()
	if err := o.Status.FromProto(proto.GetStatus()); err != nil {
		return err
	}
<<<<<<< HEAD
	return o.Issues.FromProto(proto.GetIssues())
=======

	return o.Issues.FromProto(proto.Issues)
>>>>>>> 9ca8650e
}

func (o *Operation) OperationStatusToError() error {
	if !o.Status.IsSuccess() {
		return xerrors.WithStackTrace(fmt.Errorf("ydb: create topic error [%v]: %v", o.Status, o.Issues))
	}

	return nil
}

func (o *Operation) FromProtoWithStatusCheck(proto *Ydb_Operations.Operation) error {
	if err := o.FromProto(proto); err != nil {
		return err
	}

	return o.OperationStatusToError()
}<|MERGE_RESOLUTION|>--- conflicted
+++ resolved
@@ -21,12 +21,8 @@
 	if err := o.Status.FromProto(proto.GetStatus()); err != nil {
 		return err
 	}
-<<<<<<< HEAD
+
 	return o.Issues.FromProto(proto.GetIssues())
-=======
-
-	return o.Issues.FromProto(proto.Issues)
->>>>>>> 9ca8650e
 }
 
 func (o *Operation) OperationStatusToError() error {
