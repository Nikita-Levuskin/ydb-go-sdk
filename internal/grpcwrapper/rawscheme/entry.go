--- conflicted
+++ resolved
@@ -44,12 +44,8 @@
 		}
 	}
 
-<<<<<<< HEAD
 	e.SizeBytes = proto.GetSizeBytes()
-=======
-	e.SizeBytes = proto.SizeBytes
 
->>>>>>> 9ca8650e
 	return nil
 }
 
@@ -78,13 +74,8 @@
 	if proto == nil {
 		return xerrors.WithStackTrace(errUnexpectedNilForSchemePermissions)
 	}
-<<<<<<< HEAD
 	p.Subject = proto.GetSubject()
 	p.PermissionNames = proto.GetPermissionNames()
-=======
-	p.Subject = proto.Subject
-	p.PermissionNames = proto.PermissionNames
 
->>>>>>> 9ca8650e
 	return nil
 }