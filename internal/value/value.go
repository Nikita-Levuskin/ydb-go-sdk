package value

import (
	"encoding/binary"
	"errors"
	"fmt"
	"math/big"
	"sort"
	"strconv"
	"time"

	"github.com/google/uuid"
	"github.com/ydb-platform/ydb-go-genproto/protos/Ydb"

	"github.com/ydb-platform/ydb-go-sdk/v3/internal/allocator"
	"github.com/ydb-platform/ydb-go-sdk/v3/internal/decimal"
	"github.com/ydb-platform/ydb-go-sdk/v3/internal/types"
	"github.com/ydb-platform/ydb-go-sdk/v3/internal/xerrors"
	"github.com/ydb-platform/ydb-go-sdk/v3/internal/xstring"
)

type Value interface {
	Type() types.Type
	Yql() string

	castTo(dst interface{}) error
	toYDB(a *allocator.Allocator) *Ydb.Value
}

func ToYDB(v Value, a *allocator.Allocator) *Ydb.TypedValue {
	tv := a.TypedValue()

	tv.Type = v.Type().ToYDB(a)
	tv.Value = v.toYDB(a)

	return tv
}

// BigEndianUint128 builds a big-endian uint128 value.
func BigEndianUint128(hi, lo uint64) (v [16]byte) {
	binary.BigEndian.PutUint64(v[0:8], hi)
	binary.BigEndian.PutUint64(v[8:16], lo)

	return v
}

func FromYDB(t *Ydb.Type, v *Ydb.Value) Value {
	vv, err := fromYDB(t, v)
	if err != nil {
		panic(err)
	}

	return vv
}

func nullValueFromYDB(x *Ydb.Value, t types.Type) (_ Value, ok bool) {
	for {
		switch xx := x.GetValue().(type) {
		case *Ydb.Value_NestedValue:
			x = xx.NestedValue
		case *Ydb.Value_NullFlagValue:
			switch tt := t.(type) {
			case types.Optional:
				return NullValue(tt.InnerType()), true
			case types.Void:
				return VoidValue(), true
			default:
				return nil, false
			}
		default:
			return nil, false
		}
	}
}

func primitiveValueFromYDB(t types.Primitive, v *Ydb.Value) (Value, error) {
	switch t {
	case types.Bool:
		return BoolValue(v.GetBoolValue()), nil

	case types.Int8:
		return Int8Value(int8(v.GetInt32Value())), nil

	case types.Int16:
		return Int16Value(int16(v.GetInt32Value())), nil

	case types.Int32:
		return Int32Value(v.GetInt32Value()), nil

	case types.Int64:
		return Int64Value(v.GetInt64Value()), nil

	case types.Uint8:
		return Uint8Value(uint8(v.GetUint32Value())), nil

	case types.Uint16:
		return Uint16Value(uint16(v.GetUint32Value())), nil

	case types.Uint32:
		return Uint32Value(v.GetUint32Value()), nil

	case types.Uint64:
		return Uint64Value(v.GetUint64Value()), nil

	case types.Date:
		return DateValue(v.GetUint32Value()), nil

	case types.Datetime:
		return DatetimeValue(v.GetUint32Value()), nil

	case types.Interval:
		return IntervalValue(v.GetInt64Value()), nil

	case types.Timestamp:
		return TimestampValue(v.GetUint64Value()), nil

	case types.Float:
		return FloatValue(v.GetFloatValue()), nil

	case types.Double:
		return DoubleValue(v.GetDoubleValue()), nil

	case types.Text:
		return TextValue(v.GetTextValue()), nil

	case types.YSON:
		switch vv := v.GetValue().(type) {
		case *Ydb.Value_TextValue:
			return YSONValue(xstring.ToBytes(vv.TextValue)), nil
		case *Ydb.Value_BytesValue:
			return YSONValue(vv.BytesValue), nil
		default:
			return nil, xerrors.WithStackTrace(fmt.Errorf("uncovered YSON internal type: %T", vv))
		}

	case types.JSON:
		return JSONValue(v.GetTextValue()), nil

	case types.JSONDocument:
		return JSONDocumentValue(v.GetTextValue()), nil

	case types.DyNumber:
		return DyNumberValue(v.GetTextValue()), nil

	case types.TzDate:
		return TzDateValue(v.GetTextValue()), nil

	case types.TzDatetime:
		return TzDatetimeValue(v.GetTextValue()), nil

	case types.TzTimestamp:
		return TzTimestampValue(v.GetTextValue()), nil

	case types.Bytes:
		return BytesValue(v.GetBytesValue()), nil

<<<<<<< HEAD
	case TypeUUID:
		return UUIDValue(BigEndianUint128(v.GetHigh_128(), v.GetLow_128())), nil
=======
	case types.UUID:
		return UUIDValue(BigEndianUint128(v.High_128, v.GetLow_128())), nil
>>>>>>> fe6b5215

	default:
		return nil, xerrors.WithStackTrace(fmt.Errorf("uncovered primitive type: %T", t))
	}
}

func fromYDB(t *Ydb.Type, v *Ydb.Value) (Value, error) {
	tt := types.TypeFromYDB(t)

	if vv, ok := nullValueFromYDB(v, tt); ok {
		return vv, nil
	}

	switch ttt := tt.(type) {
	case types.Primitive:
		return primitiveValueFromYDB(ttt, v)

	case types.Void:
		return VoidValue(), nil

	case types.Null:
		return NullValue(tt), nil

<<<<<<< HEAD
	case *DecimalType:
		return DecimalValue(BigEndianUint128(v.GetHigh_128(), v.GetLow_128()), ttt.Precision, ttt.Scale), nil

	case optionalType:
		t = t.GetType().(*Ydb.Type_OptionalType).OptionalType.GetItem()
		if nestedValue, ok := v.GetValue().(*Ydb.Value_NestedValue); ok {
=======
	case *types.Decimal:
		return DecimalValue(BigEndianUint128(v.High_128, v.GetLow_128()), ttt.Precision(), ttt.Scale()), nil

	case types.Optional:
		t = t.Type.(*Ydb.Type_OptionalType).OptionalType.Item
		if nestedValue, ok := v.Value.(*Ydb.Value_NestedValue); ok {
>>>>>>> fe6b5215
			return OptionalValue(FromYDB(t, nestedValue.NestedValue)), nil
		}

		return OptionalValue(FromYDB(t, v)), nil

	case *types.List:
		return ListValue(func() []Value {
			vv := make([]Value, len(v.GetItems()))
			a := allocator.New()
			defer a.Free()
			for i, vvv := range v.GetItems() {
				vv[i] = FromYDB(ttt.ItemType().ToYDB(a), vvv)
			}

			return vv
		}()...), nil

	case *types.Tuple:
		return TupleValue(func() []Value {
			vv := make([]Value, len(v.GetItems()))
			a := allocator.New()
			defer a.Free()
			for i, vvv := range v.GetItems() {
				vv[i] = FromYDB(ttt.ItemType(i).ToYDB(a), vvv)
			}

			return vv
		}()...), nil

	case *types.Struct:
		return StructValue(func() []StructValueField {
			vv := make([]StructValueField, len(v.GetItems()))
			a := allocator.New()
			defer a.Free()
			for i, vvv := range v.GetItems() {
				vv[i] = StructValueField{
					Name: ttt.Field(i).Name,
					V:    FromYDB(ttt.Field(i).T.ToYDB(a), vvv),
				}
			}

			return vv
		}()...), nil

	case *types.Dict:
		return DictValue(func() []DictValueField {
			vv := make([]DictValueField, len(v.GetPairs()))
			a := allocator.New()
			defer a.Free()
			for i, vvv := range v.GetPairs() {
				vv[i] = DictValueField{
<<<<<<< HEAD
					K: FromYDB(ttt.keyType.toYDB(a), vvv.GetKey()),
					V: FromYDB(ttt.valueType.toYDB(a), vvv.GetPayload()),
=======
					K: FromYDB(ttt.KeyType().ToYDB(a), vvv.Key),
					V: FromYDB(ttt.ValueType().ToYDB(a), vvv.Payload),
>>>>>>> fe6b5215
				}
			}

			return vv
		}()...), nil

	case *types.Set:
		return SetValue(func() []Value {
			vv := make([]Value, len(v.GetPairs()))
			a := allocator.New()
			defer a.Free()
			for i, vvv := range v.GetPairs() {
<<<<<<< HEAD
				vv[i] = FromYDB(ttt.itemType.toYDB(a), vvv.GetKey())
=======
				vv[i] = FromYDB(ttt.ItemType().ToYDB(a), vvv.Key)
>>>>>>> fe6b5215
			}

			return vv
		}()...), nil

	case *types.VariantStruct:
		a := allocator.New()
		defer a.Free()

		return VariantValueStruct(
			FromYDB(
<<<<<<< HEAD
				ttt.StructType.fields[v.GetVariantIndex()].T.toYDB(a),
				v.GetValue().(*Ydb.Value_NestedValue).NestedValue,
			),
			ttt.StructType.fields[v.GetVariantIndex()].Name,
			ttt.StructType,
=======
				ttt.Struct.Field(int(v.VariantIndex)).T.ToYDB(a),
				v.Value.(*Ydb.Value_NestedValue).NestedValue,
			),
			ttt.Struct.Field(int(v.VariantIndex)).Name,
			ttt.Struct,
>>>>>>> fe6b5215
		), nil

	case *types.VariantTuple:
		a := allocator.New()
		defer a.Free()

		return VariantValueTuple(
			FromYDB(
<<<<<<< HEAD
				ttt.TupleType.items[v.GetVariantIndex()].toYDB(a),
				v.GetValue().(*Ydb.Value_NestedValue).NestedValue,
			),
			v.GetVariantIndex(),
			ttt.TupleType,
=======
				ttt.Tuple.ItemType(int(v.VariantIndex)).ToYDB(a),
				v.Value.(*Ydb.Value_NestedValue).NestedValue,
			),
			v.VariantIndex,
			ttt.Tuple,
>>>>>>> fe6b5215
		), nil

	default:
		return nil, xerrors.WithStackTrace(fmt.Errorf("uncovered type: %T", ttt))
	}
}

type boolValue bool

func (v boolValue) castTo(dst interface{}) error {
	switch vv := dst.(type) {
	case *bool:
		*vv = bool(v)

		return nil
	case *string:
		*vv = strconv.FormatBool(bool(v))

		return nil
	default:
		return xerrors.WithStackTrace(fmt.Errorf("cannot cast '%+v' (type '%s') to '%T' destination", v, v.Type().Yql(), vv))
	}
}

func (v boolValue) Yql() string {
	return strconv.FormatBool(bool(v))
}

func (boolValue) Type() types.Type {
	return types.Bool
}

func (v boolValue) toYDB(a *allocator.Allocator) *Ydb.Value {
	vv := a.Bool()

	vv.BoolValue = bool(v)

	vvv := a.Value()
	vvv.Value = vv

	return vvv
}

func BoolValue(v bool) boolValue {
	return boolValue(v)
}

type dateValue uint32

func (v dateValue) castTo(dst interface{}) error {
	switch vv := dst.(type) {
	case *time.Time:
		*vv = DateToTime(uint32(v))

		return nil
	case *uint64:
		*vv = uint64(v)

		return nil
	case *int64:
		*vv = int64(v)

		return nil
	case *int32:
		*vv = int32(v)

		return nil
	default:
		return xerrors.WithStackTrace(fmt.Errorf("cannot cast '%+v' (type '%s') to '%T' destination", v, v.Type().Yql(), vv))
	}
}

func (v dateValue) Yql() string {
	return fmt.Sprintf("%s(%q)", v.Type().Yql(), DateToTime(uint32(v)).UTC().Format(LayoutDate))
}

func (dateValue) Type() types.Type {
	return types.Date
}

func (v dateValue) toYDB(a *allocator.Allocator) *Ydb.Value {
	vv := a.Uint32()

	vv.Uint32Value = uint32(v)

	vvv := a.Value()
	vvv.Value = vv

	return vvv
}

// DateValue returns ydb date value by given days since Epoch
func DateValue(v uint32) dateValue {
	return dateValue(v)
}

func DateValueFromTime(t time.Time) dateValue {
	return dateValue(uint64(t.Sub(epoch)/time.Second) / secondsPerDay)
}

type datetimeValue uint32

func (v datetimeValue) castTo(dst interface{}) error {
	switch vv := dst.(type) {
	case *time.Time:
		*vv = DatetimeToTime(uint32(v))

		return nil
	case *uint64:
		*vv = uint64(v)

		return nil
	case *int64:
		*vv = int64(v)

		return nil
	case *uint32:
		*vv = uint32(v)

		return nil
	default:
		return xerrors.WithStackTrace(fmt.Errorf("cannot cast '%+v' (type '%s') to '%T' destination", v, v.Type().Yql(), vv))
	}
}

func (v datetimeValue) Yql() string {
	return fmt.Sprintf("%s(%q)", v.Type().Yql(), DatetimeToTime(uint32(v)).UTC().Format(LayoutDatetime))
}

func (datetimeValue) Type() types.Type {
	return types.Datetime
}

func (v datetimeValue) toYDB(a *allocator.Allocator) *Ydb.Value {
	vv := a.Uint32()
	vv.Uint32Value = uint32(v)

	vvv := a.Value()
	vvv.Value = vv

	return vvv
}

// DatetimeValue makes ydb datetime value from seconds since Epoch
func DatetimeValue(v uint32) datetimeValue {
	return datetimeValue(v)
}

func DatetimeValueFromTime(t time.Time) datetimeValue {
	return datetimeValue(t.Unix())
}

var _ DecimalValuer = (*decimalValue)(nil)

type decimalValue struct {
	value     [16]byte
	innerType *types.Decimal
}

func (v *decimalValue) Value() [16]byte {
	return v.value
}

func (v *decimalValue) Precision() uint32 {
	return v.innerType.Precision()
}

func (v *decimalValue) Scale() uint32 {
	return v.innerType.Scale()
}

type DecimalValuer interface {
	Value() [16]byte
	Precision() uint32
	Scale() uint32
}

func (v *decimalValue) castTo(dst interface{}) error {
	return xerrors.WithStackTrace(fmt.Errorf("cannot cast '%+v' to '%T' destination", v, dst))
}

func (v *decimalValue) Yql() string {
	buffer := xstring.Buffer()
	defer buffer.Free()
	buffer.WriteString(v.innerType.Name())
	buffer.WriteByte('(')
	buffer.WriteByte('"')
	s := decimal.FromBytes(v.value[:], v.innerType.Precision(), v.innerType.Scale()).String()
	buffer.WriteString(s[:len(s)-int(v.innerType.Scale())] + "." + s[len(s)-int(v.innerType.Scale()):])
	buffer.WriteByte('"')
	buffer.WriteByte(',')
	buffer.WriteString(strconv.FormatUint(uint64(v.innerType.Precision()), 10))
	buffer.WriteByte(',')
	buffer.WriteString(strconv.FormatUint(uint64(v.innerType.Scale()), 10))
	buffer.WriteByte(')')

	return buffer.String()
}

func (v *decimalValue) Type() types.Type {
	return v.innerType
}

func (v *decimalValue) toYDB(a *allocator.Allocator) *Ydb.Value {
	var bytes [16]byte
	if v != nil {
		bytes = v.value
	}
	vv := a.Low128()
	vv.Low_128 = binary.BigEndian.Uint64(bytes[8:16])

	vvv := a.Value()
	vvv.High_128 = binary.BigEndian.Uint64(bytes[0:8])
	vvv.Value = vv

	return vvv
}

func DecimalValueFromBigInt(v *big.Int, precision, scale uint32) *decimalValue {
	b := decimal.BigIntToByte(v, precision, scale)

	return DecimalValue(b, precision, scale)
}

func DecimalValue(v [16]byte, precision, scale uint32) *decimalValue {
	return &decimalValue{
		value: v,
		innerType: types.NewDecimal(
			precision,
			scale,
		),
	}
}

type (
	DictValueField struct {
		K Value
		V Value
	}
	dictValue struct {
		t      types.Type
		values []DictValueField
	}
)

func (v *dictValue) DictValues() map[Value]Value {
	values := make(map[Value]Value, len(v.values))
	for i := range v.values {
		values[v.values[i].K] = v.values[i].V
	}

	return values
}

func (v *dictValue) castTo(dst interface{}) error {
	return xerrors.WithStackTrace(fmt.Errorf("cannot cast '%+v' to '%T' destination", v, dst))
}

func (v *dictValue) Yql() string {
	buffer := xstring.Buffer()
	defer buffer.Free()
	buffer.WriteByte('{')
	for i := range v.values {
		if i != 0 {
			buffer.WriteByte(',')
		}
		buffer.WriteString(v.values[i].K.Yql())
		buffer.WriteByte(':')
		buffer.WriteString(v.values[i].V.Yql())
	}
	buffer.WriteByte('}')

	return buffer.String()
}

func (v *dictValue) Type() types.Type {
	return v.t
}

func (v *dictValue) toYDB(a *allocator.Allocator) *Ydb.Value {
	var values []DictValueField
	if v != nil {
		values = v.values
	}
	vvv := a.Value()

	for i := range values {
		pair := a.Pair()

		pair.Key = values[i].K.toYDB(a)
		pair.Payload = values[i].V.toYDB(a)

		vvv.Pairs = append(vvv.GetPairs(), pair)
	}

	return vvv
}

func DictValue(values ...DictValueField) *dictValue {
	sort.Slice(values, func(i, j int) bool {
		return values[i].K.Yql() < values[j].K.Yql()
	})
	var t types.Type
	switch {
	case len(values) > 0:
		t = types.NewDict(values[0].K.Type(), values[0].V.Type())
	default:
		t = types.NewEmptyDict()
	}

	return &dictValue{
		t:      t,
		values: values,
	}
}

type doubleValue struct {
	value float64
}

func (v *doubleValue) castTo(dst interface{}) error {
	switch vv := dst.(type) {
	case *string:
		*vv = strconv.FormatFloat(v.value, 'f', -1, 64)

		return nil
	case *[]byte:
		*vv = xstring.ToBytes(strconv.FormatFloat(v.value, 'f', -1, 64))

		return nil
	case *float64:
		*vv = v.value

		return nil
	default:
		return xerrors.WithStackTrace(fmt.Errorf("cannot cast '%+v' (type '%s') to '%T' destination", v, v.Type().Yql(), vv))
	}
}

func (v *doubleValue) Yql() string {
	return fmt.Sprintf("%s(\"%v\")", v.Type().Yql(), v.value)
}

func (*doubleValue) Type() types.Type {
	return types.Double
}

func (v *doubleValue) toYDB(a *allocator.Allocator) *Ydb.Value {
	vv := a.Double()
	if v != nil {
		vv.DoubleValue = v.value
	}

	vvv := a.Value()
	vvv.Value = vv

	return vvv
}

func DoubleValue(v float64) *doubleValue {
	return &doubleValue{value: v}
}

type dyNumberValue string

func (v dyNumberValue) castTo(dst interface{}) error {
	switch vv := dst.(type) {
	case *string:
		*vv = string(v)

		return nil
	case *[]byte:
		*vv = xstring.ToBytes(string(v))

		return nil
	default:
		return xerrors.WithStackTrace(fmt.Errorf("cannot cast '%+v' (type '%s') to '%T' destination", v, v.Type().Yql(), vv))
	}
}

func (v dyNumberValue) Yql() string {
	return fmt.Sprintf("%s(%q)", v.Type().Yql(), string(v))
}

func (dyNumberValue) Type() types.Type {
	return types.DyNumber
}

func (v dyNumberValue) toYDB(a *allocator.Allocator) *Ydb.Value {
	vv := a.Text()
	vv.TextValue = string(v)

	vvv := a.Value()
	vvv.Value = vv

	return vvv
}

func DyNumberValue(v string) dyNumberValue {
	return dyNumberValue(v)
}

type floatValue struct {
	value float32
}

func (v *floatValue) castTo(dst interface{}) error {
	switch vv := dst.(type) {
	case *string:
		*vv = strconv.FormatFloat(float64(v.value), 'f', -1, 32)

		return nil
	case *[]byte:
		*vv = xstring.ToBytes(strconv.FormatFloat(float64(v.value), 'f', -1, 32))

		return nil
	case *float64:
		*vv = float64(v.value)

		return nil
	case *float32:
		*vv = v.value

		return nil
	default:
		return xerrors.WithStackTrace(fmt.Errorf("cannot cast '%+v' (type '%s') to '%T' destination", v, v.Type().Yql(), vv))
	}
}

func (v *floatValue) Yql() string {
	return fmt.Sprintf("%s(\"%v\")", v.Type().Yql(), v.value)
}

func (*floatValue) Type() types.Type {
	return types.Float
}

func (v *floatValue) toYDB(a *allocator.Allocator) *Ydb.Value {
	vv := a.Float()
	if v != nil {
		vv.FloatValue = v.value
	}

	vvv := a.Value()
	vvv.Value = vv

	return vvv
}

func FloatValue(v float32) *floatValue {
	return &floatValue{value: v}
}

type int8Value int8

func (v int8Value) castTo(dst interface{}) error {
	switch vv := dst.(type) {
	case *string:
		*vv = strconv.FormatInt(int64(v), 10)

		return nil
	case *[]byte:
		*vv = xstring.ToBytes(strconv.FormatInt(int64(v), 10))

		return nil
	case *int64:
		*vv = int64(v)

		return nil
	case *int32:
		*vv = int32(v)

		return nil
	case *int16:
		*vv = int16(v)

		return nil
	case *int8:
		*vv = int8(v)

		return nil
	case *float64:
		*vv = float64(v)

		return nil
	case *float32:
		*vv = float32(v)

		return nil
	default:
		return xerrors.WithStackTrace(fmt.Errorf("cannot cast '%+v' (type '%s') to '%T' destination", v, v.Type().Yql(), vv))
	}
}

func (v int8Value) Yql() string {
	return strconv.FormatUint(uint64(v), 10) + "t"
}

func (int8Value) Type() types.Type {
	return types.Int8
}

func (v int8Value) toYDB(a *allocator.Allocator) *Ydb.Value {
	vv := a.Int32()
	vv.Int32Value = int32(v)

	vvv := a.Value()
	vvv.Value = vv

	return vvv
}

func Int8Value(v int8) int8Value {
	return int8Value(v)
}

type int16Value int16

func (v int16Value) castTo(dst interface{}) error {
	switch vv := dst.(type) {
	case *string:
		*vv = strconv.FormatInt(int64(v), 10)

		return nil
	case *[]byte:
		*vv = xstring.ToBytes(strconv.FormatInt(int64(v), 10))

		return nil
	case *int64:
		*vv = int64(v)

		return nil
	case *int32:
		*vv = int32(v)

		return nil
	case *int16:
		*vv = int16(v)

		return nil
	case *float64:
		*vv = float64(v)

		return nil
	case *float32:
		*vv = float32(v)

		return nil
	default:
		return xerrors.WithStackTrace(fmt.Errorf("cannot cast '%+v' (type '%s') to '%T' destination", v, v.Type().Yql(), vv))
	}
}

func (v int16Value) Yql() string {
	return strconv.FormatUint(uint64(v), 10) + "s"
}

func (int16Value) Type() types.Type {
	return types.Int16
}

func (v int16Value) toYDB(a *allocator.Allocator) *Ydb.Value {
	vv := a.Int32()
	vv.Int32Value = int32(v)

	vvv := a.Value()
	vvv.Value = vv

	return vvv
}

func Int16Value(v int16) int16Value {
	return int16Value(v)
}

type int32Value int32

func (v int32Value) castTo(dst interface{}) error {
	switch vv := dst.(type) {
	case *string:
		*vv = strconv.FormatInt(int64(v), 10)

		return nil
	case *[]byte:
		*vv = xstring.ToBytes(strconv.FormatInt(int64(v), 10))

		return nil
	case *int64:
		*vv = int64(v)

		return nil
	case *int:
		*vv = int(v)

		return nil
	case *int32:
		*vv = int32(v)

		return nil
	case *float64:
		*vv = float64(v)

		return nil
	case *float32:
		*vv = float32(v)

		return nil
	default:
		return xerrors.WithStackTrace(fmt.Errorf("cannot cast '%+v' (type '%s') to '%T' destination", v, v.Type().Yql(), vv))
	}
}

func (v int32Value) Yql() string {
	return strconv.FormatInt(int64(v), 10)
}

func (int32Value) Type() types.Type {
	return types.Int32
}

func (v int32Value) toYDB(a *allocator.Allocator) *Ydb.Value {
	vv := a.Int32()
	vv.Int32Value = int32(v)

	vvv := a.Value()
	vvv.Value = vv

	return vvv
}

func Int32Value(v int32) int32Value {
	return int32Value(v)
}

type int64Value int64

func (v int64Value) castTo(dst interface{}) error {
	switch vv := dst.(type) {
	case *string:
		*vv = strconv.FormatInt(int64(v), 10)

		return nil
	case *[]byte:
		*vv = xstring.ToBytes(strconv.FormatInt(int64(v), 10))

		return nil
	case *int64:
		*vv = int64(v)

		return nil
	case *float64:
		*vv = float64(v)

		return nil
	default:
		return xerrors.WithStackTrace(fmt.Errorf("cannot cast '%+v' (type '%s') to '%T' destination", v, v.Type().Yql(), vv))
	}
}

func (v int64Value) Yql() string {
	return strconv.FormatUint(uint64(v), 10) + "l"
}

func (int64Value) Type() types.Type {
	return types.Int64
}

func (v int64Value) toYDB(a *allocator.Allocator) *Ydb.Value {
	vv := a.Int64()
	vv.Int64Value = int64(v)

	vvv := a.Value()
	vvv.Value = vv

	return vvv
}

func Int64Value(v int64) int64Value {
	return int64Value(v)
}

type intervalValue int64

func (v intervalValue) castTo(dst interface{}) error {
	switch vv := dst.(type) {
	case *time.Duration:
		*vv = IntervalToDuration(int64(v))

		return nil
	case *int64:
		*vv = int64(v)

		return nil
	default:
		return xerrors.WithStackTrace(fmt.Errorf("cannot cast '%+v' (type '%s') to '%T' destination", v, v.Type().Yql(), vv))
	}
}

func (v intervalValue) Yql() string {
	buffer := xstring.Buffer()
	defer buffer.Free()
	buffer.WriteString(v.Type().Yql())
	buffer.WriteByte('(')
	buffer.WriteByte('"')
	d := IntervalToDuration(int64(v))
	if d < 0 {
		buffer.WriteByte('-')
		d = -d
	}
	buffer.WriteByte('P')
	if days := d / time.Hour / 24; days > 0 {
		d -= days * time.Hour * 24 //nolint:durationcheck
		buffer.WriteString(strconv.FormatInt(int64(days), 10))
		buffer.WriteByte('D')
	}
	if d > 0 {
		buffer.WriteByte('T')
	}
	if hours := d / time.Hour; hours > 0 {
		d -= hours * time.Hour //nolint:durationcheck
		buffer.WriteString(strconv.FormatInt(int64(hours), 10))
		buffer.WriteByte('H')
	}
	if minutes := d / time.Minute; minutes > 0 {
		d -= minutes * time.Minute //nolint:durationcheck
		buffer.WriteString(strconv.FormatInt(int64(minutes), 10))
		buffer.WriteByte('M')
	}
	if d > 0 {
		seconds := float64(d) / float64(time.Second)
		fmt.Fprintf(buffer, "%0.6f", seconds)
		buffer.WriteByte('S')
	}
	buffer.WriteByte('"')
	buffer.WriteByte(')')

	return buffer.String()
}

func (intervalValue) Type() types.Type {
	return types.Interval
}

func (v intervalValue) toYDB(a *allocator.Allocator) *Ydb.Value {
	vv := a.Int64()
	vv.Int64Value = int64(v)

	vvv := a.Value()
	vvv.Value = vv

	return vvv
}

// IntervalValue makes Value from given microseconds value
func IntervalValue(v int64) intervalValue {
	return intervalValue(v)
}

func IntervalValueFromDuration(v time.Duration) intervalValue {
	return intervalValue(durationToMicroseconds(v))
}

type jsonValue string

func (v jsonValue) castTo(dst interface{}) error {
	switch vv := dst.(type) {
	case *string:
		*vv = string(v)

		return nil
	case *[]byte:
		*vv = xstring.ToBytes(string(v))

		return nil
	default:
		return xerrors.WithStackTrace(fmt.Errorf("cannot cast '%+v' (type '%s') to '%T' destination", v, v.Type().Yql(), vv))
	}
}

func (v jsonValue) Yql() string {
	return fmt.Sprintf("%s(@@%s@@)", v.Type().Yql(), string(v))
}

func (jsonValue) Type() types.Type {
	return types.JSON
}

func (v jsonValue) toYDB(a *allocator.Allocator) *Ydb.Value {
	vv := a.Text()
	vv.TextValue = string(v)

	vvv := a.Value()
	vvv.Value = vv

	return vvv
}

func JSONValue(v string) jsonValue {
	return jsonValue(v)
}

type jsonDocumentValue string

func (v jsonDocumentValue) castTo(dst interface{}) error {
	switch vv := dst.(type) {
	case *string:
		*vv = string(v)

		return nil
	case *[]byte:
		*vv = xstring.ToBytes(string(v))

		return nil
	default:
		return xerrors.WithStackTrace(fmt.Errorf("cannot cast '%+v' (type '%s') to '%T' destination", v, v.Type().Yql(), vv))
	}
}

func (v jsonDocumentValue) Yql() string {
	return fmt.Sprintf("%s(@@%s@@)", v.Type().Yql(), string(v))
}

func (jsonDocumentValue) Type() types.Type {
	return types.JSONDocument
}

func (v jsonDocumentValue) toYDB(a *allocator.Allocator) *Ydb.Value {
	vv := a.Text()
	vv.TextValue = string(v)

	vvv := a.Value()
	vvv.Value = vv

	return vvv
}

func JSONDocumentValue(v string) jsonDocumentValue {
	return jsonDocumentValue(v)
}

type listValue struct {
	t     types.Type
	items []Value
}

func (v *listValue) ListItems() []Value {
	return v.items
}

func (v *listValue) castTo(dst interface{}) error {
	return xerrors.WithStackTrace(fmt.Errorf("cannot cast '%+v' (type '%s') to '%T' destination", v, v.Type().Yql(), dst))
}

func (v *listValue) Yql() string {
	buffer := xstring.Buffer()
	defer buffer.Free()
	buffer.WriteByte('[')
	for i, item := range v.items {
		if i != 0 {
			buffer.WriteByte(',')
		}
		buffer.WriteString(item.Yql())
	}
	buffer.WriteByte(']')

	return buffer.String()
}

func (v *listValue) Type() types.Type {
	return v.t
}

func (v *listValue) toYDB(a *allocator.Allocator) *Ydb.Value {
	var items []Value
	if v != nil {
		items = v.items
	}
	vvv := a.Value()

	for _, vv := range items {
		vvv.Items = append(vvv.GetItems(), vv.toYDB(a))
	}

	return vvv
}

func ListValue(items ...Value) *listValue {
	var t types.Type
	switch {
	case len(items) > 0:
		t = types.NewList(items[0].Type())
	default:
		t = types.NewEmptyList()
	}

	return &listValue{
		t:     t,
		items: items,
	}
}

type setValue struct {
	t     types.Type
	items []Value
}

func (v *setValue) castTo(dst interface{}) error {
	return xerrors.WithStackTrace(fmt.Errorf("cannot cast '%+v' to '%T' destination", v, dst))
}

func (v *setValue) Yql() string {
	buffer := xstring.Buffer()
	defer buffer.Free()
	buffer.WriteByte('{')
	for i, item := range v.items {
		if i != 0 {
			buffer.WriteByte(',')
		}
		buffer.WriteString(item.Yql())
	}
	buffer.WriteByte('}')

	return buffer.String()
}

func (v *setValue) Type() types.Type {
	return v.t
}

func (v *setValue) toYDB(a *allocator.Allocator) *Ydb.Value {
	vvv := a.Value()

	for _, vv := range v.items {
		pair := a.Pair()

		pair.Key = vv.toYDB(a)
		pair.Payload = _voidValue

		vvv.Pairs = append(vvv.GetPairs(), pair)
	}

	return vvv
}

func SetValue(items ...Value) *setValue {
	sort.Slice(items, func(i, j int) bool {
		return items[i].Yql() < items[j].Yql()
	})

	var t types.Type
	switch {
	case len(items) > 0:
		t = types.NewSet(items[0].Type())
	default:
		t = types.EmptySet()
	}

	return &setValue{
		t:     t,
		items: items,
	}
}

func NullValue(t types.Type) *optionalValue {
	return &optionalValue{
		innerType: types.NewOptional(t),
		value:     nil,
	}
}

type optionalValue struct {
	innerType types.Type
	value     Value
}

var errOptionalNilValue = errors.New("optional contains nil value")

func (v *optionalValue) castTo(dst interface{}) error {
	if v.value == nil {
		return xerrors.WithStackTrace(errOptionalNilValue)
	}

	return v.value.castTo(dst)
}

func (v *optionalValue) Yql() string {
	if v.value == nil {
		return fmt.Sprintf("Nothing(%s)", v.Type().Yql())
	}

	return fmt.Sprintf("Just(%s)", v.value.Yql())
}

func (v *optionalValue) Type() types.Type {
	return v.innerType
}

func (v *optionalValue) toYDB(a *allocator.Allocator) *Ydb.Value {
	vv := a.Value()
	if _, opt := v.value.(*optionalValue); opt {
		vvv := a.Nested()
		vvv.NestedValue = v.value.toYDB(a)
		vv.Value = vvv
	} else {
		if v.value != nil {
			vv.Value = v.value.toYDB(a).GetValue()
		} else {
			vv.Value = a.NullFlag()
		}
	}

	return vv
}

func OptionalValue(v Value) *optionalValue {
	return &optionalValue{
		innerType: types.NewOptional(v.Type()),
		value:     v,
	}
}

type (
	StructValueField struct {
		Name string
		V    Value
	}
	structValue struct {
		t      types.Type
		fields []StructValueField
	}
)

func (v *structValue) StructFields() map[string]Value {
	fields := make(map[string]Value, len(v.fields))
	for i := range v.fields {
		fields[v.fields[i].Name] = v.fields[i].V
	}

	return fields
}

func (v *structValue) castTo(dst interface{}) error {
	return xerrors.WithStackTrace(fmt.Errorf("cannot cast '%+v' to '%T' destination", v, dst))
}

func (v *structValue) Yql() string {
	buffer := xstring.Buffer()
	defer buffer.Free()
	buffer.WriteString("<|")
	for i := range v.fields {
		if i != 0 {
			buffer.WriteByte(',')
		}
		buffer.WriteString("`" + v.fields[i].Name + "`:")
		buffer.WriteString(v.fields[i].V.Yql())
	}
	buffer.WriteString("|>")

	return buffer.String()
}

func (v *structValue) Type() types.Type {
	return v.t
}

func (v *structValue) toYDB(a *allocator.Allocator) *Ydb.Value {
	vvv := a.Value()

	for i := range v.fields {
		vvv.Items = append(vvv.GetItems(), v.fields[i].V.toYDB(a))
	}

	return vvv
}

func StructValue(fields ...StructValueField) *structValue {
	sort.Slice(fields, func(i, j int) bool {
		return fields[i].Name < fields[j].Name
	})
	structFields := make([]types.StructField, 0, len(fields))
	for i := range fields {
		structFields = append(structFields, types.StructField{
			Name: fields[i].Name,
			T:    fields[i].V.Type(),
		})
	}

	return &structValue{
		t:      types.NewStruct(structFields...),
		fields: fields,
	}
}

type timestampValue uint64

func (v timestampValue) castTo(dst interface{}) error {
	switch vv := dst.(type) {
	case *time.Time:
		*vv = TimestampToTime(uint64(v))

		return nil
	case *uint64:
		*vv = uint64(v)

		return nil
	default:
		return xerrors.WithStackTrace(fmt.Errorf("cannot cast '%+v' (type '%s') to '%T' destination", v, v.Type().Yql(), vv))
	}
}

func (v timestampValue) Yql() string {
	return fmt.Sprintf("%s(%q)", v.Type().Yql(), TimestampToTime(uint64(v)).UTC().Format(LayoutTimestamp))
}

func (timestampValue) Type() types.Type {
	return types.Timestamp
}

func (v timestampValue) toYDB(a *allocator.Allocator) *Ydb.Value {
	vv := a.Uint64()
	vv.Uint64Value = uint64(v)

	vvv := a.Value()
	vvv.Value = vv

	return vvv
}

// TimestampValue makes ydb timestamp value by given microseconds since Epoch
func TimestampValue(v uint64) timestampValue {
	return timestampValue(v)
}

func TimestampValueFromTime(t time.Time) timestampValue {
	return timestampValue(t.Sub(epoch) / time.Microsecond)
}

type tupleValue struct {
	t     types.Type
	items []Value
}

func (v *tupleValue) TupleItems() []Value {
	return v.items
}

func (v *tupleValue) castTo(dst interface{}) error {
	if len(v.items) == 1 {
		return v.items[0].castTo(dst)
	}

	return xerrors.WithStackTrace(fmt.Errorf("cannot cast '%+v' to '%T' destination", v, dst))
}

func (v *tupleValue) Yql() string {
	buffer := xstring.Buffer()
	defer buffer.Free()
	buffer.WriteByte('(')
	for i, item := range v.items {
		if i != 0 {
			buffer.WriteByte(',')
		}
		buffer.WriteString(item.Yql())
	}
	buffer.WriteByte(')')

	return buffer.String()
}

func (v *tupleValue) Type() types.Type {
	return v.t
}

func (v *tupleValue) toYDB(a *allocator.Allocator) *Ydb.Value {
	var items []Value
	if v != nil {
		items = v.items
	}
	vvv := a.Value()

	for _, vv := range items {
		vvv.Items = append(vvv.GetItems(), vv.toYDB(a))
	}

	return vvv
}

func TupleValue(values ...Value) *tupleValue {
	tupleItems := make([]types.Type, 0, len(values))
	for _, v := range values {
		tupleItems = append(tupleItems, v.Type())
	}

	return &tupleValue{
		t:     types.NewTuple(tupleItems...),
		items: values,
	}
}

type tzDateValue string

func (v tzDateValue) castTo(dst interface{}) error {
	switch vv := dst.(type) {
	case *string:
		*vv = string(v)

		return nil
	case *[]byte:
		*vv = xstring.ToBytes(string(v))

		return nil
	default:
		return xerrors.WithStackTrace(fmt.Errorf("cannot cast '%+v' (type '%s') to '%T' destination", v, v.Type().Yql(), vv))
	}
}

func (v tzDateValue) Yql() string {
	return fmt.Sprintf("%s(%q)", v.Type().Yql(), string(v))
}

func (tzDateValue) Type() types.Type {
	return types.TzDate
}

func (v tzDateValue) toYDB(a *allocator.Allocator) *Ydb.Value {
	vv := a.Text()
	vv.TextValue = string(v)

	vvv := a.Value()
	vvv.Value = vv

	return vvv
}

func TzDateValue(v string) tzDateValue {
	return tzDateValue(v)
}

func TzDateValueFromTime(t time.Time) tzDateValue {
	return tzDateValue(t.Format(LayoutDate))
}

type tzDatetimeValue string

func (v tzDatetimeValue) castTo(dst interface{}) error {
	switch vv := dst.(type) {
	case *string:
		*vv = string(v)

		return nil
	case *[]byte:
		*vv = xstring.ToBytes(string(v))

		return nil
	default:
		return xerrors.WithStackTrace(fmt.Errorf("cannot cast '%+v' (type '%s') to '%T' destination", v, v.Type().Yql(), vv))
	}
}

func (v tzDatetimeValue) Yql() string {
	return fmt.Sprintf("%s(%q)", v.Type().Yql(), string(v))
}

func (tzDatetimeValue) Type() types.Type {
	return types.TzDatetime
}

func (v tzDatetimeValue) toYDB(a *allocator.Allocator) *Ydb.Value {
	vv := a.Text()
	vv.TextValue = string(v)

	vvv := a.Value()
	vvv.Value = vv

	return vvv
}

func TzDatetimeValue(v string) tzDatetimeValue {
	return tzDatetimeValue(v)
}

func TzDatetimeValueFromTime(t time.Time) tzDatetimeValue {
	return tzDatetimeValue(t.Format(LayoutDatetime))
}

type tzTimestampValue string

func (v tzTimestampValue) castTo(dst interface{}) error {
	switch vv := dst.(type) {
	case *string:
		*vv = string(v)

		return nil
	case *[]byte:
		*vv = xstring.ToBytes(string(v))

		return nil
	default:
		return xerrors.WithStackTrace(fmt.Errorf("cannot cast '%+v' (type '%s') to '%T' destination", v, v.Type().Yql(), vv))
	}
}

func (v tzTimestampValue) Yql() string {
	return fmt.Sprintf("%s(%q)", v.Type().Yql(), string(v))
}

func (tzTimestampValue) Type() types.Type {
	return types.TzTimestamp
}

func (v tzTimestampValue) toYDB(a *allocator.Allocator) *Ydb.Value {
	vv := a.Text()
	vv.TextValue = string(v)

	vvv := a.Value()
	vvv.Value = vv

	return vvv
}

func TzTimestampValue(v string) tzTimestampValue {
	return tzTimestampValue(v)
}

func TzTimestampValueFromTime(t time.Time) tzTimestampValue {
	return tzTimestampValue(t.Format(LayoutTimestamp))
}

type uint8Value uint8

func (v uint8Value) castTo(dst interface{}) error {
	switch vv := dst.(type) {
	case *string:
		*vv = strconv.FormatInt(int64(v), 10)

		return nil
	case *[]byte:
		*vv = xstring.ToBytes(strconv.FormatInt(int64(v), 10))

		return nil
	case *uint64:
		*vv = uint64(v)

		return nil
	case *int64:
		*vv = int64(v)

		return nil
	case *uint32:
		*vv = uint32(v)

		return nil
	case *int32:
		*vv = int32(v)

		return nil
	case *uint16:
		*vv = uint16(v)

		return nil
	case *int16:
		*vv = int16(v)

		return nil
	case *uint8:
		*vv = uint8(v)

		return nil
	case *float64:
		*vv = float64(v)

		return nil
	case *float32:
		*vv = float32(v)

		return nil
	default:
		return xerrors.WithStackTrace(fmt.Errorf("cannot cast '%+v' (type '%s') to '%T' destination", v, v.Type().Yql(), vv))
	}
}

func (v uint8Value) Yql() string {
	return strconv.FormatUint(uint64(v), 10) + "ut"
}

func (uint8Value) Type() types.Type {
	return types.Uint8
}

func (v uint8Value) toYDB(a *allocator.Allocator) *Ydb.Value {
	vv := a.Uint32()
	vv.Uint32Value = uint32(v)

	vvv := a.Value()
	vvv.Value = vv

	return vvv
}

func Uint8Value(v uint8) uint8Value {
	return uint8Value(v)
}

type uint16Value uint16

func (v uint16Value) castTo(dst interface{}) error {
	switch vv := dst.(type) {
	case *string:
		*vv = strconv.FormatInt(int64(v), 10)

		return nil
	case *[]byte:
		*vv = xstring.ToBytes(strconv.FormatInt(int64(v), 10))

		return nil
	case *uint64:
		*vv = uint64(v)

		return nil
	case *int64:
		*vv = int64(v)

		return nil
	case *uint32:
		*vv = uint32(v)

		return nil
	case *int32:
		*vv = int32(v)

		return nil
	case *uint16:
		*vv = uint16(v)

		return nil
	case *float32:
		*vv = float32(v)

		return nil
	case *float64:
		*vv = float64(v)

		return nil
	default:
		return xerrors.WithStackTrace(fmt.Errorf("cannot cast '%+v' (type '%s') to '%T' destination", v, v.Type().Yql(), vv))
	}
}

func (v uint16Value) Yql() string {
	return strconv.FormatUint(uint64(v), 10) + "us"
}

func (uint16Value) Type() types.Type {
	return types.Uint16
}

func (v uint16Value) toYDB(a *allocator.Allocator) *Ydb.Value {
	vv := a.Uint32()
	vv.Uint32Value = uint32(v)

	vvv := a.Value()
	vvv.Value = vv

	return vvv
}

func Uint16Value(v uint16) uint16Value {
	return uint16Value(v)
}

type uint32Value uint32

func (v uint32Value) castTo(dst interface{}) error {
	switch vv := dst.(type) {
	case *string:
		*vv = strconv.FormatInt(int64(v), 10)

		return nil
	case *[]byte:
		*vv = xstring.ToBytes(strconv.FormatInt(int64(v), 10))

		return nil
	case *uint64:
		*vv = uint64(v)

		return nil
	case *int64:
		*vv = int64(v)

		return nil
	case *uint32:
		*vv = uint32(v)

		return nil
	case *float64:
		*vv = float64(v)

		return nil
	default:
		return xerrors.WithStackTrace(fmt.Errorf("cannot cast '%+v' (type '%s') to '%T' destination", v, v.Type().Yql(), vv))
	}
}

func (v uint32Value) Yql() string {
	return strconv.FormatUint(uint64(v), 10) + "u"
}

func (uint32Value) Type() types.Type {
	return types.Uint32
}

func (v uint32Value) toYDB(a *allocator.Allocator) *Ydb.Value {
	vv := a.Uint32()
	vv.Uint32Value = uint32(v)

	vvv := a.Value()
	vvv.Value = vv

	return vvv
}

func Uint32Value(v uint32) uint32Value {
	return uint32Value(v)
}

type uint64Value uint64

func (v uint64Value) castTo(dst interface{}) error {
	switch vv := dst.(type) {
	case *string:
		*vv = strconv.FormatInt(int64(v), 10)

		return nil
	case *[]byte:
		*vv = xstring.ToBytes(strconv.FormatInt(int64(v), 10))

		return nil
	case *uint64:
		*vv = uint64(v)

		return nil
	default:
		return xerrors.WithStackTrace(fmt.Errorf("cannot cast '%+v' (type '%s') to '%T' destination", v, v.Type().Yql(), vv))
	}
}

func (v uint64Value) Yql() string {
	return strconv.FormatUint(uint64(v), 10) + "ul"
}

func (uint64Value) Type() types.Type {
	return types.Uint64
}

func (v uint64Value) toYDB(a *allocator.Allocator) *Ydb.Value {
	vv := a.Uint64()
	vv.Uint64Value = uint64(v)

	vvv := a.Value()
	vvv.Value = vv

	return vvv
}

func Uint64Value(v uint64) uint64Value {
	return uint64Value(v)
}

type textValue string

func (v textValue) castTo(dst interface{}) error {
	switch vv := dst.(type) {
	case *string:
		*vv = string(v)

		return nil
	case *[]byte:
		*vv = xstring.ToBytes(string(v))

		return nil
	default:
		return xerrors.WithStackTrace(fmt.Errorf("cannot cast '%+v' (type '%s') to '%T' destination", v, v.Type().Yql(), vv))
	}
}

func (v textValue) Yql() string {
	return fmt.Sprintf("%qu", string(v))
}

func (textValue) Type() types.Type {
	return types.Text
}

func (v textValue) toYDB(a *allocator.Allocator) *Ydb.Value {
	vv := a.Text()
	vv.TextValue = string(v)

	vvv := a.Value()
	vvv.Value = vv

	return vvv
}

func TextValue(v string) textValue {
	return textValue(v)
}

type uuidValue struct {
	value [16]byte
}

func (v *uuidValue) castTo(dst interface{}) error {
	switch vv := dst.(type) {
	case *string:
		*vv = string(v.value[:])

		return nil
	case *[]byte:
		*vv = v.value[:]

		return nil
	case *[16]byte:
		*vv = v.value

		return nil
	default:
		return xerrors.WithStackTrace(fmt.Errorf("cannot cast '%+v' (type '%s') to '%T' destination", v, v.Type().Yql(), vv))
	}
}

func (v *uuidValue) Yql() string {
	buffer := xstring.Buffer()
	defer buffer.Free()
	buffer.WriteString(v.Type().Yql())
	buffer.WriteByte('(')
	buffer.WriteByte('"')
	buffer.WriteString(uuid.UUID(v.value).String())
	buffer.WriteByte('"')
	buffer.WriteByte(')')

	return buffer.String()
}

func (*uuidValue) Type() types.Type {
	return types.UUID
}

func (v *uuidValue) toYDB(a *allocator.Allocator) *Ydb.Value {
	var bytes [16]byte
	if v != nil {
		bytes = v.value
	}
	vv := a.Low128()
	vv.Low_128 = binary.BigEndian.Uint64(bytes[8:16])

	vvv := a.Value()
	vvv.High_128 = binary.BigEndian.Uint64(bytes[0:8])
	vvv.Value = vv

	return vvv
}

func UUIDValue(v [16]byte) *uuidValue {
	return &uuidValue{value: v}
}

type variantValue struct {
	innerType types.Type
	value     Value
	idx       uint32
}

func (v *variantValue) Variant() (name string, index uint32) {
	switch t := v.innerType.(type) {
	case *types.VariantStruct:
		return t.Field(int(v.idx)).Name, v.idx
	default:
		return "", v.idx
	}
}

func (v *variantValue) Value() Value {
	return v.value
}

func (v *variantValue) castTo(dst interface{}) error {
	return v.value.castTo(dst)
}

func (v *variantValue) Yql() string {
	buffer := xstring.Buffer()
	defer buffer.Free()
	buffer.WriteString("Variant(")
	buffer.WriteString(v.value.Yql())
	buffer.WriteByte(',')
	switch t := v.innerType.(type) {
	case *types.VariantStruct:
		fmt.Fprintf(buffer, "%q", t.Field(int(v.idx)).Name)
	case *types.VariantTuple:
		fmt.Fprintf(buffer, "\""+strconv.FormatUint(uint64(v.idx), 10)+"\"")
	}
	buffer.WriteByte(',')
	buffer.WriteString(v.Type().Yql())
	buffer.WriteByte(')')

	return buffer.String()
}

func (v *variantValue) Type() types.Type {
	return v.innerType
}

func (v *variantValue) toYDB(a *allocator.Allocator) *Ydb.Value {
	vvv := a.Value()

	nested := a.Nested()
	nested.NestedValue = v.value.toYDB(a)

	vvv.Value = nested
	vvv.VariantIndex = v.idx

	return vvv
}

func VariantValueTuple(v Value, idx uint32, t types.Type) *variantValue {
	if tt, has := t.(*types.Tuple); has {
		t = types.NewVariantTuple(tt.InnerTypes()...)
	}

	return &variantValue{
		innerType: t,
		value:     v,
		idx:       idx,
	}
}

func VariantValueStruct(v Value, name string, t types.Type) *variantValue {
	var idx int
	switch tt := t.(type) {
	case *types.Struct:
		fields := tt.Fields()
		sort.Slice(fields, func(i, j int) bool {
			return fields[i].Name < fields[j].Name
		})
		idx = sort.Search(len(fields), func(i int) bool {
			return fields[i].Name >= name
		})
		t = types.NewVariantStruct(fields...)
	case *types.VariantStruct:
		fields := tt.Fields()
		sort.Slice(fields, func(i, j int) bool {
			return fields[i].Name < fields[j].Name
		})
		idx = sort.Search(len(fields), func(i int) bool {
			return fields[i].Name >= name
		})
	}

	return &variantValue{
		innerType: t,
		value:     v,
		idx:       uint32(idx),
	}
}

type voidValue struct{}

func (v voidValue) castTo(dst interface{}) error {
	return xerrors.WithStackTrace(fmt.Errorf("cannot cast '%s' to '%T' destination", v.Type().Yql(), dst))
}

func (v voidValue) Yql() string {
	return v.Type().Yql() + "()"
}

var (
	_voidValueType = types.Void{}
	_voidValue     = &Ydb.Value{
		Value: new(Ydb.Value_NullFlagValue),
	}
)

func (voidValue) Type() types.Type {
	return _voidValueType
}

func (voidValue) toYDB(*allocator.Allocator) *Ydb.Value {
	return _voidValue
}

func VoidValue() voidValue {
	return voidValue{}
}

type ysonValue []byte

func (v ysonValue) castTo(dst interface{}) error {
	switch vv := dst.(type) {
	case *string:
		*vv = xstring.FromBytes(v)

		return nil
	case *[]byte:
		*vv = v

		return nil
	default:
		return xerrors.WithStackTrace(fmt.Errorf("cannot cast '%+v' (type '%s') to '%T' destination", v, v.Type().Yql(), vv))
	}
}

func (v ysonValue) Yql() string {
	return fmt.Sprintf("%s(%q)", v.Type().Yql(), string(v))
}

func (ysonValue) Type() types.Type {
	return types.YSON
}

func (v ysonValue) toYDB(a *allocator.Allocator) *Ydb.Value {
	vv := a.Bytes()
	if v != nil {
		vv.BytesValue = v
	}

	vvv := a.Value()
	vvv.Value = vv

	return vvv
}

func YSONValue(v []byte) ysonValue {
	return v
}

func zeroPrimitiveValue(t types.Primitive) Value {
	switch t {
	case types.Bool:
		return BoolValue(false)

	case types.Int8:
		return Int8Value(0)

	case types.Uint8:
		return Uint8Value(0)

	case types.Int16:
		return Int16Value(0)

	case types.Uint16:
		return Uint16Value(0)

	case types.Int32:
		return Int32Value(0)

	case types.Uint32:
		return Uint32Value(0)

	case types.Int64:
		return Int64Value(0)

	case types.Uint64:
		return Uint64Value(0)

	case types.Float:
		return FloatValue(0)

	case types.Double:
		return DoubleValue(0)

	case types.Date:
		return DateValue(0)

	case types.Datetime:
		return DatetimeValue(0)

	case types.Timestamp:
		return TimestampValue(0)

	case types.Interval:
		return IntervalValue(0)

	case types.Text:
		return TextValue("")

	case types.YSON:
		return YSONValue([]byte(""))

	case types.JSON:
		return JSONValue("")

	case types.JSONDocument:
		return JSONDocumentValue("")

	case types.DyNumber:
		return DyNumberValue("")

	case types.TzDate:
		return TzDateValue("")

	case types.TzDatetime:
		return TzDatetimeValue("")

	case types.TzTimestamp:
		return TzTimestampValue("")

	case types.Bytes:
		return BytesValue([]byte{})

	case types.UUID:
		return UUIDValue([16]byte{})

	default:
		panic(fmt.Sprintf("uncovered primitive type '%T'", t))
	}
}

func ZeroValue(t types.Type) Value {
	switch t := t.(type) {
	case types.Primitive:
		return zeroPrimitiveValue(t)

	case types.Optional:
		return NullValue(t.InnerType())

	case *types.Void:
		return VoidValue()

	case *types.List, *types.EmptyList:
		return &listValue{
			t: t,
		}
	case *types.Set:
		return &setValue{
			t: t,
		}
	case *types.Dict:
		return &dictValue{
			t: t.ValueType(),
		}
	case *types.EmptyDict:
		return &dictValue{
			t: t,
		}
	case *types.Tuple:
		return TupleValue(func() []Value {
			innerTypes := t.InnerTypes()
			values := make([]Value, len(innerTypes))
			for i, tt := range innerTypes {
				values[i] = ZeroValue(tt)
			}

			return values
		}()...)
	case *types.Struct:
		return StructValue(func() []StructValueField {
			fields := t.Fields()
			values := make([]StructValueField, len(fields))
			for i := range fields {
				values[i] = StructValueField{
					Name: fields[i].Name,
					V:    ZeroValue(fields[i].T),
				}
			}

			return values
		}()...)
	case *types.Decimal:
		return DecimalValue([16]byte{}, 22, 9)

	default:
		panic(fmt.Sprintf("type '%T' have not a zero value", t))
	}
}

type bytesValue []byte

func (v bytesValue) castTo(dst interface{}) error {
	switch vv := dst.(type) {
	case *string:
		*vv = xstring.FromBytes(v)

		return nil
	case *[]byte:
		*vv = v

		return nil
	default:
		return xerrors.WithStackTrace(fmt.Errorf("cannot cast '%+v' (type '%s') to '%T' destination", v, v.Type().Yql(), vv))
	}
}

func (v bytesValue) Yql() string {
	return fmt.Sprintf("%q", string(v))
}

func (bytesValue) Type() types.Type {
	return types.Bytes
}

func (v bytesValue) toYDB(a *allocator.Allocator) *Ydb.Value {
	vv := a.Bytes()

	vv.BytesValue = v

	vvv := a.Value()
	vvv.Value = vv

	return vvv
}

func BytesValue(v []byte) bytesValue {
	return v
}<|MERGE_RESOLUTION|>--- conflicted
+++ resolved
@@ -154,13 +154,8 @@
 	case types.Bytes:
 		return BytesValue(v.GetBytesValue()), nil
 
-<<<<<<< HEAD
-	case TypeUUID:
+	case types.UUID:
 		return UUIDValue(BigEndianUint128(v.GetHigh_128(), v.GetLow_128())), nil
-=======
-	case types.UUID:
-		return UUIDValue(BigEndianUint128(v.High_128, v.GetLow_128())), nil
->>>>>>> fe6b5215
 
 	default:
 		return nil, xerrors.WithStackTrace(fmt.Errorf("uncovered primitive type: %T", t))
@@ -184,21 +179,12 @@
 	case types.Null:
 		return NullValue(tt), nil
 
-<<<<<<< HEAD
-	case *DecimalType:
-		return DecimalValue(BigEndianUint128(v.GetHigh_128(), v.GetLow_128()), ttt.Precision, ttt.Scale), nil
-
-	case optionalType:
+	case *types.Decimal:
+		return DecimalValue(BigEndianUint128(v.GetHigh_128(), v.GetLow_128()), ttt.Precision(), ttt.Scale()), nil
+
+	case types.Optional:
 		t = t.GetType().(*Ydb.Type_OptionalType).OptionalType.GetItem()
 		if nestedValue, ok := v.GetValue().(*Ydb.Value_NestedValue); ok {
-=======
-	case *types.Decimal:
-		return DecimalValue(BigEndianUint128(v.High_128, v.GetLow_128()), ttt.Precision(), ttt.Scale()), nil
-
-	case types.Optional:
-		t = t.Type.(*Ydb.Type_OptionalType).OptionalType.Item
-		if nestedValue, ok := v.Value.(*Ydb.Value_NestedValue); ok {
->>>>>>> fe6b5215
 			return OptionalValue(FromYDB(t, nestedValue.NestedValue)), nil
 		}
 
@@ -250,13 +236,8 @@
 			defer a.Free()
 			for i, vvv := range v.GetPairs() {
 				vv[i] = DictValueField{
-<<<<<<< HEAD
-					K: FromYDB(ttt.keyType.toYDB(a), vvv.GetKey()),
-					V: FromYDB(ttt.valueType.toYDB(a), vvv.GetPayload()),
-=======
-					K: FromYDB(ttt.KeyType().ToYDB(a), vvv.Key),
-					V: FromYDB(ttt.ValueType().ToYDB(a), vvv.Payload),
->>>>>>> fe6b5215
+					K: FromYDB(ttt.KeyType().ToYDB(a), vvv.GetKey()),
+					V: FromYDB(ttt.ValueType().ToYDB(a), vvv.GetPayload()),
 				}
 			}
 
@@ -269,11 +250,7 @@
 			a := allocator.New()
 			defer a.Free()
 			for i, vvv := range v.GetPairs() {
-<<<<<<< HEAD
-				vv[i] = FromYDB(ttt.itemType.toYDB(a), vvv.GetKey())
-=======
-				vv[i] = FromYDB(ttt.ItemType().ToYDB(a), vvv.Key)
->>>>>>> fe6b5215
+				vv[i] = FromYDB(ttt.ItemType().ToYDB(a), vvv.GetKey())
 			}
 
 			return vv
@@ -285,19 +262,11 @@
 
 		return VariantValueStruct(
 			FromYDB(
-<<<<<<< HEAD
-				ttt.StructType.fields[v.GetVariantIndex()].T.toYDB(a),
+				ttt.Struct.Field(int(v.GetVariantIndex())).T.ToYDB(a),
 				v.GetValue().(*Ydb.Value_NestedValue).NestedValue,
-			),
-			ttt.StructType.fields[v.GetVariantIndex()].Name,
-			ttt.StructType,
-=======
-				ttt.Struct.Field(int(v.VariantIndex)).T.ToYDB(a),
-				v.Value.(*Ydb.Value_NestedValue).NestedValue,
 			),
 			ttt.Struct.Field(int(v.VariantIndex)).Name,
 			ttt.Struct,
->>>>>>> fe6b5215
 		), nil
 
 	case *types.VariantTuple:
@@ -306,19 +275,11 @@
 
 		return VariantValueTuple(
 			FromYDB(
-<<<<<<< HEAD
-				ttt.TupleType.items[v.GetVariantIndex()].toYDB(a),
-				v.GetValue().(*Ydb.Value_NestedValue).NestedValue,
+				ttt.Tuple.ItemType(int(v.GetVariantIndex())).ToYDB(a),
+				v.Value.(*Ydb.Value_NestedValue).NestedValue,
 			),
 			v.GetVariantIndex(),
-			ttt.TupleType,
-=======
-				ttt.Tuple.ItemType(int(v.VariantIndex)).ToYDB(a),
-				v.Value.(*Ydb.Value_NestedValue).NestedValue,
-			),
-			v.VariantIndex,
 			ttt.Tuple,
->>>>>>> fe6b5215
 		), nil
 
 	default:
