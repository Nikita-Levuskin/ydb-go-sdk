package value

import (
	"fmt"
	"math"
	"strings"
	"time"

	"github.com/ydb-platform/ydb-go-sdk/v3/internal/xerrors"
)

const InfiniteDuration = time.Duration(math.MaxInt64)

const (
	secondsPerMinute          uint64 = 60
	secondsPerHour                   = 60 * secondsPerMinute
	secondsPerDay                    = 24 * secondsPerHour
	microsecondsPerSecond            = 1e6
	nanosecondsPerMicrosecond        = 1000
)

// Date format layouts described in time.Format and time.ANSIC docs.
const (
	LayoutDate        = "2006-01-02"
	LayoutDatetime    = "2006-01-02T15:04:05Z"
	LayoutTimestamp   = "2006-01-02T15:04:05.000000Z"
	LayoutTzDatetime  = "2006-01-02T15:04:05"
	LayoutTzTimestamp = "2006-01-02T15:04:05.000000"
)

var epoch = time.Unix(0, 0)

// IntervalToDuration returns time.Duration from given microseconds
func IntervalToDuration(n int64) time.Duration {
	return time.Duration(n) * time.Microsecond
}

// durationToMicroseconds returns microseconds from given time.Duration
func durationToMicroseconds(d time.Duration) int64 {
	return int64(d / time.Microsecond)
}

// DateToTime up to 11761191-01-20 00:00:00 +0000 UTC.
func DateToTime(n uint32) time.Time {
	return time.Unix(0, 0).Add(time.Hour * 24 * time.Duration(n))
}

// DatetimeToTime converts seconds to time.Time
// Up to 2106-02-07 06:28:15 +0000 UTC.
func DatetimeToTime(n uint32) time.Time {
	return time.Unix(int64(n), 0)
}

// TimestampToTime converts given microseconds to time.Time
// Up to 586524-01-19 08:01:49.000551615 +0000 UTC.
func TimestampToTime(n uint64) time.Time {
<<<<<<< HEAD
	sec := n / microsecondsPerSecond
	nsec := (n - (sec * microsecondsPerSecond)) * nanosecondsPerMicrosecond
=======
	sec := n / 1e6
	nsec := (n - (sec * 1e6)) * 1000

>>>>>>> 9ca8650e
	return time.Unix(int64(sec), int64(nsec))
}

func TzDateToTime(s string) (t time.Time, err error) {
	ss := strings.Split(s, ",")
	if len(ss) != 2 { //nolint:gomnd
		return t, xerrors.WithStackTrace(fmt.Errorf("not found timezone location in '%s'", s))
	}
	location, err := time.LoadLocation(ss[1])
	if err != nil {
		return t, xerrors.WithStackTrace(err)
	}
	t, err = time.ParseInLocation(LayoutDate, ss[0], location)
	if err != nil {
		return t, xerrors.WithStackTrace(fmt.Errorf("parse '%s' failed: %w", s, err))
	}

	return t, nil
}

func TzDatetimeToTime(s string) (t time.Time, err error) {
	ss := strings.Split(s, ",")
	if len(ss) != 2 { //nolint:gomnd
		return t, xerrors.WithStackTrace(fmt.Errorf("not found timezone location in '%s'", s))
	}
	location, err := time.LoadLocation(ss[1])
	if err != nil {
		return t, xerrors.WithStackTrace(err)
	}
	t, err = time.ParseInLocation(LayoutTzDatetime, ss[0], location)
	if err != nil {
		return t, xerrors.WithStackTrace(fmt.Errorf("parse '%s' failed: %w", s, err))
	}

	return t, nil
}

func TzTimestampToTime(s string) (t time.Time, err error) {
	ss := strings.Split(s, ",")
	if len(ss) != 2 { //nolint:gomnd
		return t, xerrors.WithStackTrace(fmt.Errorf("not found timezone location in '%s'", s))
	}
	location, err := time.LoadLocation(ss[1])
	if err != nil {
		return t, xerrors.WithStackTrace(err)
	}
	layout := LayoutTzTimestamp
	if strings.IndexByte(ss[0], '.') < 0 {
		layout = LayoutTzDatetime
	}
	t, err = time.ParseInLocation(layout, ss[0], location)
	if err != nil {
		return t, xerrors.WithStackTrace(fmt.Errorf("parse '%s' failed: %w", s, err))
	}

	return t, nil
}<|MERGE_RESOLUTION|>--- conflicted
+++ resolved
@@ -54,14 +54,8 @@
 // TimestampToTime converts given microseconds to time.Time
 // Up to 586524-01-19 08:01:49.000551615 +0000 UTC.
 func TimestampToTime(n uint64) time.Time {
-<<<<<<< HEAD
 	sec := n / microsecondsPerSecond
 	nsec := (n - (sec * microsecondsPerSecond)) * nanosecondsPerMicrosecond
-=======
-	sec := n / 1e6
-	nsec := (n - (sec * 1e6)) * 1000
-
->>>>>>> 9ca8650e
 	return time.Unix(int64(sec), int64(nsec))
 }
 
