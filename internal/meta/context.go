package meta

import (
	"context"

	"google.golang.org/grpc/metadata"
)

// WithTraceID returns a copy of parent context with traceID
func WithTraceID(ctx context.Context, traceID string) context.Context {
	if md, has := metadata.FromOutgoingContext(ctx); !has || len(md[HeaderTraceID]) == 0 {
		return metadata.AppendToOutgoingContext(ctx, HeaderTraceID, traceID)
	}

	return ctx
}

func traceID(ctx context.Context) (string, bool) {
	if md, has := metadata.FromOutgoingContext(ctx); has && len(md[HeaderTraceID]) > 0 {
		return md[HeaderTraceID][0], true
	}

	return "", false
}

// WithApplicationName returns a copy of parent context with custom user-agent info
func WithApplicationName(ctx context.Context, applicationName string) context.Context {
	md, has := metadata.FromOutgoingContext(ctx)
	if !has {
		md = metadata.MD{}
	}
	md.Set(HeaderApplicationName, applicationName)

	return metadata.NewOutgoingContext(ctx, md)
}

// WithRequestType returns a copy of parent context with custom request type
func WithRequestType(ctx context.Context, requestType string) context.Context {
	return metadata.AppendToOutgoingContext(ctx, HeaderRequestType, requestType)
}

// WithAllowFeatures returns a copy of parent context with allowed client feature
<<<<<<< HEAD
func WithAllowFeatures(ctx context.Context, features []string) context.Context {
	kv := make([]string, 0, len(features)*2) //nolint:gomnd
=======
func WithAllowFeatures(ctx context.Context, features ...string) context.Context {
	kv := make([]string, 0, len(features)*2)
>>>>>>> 2cd28c9a
	for _, feature := range features {
		kv = append(kv, HeaderClientCapabilities, feature)
	}

	return metadata.AppendToOutgoingContext(ctx, kv...)
}<|MERGE_RESOLUTION|>--- conflicted
+++ resolved
@@ -40,13 +40,8 @@
 }
 
 // WithAllowFeatures returns a copy of parent context with allowed client feature
-<<<<<<< HEAD
 func WithAllowFeatures(ctx context.Context, features []string) context.Context {
 	kv := make([]string, 0, len(features)*2) //nolint:gomnd
-=======
-func WithAllowFeatures(ctx context.Context, features ...string) context.Context {
-	kv := make([]string, 0, len(features)*2)
->>>>>>> 2cd28c9a
 	for _, feature := range features {
 		kv = append(kv, HeaderClientCapabilities, feature)
 	}
