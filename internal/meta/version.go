package meta

const (
	VersionMajor = "3"
	VersionMinor = "42"
<<<<<<< HEAD
	VersionPatch = "12"
=======
	VersionPatch = "13"
>>>>>>> 00d2bf45
)

const Version = VersionMajor + "." + VersionMinor + "." + VersionPatch<|MERGE_RESOLUTION|>--- conflicted
+++ resolved
@@ -3,11 +3,7 @@
 const (
 	VersionMajor = "3"
 	VersionMinor = "42"
-<<<<<<< HEAD
-	VersionPatch = "12"
-=======
 	VersionPatch = "13"
->>>>>>> 00d2bf45
 )
 
 const Version = VersionMajor + "." + VersionMinor + "." + VersionPatch