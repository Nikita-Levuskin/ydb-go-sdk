package empty

import "sync"

type (
<<<<<<< HEAD
	Chan         chan Struct
	ChanReadonly <-chan struct{}
	Struct       struct{}
=======
	Chan         = chan struct{}
	ChanReadonly = <-chan struct{}
	Struct       = struct{}
>>>>>>> dbd6566f
)

// DoNotCopy can be embedded in a struct to help prevent shallow copies.
// This does not rely on a Go language feature, but rather a special case
// within the vet checker.
//
// See https://golang.org/issues/8005.
type DoNotCopy [0]sync.Mutex<|MERGE_RESOLUTION|>--- conflicted
+++ resolved
@@ -3,15 +3,9 @@
 import "sync"
 
 type (
-<<<<<<< HEAD
-	Chan         chan Struct
-	ChanReadonly <-chan struct{}
-	Struct       struct{}
-=======
 	Chan         = chan struct{}
 	ChanReadonly = <-chan struct{}
 	Struct       = struct{}
->>>>>>> dbd6566f
 )
 
 // DoNotCopy can be embedded in a struct to help prevent shallow copies.
