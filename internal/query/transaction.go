package query

import (
	"context"
	"errors"

	"github.com/ydb-platform/ydb-go-genproto/Ydb_Query_V1"
	"github.com/ydb-platform/ydb-go-genproto/protos/Ydb"
	"github.com/ydb-platform/ydb-go-genproto/protos/Ydb_Query"

	"github.com/ydb-platform/ydb-go-sdk/v3/internal/query/options"
	"github.com/ydb-platform/ydb-go-sdk/v3/internal/query/tx"
	"github.com/ydb-platform/ydb-go-sdk/v3/internal/stack"
	"github.com/ydb-platform/ydb-go-sdk/v3/internal/xerrors"
	"github.com/ydb-platform/ydb-go-sdk/v3/query"
	"github.com/ydb-platform/ydb-go-sdk/v3/trace"
)

var _ query.Transaction = (*Transaction)(nil)

<<<<<<< HEAD
var ErrTransactionRollingBack = xerrors.Wrap(errors.New("ydb: the transaction is rolling back"))

type Transaction struct {
	tx.Parent
=======
type transaction struct {
	tx.Identifier
>>>>>>> 4a3769bf

	s           *Session
	onCompleted []OnTransactionCompletedFunc
}

func (tx Transaction) ReadRow(ctx context.Context, q string, opts ...options.TxExecuteOption) (row query.Row, _ error) {
	r, err := tx.Execute(ctx, q, opts...)
	if err != nil {
		return nil, xerrors.WithStackTrace(err)
	}
	defer func() {
		_ = r.Close(ctx)
	}()
	row, err = exactlyOneRowFromResult(ctx, r)
	if err != nil {
		return nil, xerrors.WithStackTrace(err)
	}
	if err = r.Err(); err != nil {
		return nil, xerrors.WithStackTrace(err)
	}

	return row, nil
}

func (tx Transaction) ReadResultSet(ctx context.Context, q string, opts ...options.TxExecuteOption) (
	rs query.ResultSet, _ error,
) {
	r, err := tx.Execute(ctx, q, opts...)
	if err != nil {
		return nil, xerrors.WithStackTrace(err)
	}
	defer func() {
		_ = r.Close(ctx)
	}()
	rs, err = exactlyOneResultSetFromResult(ctx, r)
	if err != nil {
		return nil, xerrors.WithStackTrace(err)
	}
	if err = r.Err(); err != nil {
		return nil, xerrors.WithStackTrace(err)
	}

	return rs, nil
}

<<<<<<< HEAD
func newTransaction(id string, s *Session) *Transaction {
	return &Transaction{
		Parent: tx.Parent(id),
		s:      s,
=======
func newTransaction(id string, s *Session) *transaction {
	return &transaction{
		Identifier: tx.ID(id),
		s:          s,
>>>>>>> 4a3769bf
	}
}

func (tx Transaction) Execute(ctx context.Context, q string, opts ...options.TxExecuteOption) (
	r query.Result, finalErr error,
) {
	onDone := trace.QueryOnTxExecute(tx.s.cfg.Trace(), &ctx,
		stack.FunctionID("github.com/ydb-platform/ydb-go-sdk/3/internal/query.Transaction.Execute"), tx.s, tx, q)
	defer func() {
		onDone(finalErr)
	}()

	executeSettings := options.TxExecuteSettings(tx.ID(), opts...).ExecuteSettings

	var res *result

	// notification about complete transaction must be sended for any error or for successfully read all result if
	// it was execution with commit flag
	defer func() {
		if finalErr == nil {
			go func() {
				<-res.Done()
				resErr := res.Err()
				if resErr != nil || executeSettings.TxControl().IsTxCommit() {
					tx.notifyOnCompleted(resErr)
				}
			}()
		} else {
			tx.notifyOnCompleted(finalErr)
		}
	}()

	var err error
	_, res, err = execute(ctx, tx.s, tx.s.grpcClient, q, executeSettings)
	if err != nil {
		if xerrors.IsOperationError(err) {
			tx.s.setStatus(statusClosed)
		}

		return nil, xerrors.WithStackTrace(err)
	}

	return res, nil
}

func commitTx(ctx context.Context, client Ydb_Query_V1.QueryServiceClient, sessionID, txID string) error {
	_, err := client.CommitTransaction(ctx, &Ydb_Query.CommitTransactionRequest{
		SessionId: sessionID,
		TxId:      txID,
	})
	if err != nil {
		return xerrors.WithStackTrace(err)
	}

	return nil
}

func (tx Transaction) CommitTx(ctx context.Context) (err error) {
	defer func() {
		tx.notifyOnCompleted(err)
	}()

	err = commitTx(ctx, tx.s.grpcClient, tx.s.id, tx.ID())
	if err != nil {
		if xerrors.IsOperationError(err, Ydb.StatusIds_BAD_SESSION) {
			tx.s.setStatus(statusClosed)
		}

		return xerrors.WithStackTrace(err)
	}

	return nil
}

func rollback(ctx context.Context, client Ydb_Query_V1.QueryServiceClient, sessionID, txID string) error {
	_, err := client.RollbackTransaction(ctx, &Ydb_Query.RollbackTransactionRequest{
		SessionId: sessionID,
		TxId:      txID,
	})
	if err != nil {
		return xerrors.WithStackTrace(err)
	}

	return nil
}

func (tx Transaction) Rollback(ctx context.Context) error {
	// ToDo save local marker for deny any additional requests to the transaction?

	tx.notifyOnCompleted(xerrors.WithStackTrace(ErrTransactionRollingBack))

	err := rollback(ctx, tx.s.grpcClient, tx.s.id, tx.ID())
	if err != nil {
		if xerrors.IsOperationError(err, Ydb.StatusIds_BAD_SESSION) {
			tx.s.setStatus(statusClosed)
		}

		return xerrors.WithStackTrace(err)
	}

	return nil
}

func (tx Transaction) notifyOnCompleted(err error) {
	for _, f := range tx.onCompleted {
		f(err)
	}
}

func GetSessionID(tx *Transaction) string {
	return tx.s.ID()
}

func OnTransactionCompleted(tx *Transaction, f OnTransactionCompletedFunc) {
	tx.onCompleted = append(tx.onCompleted, f)
}

type OnTransactionCompletedFunc func(transactionResult error)<|MERGE_RESOLUTION|>--- conflicted
+++ resolved
@@ -18,15 +18,10 @@
 
 var _ query.Transaction = (*Transaction)(nil)
 
-<<<<<<< HEAD
 var ErrTransactionRollingBack = xerrors.Wrap(errors.New("ydb: the transaction is rolling back"))
 
 type Transaction struct {
-	tx.Parent
-=======
-type transaction struct {
 	tx.Identifier
->>>>>>> 4a3769bf
 
 	s           *Session
 	onCompleted []OnTransactionCompletedFunc
@@ -72,17 +67,10 @@
 	return rs, nil
 }
 
-<<<<<<< HEAD
 func newTransaction(id string, s *Session) *Transaction {
 	return &Transaction{
-		Parent: tx.Parent(id),
+		Identifier: tx.Parent(id),
 		s:      s,
-=======
-func newTransaction(id string, s *Session) *transaction {
-	return &transaction{
-		Identifier: tx.ID(id),
-		s:          s,
->>>>>>> 4a3769bf
 	}
 }
 
