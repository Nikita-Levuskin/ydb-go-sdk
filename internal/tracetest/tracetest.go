--- conflicted
+++ resolved
@@ -2,14 +2,9 @@
 
 import (
 	"fmt"
-	"github.com/YandexDatabase/ydb-go-sdk/v2/traceutil"
+	"github.com/YandexDatabase/ydb-go-sdk/v3/traceutil"
 	"reflect"
 	"testing"
-<<<<<<< HEAD
-
-	"github.com/YandexDatabase/ydb-go-sdk/v3/internal/traceutil"
-=======
->>>>>>> 62d56de8
 )
 
 // TestCompose is a generic function for testing trace composing.
